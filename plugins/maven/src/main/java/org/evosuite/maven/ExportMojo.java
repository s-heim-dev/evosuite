--- conflicted
+++ resolved
@@ -42,22 +42,6 @@
 
 		File basedir = project.getBasedir();
 
-<<<<<<< HEAD
-		String evoFolderName = Properties.CTG_DIR+File.separator+ Properties.CTG_BESTS_DIR;
-		File evoFolder = new File(basedir.getAbsolutePath()+File.separator+evoFolderName);
-		
-		File[] children = evoFolder.listFiles();
-		boolean isEmpty = children==null || children.length==0;
-		
-		if(isEmpty){
-			getLog().info("Nothing to export");
-			return;
-		}
-		
-		File target = new File(basedir.getAbsolutePath()+File.separator+targetFolder);
-		
-=======
->>>>>>> 2e984dc3
 		try {
 			boolean exported = ContinuousTestGeneration.exportToFolder(basedir.getAbsolutePath(),targetFolder);
 			if(!exported){

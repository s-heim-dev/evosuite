<<<<<<< HEAD
/**
 * Copyright (C) 2010-2018 Gordon Fraser, Andrea Arcuri and EvoSuite
 * contributors
 *
 * This file is part of EvoSuite.
 *
 * EvoSuite is free software: you can redistribute it and/or modify it
 * under the terms of the GNU Lesser General Public License as published
 * by the Free Software Foundation, either version 3.0 of the License, or
 * (at your option) any later version.
 *
 * EvoSuite is distributed in the hope that it will be useful, but
 * WITHOUT ANY WARRANTY; without even the implied warranty of
 * MERCHANTABILITY or FITNESS FOR A PARTICULAR PURPOSE. See the GNU
 * Lesser Public License for more details.
 *
 * You should have received a copy of the GNU Lesser General Public
 * License along with EvoSuite. If not, see <http://www.gnu.org/licenses/>.
 */
package org.evosuite.dse;

/*
    This class is taken and adapted from the DSC tool developed by Christoph Csallner.
    Link at :
    http://ranger.uta.edu/~csallner/dsc/index.html
 */

/**
 * @author csallner@uta.edu (Christoph Csallner)
 */
public interface IVM {

	/**
	 * Pass a caller's nr-th concrete method argument value (which is sitting on
	 * the caller's operand stack). There will be no such call for a potentially
	 * present receiver instance ("this" parameter).
	 * <p>
	 * There is no CALLER_STACK_RECEIVER, as the receiver is already passed by
	 * the corresponding INVOKE.
	 * 
	 * @param nr
	 *            index of the parameter, not counting the receiver and ignoring
	 *            the additional width of category-2 parameters. E.g., in
	 *            foo(double a, int b) parameter b would always have nr 1,
	 *            regardless of foo being an instance method or not.
	 * @param calleeLocalsIndex
	 *            is the index in which this value is stored in the receiver
	 *            frame. In contrast to nr, this accounts for the receiver and
	 *            the different widths of category-1 and category-2 parameter
	 *            types.
	 */
	public void CALLER_STACK_PARAM(int nr, int calleeLocalsIndex, int value);

	public void CALLER_STACK_PARAM(int nr, int calleeLocalsIndex, boolean value);

	public void CALLER_STACK_PARAM(int nr, int calleeLocalsIndex, short value);

	public void CALLER_STACK_PARAM(int nr, int calleeLocalsIndex, byte value);

	public void CALLER_STACK_PARAM(int nr, int calleeLocalsIndex, char value);

	public void CALLER_STACK_PARAM(int nr, int calleeLocalsIndex, long value);

	public void CALLER_STACK_PARAM(int nr, int calleeLocalsIndex, float value);

	public void CALLER_STACK_PARAM(int nr, int calleeLocalsIndex, double value);

	public void CALLER_STACK_PARAM(int nr, int calleeLocalsIndex, Object value);

	/**
	 * Line number in the Java source code.
	 */
	public void SRC_LINE_NUMBER(int lineNr);

	/**
	 * Start of a new method
	 */
	public void METHOD_BEGIN(int access, String className, String methName,
			String methDesc);

	/**
	 * Max values of a method
	 */
	public void METHOD_MAXS(String className, String methName, String methDesc,
			int maxStack, int maxLocals);

	/**
	 * Pass index-th concrete parameter of the just called method. There will be
	 * no such call for a potentially present receiver instance ("this"
	 * parameter).
	 * 
	 * @param nr
	 *            index of the parameter, not counting the receiver and ignoring
	 *            the additional width of category-2 parameters. E.g., in
	 *            foo(double a, int b) parameter b would always have nr 1,
	 *            regardless of foo being an instance method or not.
	 * @param calleeLocalsIndex
	 *            is the index in which this value is stored in the receiver
	 *            frame. In contrast to nr, this accounts for the receiver and
	 *            the different widths of category-1 and category-2 parameter
	 *            types.
	 */
	public void METHOD_BEGIN_PARAM(int nr, int calleeLocalsIndex, int value);

	public void METHOD_BEGIN_PARAM(int nr, int calleeLocalsIndex, boolean value);

	public void METHOD_BEGIN_PARAM(int nr, int calleeLocalsIndex, short value);

	public void METHOD_BEGIN_PARAM(int nr, int calleeLocalsIndex, byte value);

	public void METHOD_BEGIN_PARAM(int nr, int calleeLocalsIndex, char value);

	public void METHOD_BEGIN_PARAM(int nr, int calleeLocalsIndex, long value);

	public void METHOD_BEGIN_PARAM(int nr, int calleeLocalsIndex, float value);

	public void METHOD_BEGIN_PARAM(int nr, int calleeLocalsIndex, double value);

	public void METHOD_BEGIN_PARAM(int nr, int calleeLocalsIndex, Object value);

	/**
	 * METHOD_BEGIN_PARAM for the receiver instance ("this"), if this method is
	 * a non-constructor instance method.
	 */
	public void METHOD_BEGIN_RECEIVER(Object value);

	/**
	 * Value returned by the just completed method call
	 */
	public void CALL_RESULT(String owner, String name, String desc);

	public void CALL_RESULT(boolean res, String owner, String name, String desc);

	public void CALL_RESULT(int res, String owner, String name, String desc);

	public void CALL_RESULT(long res, String owner, String name, String desc);

	public void CALL_RESULT(double res, String owner, String name, String desc);

	public void CALL_RESULT(float res, String owner, String name, String desc);

	public void CALL_RESULT(Object res, String owner, String name, String desc);

	/**
	 * Start of a new basic block
	 */
	public void BB_BEGIN();

	public void HANDLER_BEGIN(int access, String className, String methName,
			String methDesc);

	/*
	 * Some 200 JVM ByteCode instructions
	 */

	public void NOP();

	public void ACONST_NULL();

	public void ICONST_M1();

	public void ICONST_0();

	public void ICONST_1();

	public void ICONST_2();

	public void ICONST_3();

	public void ICONST_4();

	public void ICONST_5();

	public void LCONST_0();

	public void LCONST_1();

	public void FCONST_0();

	public void FCONST_1();

	public void FCONST_2();

	public void DCONST_0();

	public void DCONST_1();

	public void BIPUSH(int value);

	public void SIPUSH(int value);

	/**
	 * http://java.sun.com/docs/books/jvms/second_edition/html/Instructions2.
	 * doc8. html#ldc
	 */
	public void LDC(String x);

	public void LDC(Class<?> x);

	public void LDC(int x);

	public void LDC(float x);

	public void LDC_W();

	public void LDC2_W(long x);

	public void LDC2_W(double x);

	/**
	 * http://java.sun.com/docs/books/jvms/second_edition/html/Instructions2.
	 * doc6. html#iload
	 */
	public void ILOAD(int i);

	public void LLOAD(int i);

	public void FLOAD(int i);

	public void DLOAD(int i);

	public void ALOAD(int i);

	public void ILOAD_0();

	public void ILOAD_1();

	public void ILOAD_2();

	public void ILOAD_3();

	public void LLOAD_0();

	public void LLOAD_1();

	public void LLOAD_2();

	public void LLOAD_3();

	public void FLOAD_0();

	public void FLOAD_1();

	public void FLOAD_2();

	public void FLOAD_3();

	public void DLOAD_0();

	public void DLOAD_1();

	public void DLOAD_2();

	public void DLOAD_3();

	public void ALOAD_0();

	public void ALOAD_1();

	public void ALOAD_2();

	public void ALOAD_3();

	/**
	 * http://java.sun.com/docs/books/jvms/second_edition/html/Instructions2.
	 * doc6.html#iaload
	 */
	public void IALOAD(Object receiver, int index, String className, String methodName);

	public void LALOAD(Object receiver, int index, String className, String methodName);

	public void FALOAD(Object receiver, int index, String className, String methodName);

	public void DALOAD(Object receiver, int index, String className, String methodName);

	public void AALOAD(Object receiver, int index, String className, String methodName);

	public void BALOAD(Object receiver, int index, String className, String methodName);

	public void CALOAD(Object receiver, int index, String className, String methodName);

	public void SALOAD(Object receiver, int index, String className, String methodName);

	/**
	 * http://java.sun.com/docs/books/jvms/second_edition/html/Instructions2.
	 * doc6.html#istore
	 */
	public void ISTORE(int i);

	public void LSTORE(int i);

	public void FSTORE(int i);

	public void DSTORE(int i);

	public void ASTORE(int i);

	public void ISTORE_0();

	public void ISTORE_1();

	public void ISTORE_2();

	public void ISTORE_3();

	public void LSTORE_0();

	public void LSTORE_1();

	public void LSTORE_2();

	public void LSTORE_3();

	public void FSTORE_0();

	public void FSTORE_1();

	public void FSTORE_2();

	public void FSTORE_3();

	public void DSTORE_0();

	public void DSTORE_1();

	public void DSTORE_2();

	public void DSTORE_3();

	public void ASTORE_0();

	public void ASTORE_1();

	public void ASTORE_2();

	public void ASTORE_3();

	public void IASTORE(Object receiver, int index, String className, String methodName);

	public void LASTORE(Object receiver, int index, String className, String methodName);

	public void FASTORE(Object receiver, int index, String className, String methodName);

	public void DASTORE(Object receiver, int index, String className, String methodName);

	public void BASTORE(Object receiver, int index, String className, String methodName);

	public void CASTORE(Object receiver, int index, String className, String methodName);

	public void SASTORE(Object receiver, int index, String className, String methodName);

	public void AASTORE(Object receiver, int index, Object value, String className, String methodName);

	public void POP();

	public void POP2();

	public void DUP();

	public void DUP_X1();

	public void DUP_X2();

	public void DUP2();

	public void DUP2_X1();

	public void DUP2_X2();

	public void SWAP();

	/**
	 * http://java.sun.com/docs/books/jvms/second_edition/html/Instructions2.
	 * doc6. html#iadd
	 */
	public void IADD();

	public void LADD();

	public void FADD();

	public void DADD();

	public void ISUB();

	public void LSUB();

	public void FSUB();

	public void DSUB();

	public void IMUL();

	public void LMUL();

	public void FMUL();

	public void DMUL();

	public void IDIV(int rhs);

	public void LDIV(long rhs);

	public void FDIV(float rhs);

	public void DDIV(double rhs);

	public void IREM(int rhs);

	public void LREM(long rhs);

	public void FREM(float rhs);

	public void DREM(double rhs);

	public void INEG();

	public void LNEG();

	public void FNEG();

	public void DNEG();

	public void ISHL();

	public void LSHL();

	public void ISHR();

	public void LSHR();

	public void IUSHR();

	public void LUSHR();

	public void IAND();

	public void LAND();

	public void IOR();

	public void LOR();

	public void IXOR();

	public void LXOR();

	public void IINC(int i, int value);

	public void I2L();

	public void I2F();

	public void I2D();

	public void L2I();

	public void L2F();

	public void L2D();

	public void F2I();

	public void F2L();

	public void F2D();

	public void D2I();

	public void D2L();

	public void D2F();

	public void I2B();

	public void I2C();

	public void I2S();

	public void LCMP();

	public void FCMPL();

	public void FCMPG();

	public void DCMPL();

	public void DCMPG();

	public void IFEQ(String className, String methNane, int branchIndex,
			int param);

	public void IFNE(String className, String methNane, int branchIndex,
			int param);

	public void IFLT(String className, String methNane, int branchIndex,
			int param);

	public void IFGE(String className, String methNane, int branchIndex,
			int param);

	public void IFGT(String className, String methNane, int branchIndex,
			int param);

	public void IFLE(String className, String methNane, int branchIndex,
			int param);

	public void IF_ICMPEQ(String className, String methNane, int branchIndex,
			int left, int right);

	public void IF_ICMPNE(String className, String methNane, int branchIndex,
			int left, int right);

	public void IF_ICMPLT(String className, String methNane, int branchIndex,
			int left, int right);

	public void IF_ICMPGE(String className, String methNane, int branchIndex,
			int left, int right);

	public void IF_ICMPGT(String className, String methNane, int branchIndex,
			int left, int right);

	public void IF_ICMPLE(String className, String methNane, int branchIndex,
			int left, int right);

	public void IF_ACMPEQ(String className, String methNane, int branchIndex,
			Object left, Object right);

	public void IF_ACMPNE(String className, String methNane, int branchIndex,
			Object left, Object right);

	public void GOTO();

	public void JSR();

	public void RET();

	public void TABLESWITCH(String className, String methName, int branchIndex,
			int target, int min, int max);

	public void LOOKUPSWITCH(String className, String methName,
			int branchIndex, int target, int[] goals);

	public void IRETURN();

	public void LRETURN();

	public void FRETURN();

	public void DRETURN();

	public void ARETURN();

	public void RETURN();

	public void GETSTATIC(String owner, String name, String desc);

	public void PUTSTATIC(String owner, String name, String desc);

	public void GETFIELD(Object receiver, String owner, String name, String desc);

	public void PUTFIELD(Object receiver, String owner, String name, String desc);

	public void INVOKESTATIC(String owner, String name, String desc);

	public void INVOKESPECIAL(String owner, String name, String desc);

	public void INVOKESPECIAL(Object receiver, String owner, String name,
			String desc);

	public void INVOKEVIRTUAL(Object receiver, String owner, String name,
			String desc);

	public void INVOKEINTERFACE(Object receiver, String owner, String name,
			String desc);

	public void UNUSED();

	public void NEW(String typeName);

	public void NEWARRAY(int length, Class<?> componentType, String className, String methodName);

	public void ANEWARRAY(int length, String componentTypeName, String className, String typeName);

	public void ARRAYLENGTH(Object reference);

	public void ATHROW(Throwable object);

	public void CHECKCAST(Object reference, String typeName);

	public void INSTANCEOF(Object reference, String typeName);

	public void MONITORENTER();

	public void MONITOREXIT();

	public void WIDE();

	public void MULTIANEWARRAY(String arrayTypeDesc, int nrDimensions, String className, String methodName);

	public void IFNULL(String className, String methNane, int branchIndex,
			Object param);

	public void IFNONNULL(String className, String methNane, int branchIndex,
			Object param);

	public void GOTO_W();

	public void JSR_W();
}
=======
/*
 * Copyright (C) 2010-2018 Gordon Fraser, Andrea Arcuri and EvoSuite
 * contributors
 *
 * This file is part of EvoSuite.
 *
 * EvoSuite is free software: you can redistribute it and/or modify it
 * under the terms of the GNU Lesser General Public License as published
 * by the Free Software Foundation, either version 3.0 of the License, or
 * (at your option) any later version.
 *
 * EvoSuite is distributed in the hope that it will be useful, but
 * WITHOUT ANY WARRANTY; without even the implied warranty of
 * MERCHANTABILITY or FITNESS FOR A PARTICULAR PURPOSE. See the GNU
 * Lesser Public License for more details.
 *
 * You should have received a copy of the GNU Lesser General Public
 * License along with EvoSuite. If not, see <http://www.gnu.org/licenses/>.
 */
package org.evosuite.dse;

/*
    This class is taken and adapted from the DSC tool developed by Christoph Csallner.
    Link at :
    http://ranger.uta.edu/~csallner/dsc/index.html
 */

/**
 * @author csallner@uta.edu (Christoph Csallner)
 */
public interface IVM {

	/**
	 * Pass a caller's nr-th concrete method argument value (which is sitting on
	 * the caller's operand stack). There will be no such call for a potentially
	 * present receiver instance ("this" parameter).
	 * <p>
	 * There is no CALLER_STACK_RECEIVER, as the receiver is already passed by
	 * the corresponding INVOKE.
	 * 
	 * @param nr
	 *            index of the parameter, not counting the receiver and ignoring
	 *            the additional width of category-2 parameters. E.g., in
	 *            foo(double a, int b) parameter b would always have nr 1,
	 *            regardless of foo being an instance method or not.
	 * @param calleeLocalsIndex
	 *            is the index in which this value is stored in the receiver
	 *            frame. In contrast to nr, this accounts for the receiver and
	 *            the different widths of category-1 and category-2 parameter
	 *            types.
	 */
    void CALLER_STACK_PARAM(int nr, int calleeLocalsIndex, int value);

	void CALLER_STACK_PARAM(int nr, int calleeLocalsIndex, boolean value);

	void CALLER_STACK_PARAM(int nr, int calleeLocalsIndex, short value);

	void CALLER_STACK_PARAM(int nr, int calleeLocalsIndex, byte value);

	void CALLER_STACK_PARAM(int nr, int calleeLocalsIndex, char value);

	void CALLER_STACK_PARAM(int nr, int calleeLocalsIndex, long value);

	void CALLER_STACK_PARAM(int nr, int calleeLocalsIndex, float value);

	void CALLER_STACK_PARAM(int nr, int calleeLocalsIndex, double value);

	void CALLER_STACK_PARAM(int nr, int calleeLocalsIndex, Object value);

	/**
	 * Line number in the Java source code.
	 */
    void SRC_LINE_NUMBER(int lineNr);

	/**
	 * Start of a new method
	 */
    void METHOD_BEGIN(int access, String className, String methName,
                      String methDesc);

	/**
	 * Max values of a method
	 */
    void METHOD_MAXS(String className, String methName, String methDesc,
                     int maxStack, int maxLocals);

	/**
	 * Pass index-th concrete parameter of the just called method. There will be
	 * no such call for a potentially present receiver instance ("this"
	 * parameter).
	 * 
	 * @param nr
	 *            index of the parameter, not counting the receiver and ignoring
	 *            the additional width of category-2 parameters. E.g., in
	 *            foo(double a, int b) parameter b would always have nr 1,
	 *            regardless of foo being an instance method or not.
	 * @param calleeLocalsIndex
	 *            is the index in which this value is stored in the receiver
	 *            frame. In contrast to nr, this accounts for the receiver and
	 *            the different widths of category-1 and category-2 parameter
	 *            types.
	 */
    void METHOD_BEGIN_PARAM(int nr, int calleeLocalsIndex, int value);

	void METHOD_BEGIN_PARAM(int nr, int calleeLocalsIndex, boolean value);

	void METHOD_BEGIN_PARAM(int nr, int calleeLocalsIndex, short value);

	void METHOD_BEGIN_PARAM(int nr, int calleeLocalsIndex, byte value);

	void METHOD_BEGIN_PARAM(int nr, int calleeLocalsIndex, char value);

	void METHOD_BEGIN_PARAM(int nr, int calleeLocalsIndex, long value);

	void METHOD_BEGIN_PARAM(int nr, int calleeLocalsIndex, float value);

	void METHOD_BEGIN_PARAM(int nr, int calleeLocalsIndex, double value);

	void METHOD_BEGIN_PARAM(int nr, int calleeLocalsIndex, Object value);

	/**
	 * METHOD_BEGIN_PARAM for the receiver instance ("this"), if this method is
	 * a non-constructor instance method.
	 */
    void METHOD_BEGIN_RECEIVER(Object value);

	/**
	 * Value returned by the just completed method call
	 */
    void CALL_RESULT(String owner, String name, String desc);

	void CALL_RESULT(boolean res, String owner, String name, String desc);

	void CALL_RESULT(int res, String owner, String name, String desc);

	void CALL_RESULT(long res, String owner, String name, String desc);

	void CALL_RESULT(double res, String owner, String name, String desc);

	void CALL_RESULT(float res, String owner, String name, String desc);

	void CALL_RESULT(Object res, String owner, String name, String desc);

	/**
	 * Start of a new basic block
	 */
    void BB_BEGIN();

	void HANDLER_BEGIN(int access, String className, String methName,
                       String methDesc);

	/*
	 * Some 200 JVM ByteCode instructions
	 */

	void NOP();

	void ACONST_NULL();

	void ICONST_M1();

	void ICONST_0();

	void ICONST_1();

	void ICONST_2();

	void ICONST_3();

	void ICONST_4();

	void ICONST_5();

	void LCONST_0();

	void LCONST_1();

	void FCONST_0();

	void FCONST_1();

	void FCONST_2();

	void DCONST_0();

	void DCONST_1();

	void BIPUSH(int value);

	void SIPUSH(int value);

	/**
	 * http://java.sun.com/docs/books/jvms/second_edition/html/Instructions2.
	 * doc8. html#ldc
	 */
    void LDC(String x);

	void LDC(Class<?> x);

	void LDC(int x);

	void LDC(float x);

	void LDC_W();

	void LDC2_W(long x);

	void LDC2_W(double x);

	/**
	 * http://java.sun.com/docs/books/jvms/second_edition/html/Instructions2.
	 * doc6. html#iload
	 */
    void ILOAD(int i);

	void LLOAD(int i);

	void FLOAD(int i);

	void DLOAD(int i);

	void ALOAD(int i);

	void ILOAD_0();

	void ILOAD_1();

	void ILOAD_2();

	void ILOAD_3();

	void LLOAD_0();

	void LLOAD_1();

	void LLOAD_2();

	void LLOAD_3();

	void FLOAD_0();

	void FLOAD_1();

	void FLOAD_2();

	void FLOAD_3();

	void DLOAD_0();

	void DLOAD_1();

	void DLOAD_2();

	void DLOAD_3();

	void ALOAD_0();

	void ALOAD_1();

	void ALOAD_2();

	void ALOAD_3();

	/**
	 * http://java.sun.com/docs/books/jvms/second_edition/html/Instructions2.
	 * doc6.html#iaload
	 */
    void IALOAD(Object receiver, int index);

	void LALOAD(Object receiver, int index);

	void FALOAD(Object receiver, int index);

	void DALOAD(Object receiver, int index);

	void AALOAD(Object receiver, int index);

	void BALOAD(Object receiver, int index);

	void CALOAD(Object receiver, int index);

	void SALOAD(Object receiver, int index);

	/**
	 * http://java.sun.com/docs/books/jvms/second_edition/html/Instructions2.
	 * doc6.html#istore
	 */
    void ISTORE(int i);

	void LSTORE(int i);

	void FSTORE(int i);

	void DSTORE(int i);

	void ASTORE(int i);

	void ISTORE_0();

	void ISTORE_1();

	void ISTORE_2();

	void ISTORE_3();

	void LSTORE_0();

	void LSTORE_1();

	void LSTORE_2();

	void LSTORE_3();

	void FSTORE_0();

	void FSTORE_1();

	void FSTORE_2();

	void FSTORE_3();

	void DSTORE_0();

	void DSTORE_1();

	void DSTORE_2();

	void DSTORE_3();

	void ASTORE_0();

	void ASTORE_1();

	void ASTORE_2();

	void ASTORE_3();

	void IASTORE(Object receiver, int index);

	void LASTORE(Object receiver, int index);

	void FASTORE(Object receiver, int index);

	void DASTORE(Object receiver, int index);

	void AASTORE(Object receiver, int index);

	void BASTORE(Object receiver, int index);

	void CASTORE(Object receiver, int index);

	void SASTORE(Object receiver, int index);

	void POP();

	void POP2();

	void DUP();

	void DUP_X1();

	void DUP_X2();

	void DUP2();

	void DUP2_X1();

	void DUP2_X2();

	void SWAP();

	/**
	 * http://java.sun.com/docs/books/jvms/second_edition/html/Instructions2.
	 * doc6. html#iadd
	 */
    void IADD();

	void LADD();

	void FADD();

	void DADD();

	void ISUB();

	void LSUB();

	void FSUB();

	void DSUB();

	void IMUL();

	void LMUL();

	void FMUL();

	void DMUL();

	void IDIV(int rhs);

	void LDIV(long rhs);

	void FDIV(float rhs);

	void DDIV(double rhs);

	void IREM(int rhs);

	void LREM(long rhs);

	void FREM(float rhs);

	void DREM(double rhs);

	void INEG();

	void LNEG();

	void FNEG();

	void DNEG();

	void ISHL();

	void LSHL();

	void ISHR();

	void LSHR();

	void IUSHR();

	void LUSHR();

	void IAND();

	void LAND();

	void IOR();

	void LOR();

	void IXOR();

	void LXOR();

	void IINC(int i, int value);

	void I2L();

	void I2F();

	void I2D();

	void L2I();

	void L2F();

	void L2D();

	void F2I();

	void F2L();

	void F2D();

	void D2I();

	void D2L();

	void D2F();

	void I2B();

	void I2C();

	void I2S();

	void LCMP();

	void FCMPL();

	void FCMPG();

	void DCMPL();

	void DCMPG();

	void IFEQ(String className, String methNane, int branchIndex,
              int param);

	void IFNE(String className, String methNane, int branchIndex,
              int param);

	void IFLT(String className, String methNane, int branchIndex,
              int param);

	void IFGE(String className, String methNane, int branchIndex,
              int param);

	void IFGT(String className, String methNane, int branchIndex,
              int param);

	void IFLE(String className, String methNane, int branchIndex,
              int param);

	void IF_ICMPEQ(String className, String methNane, int branchIndex,
                   int left, int right);

	void IF_ICMPNE(String className, String methNane, int branchIndex,
                   int left, int right);

	void IF_ICMPLT(String className, String methNane, int branchIndex,
                   int left, int right);

	void IF_ICMPGE(String className, String methNane, int branchIndex,
                   int left, int right);

	void IF_ICMPGT(String className, String methNane, int branchIndex,
                   int left, int right);

	void IF_ICMPLE(String className, String methNane, int branchIndex,
                   int left, int right);

	void IF_ACMPEQ(String className, String methNane, int branchIndex,
                   Object left, Object right);

	void IF_ACMPNE(String className, String methNane, int branchIndex,
                   Object left, Object right);

	void GOTO();

	void JSR();

	void RET();

	void TABLESWITCH(String className, String methName, int branchIndex,
                     int target, int min, int max);

	void LOOKUPSWITCH(String className, String methName,
                      int branchIndex, int target, int[] goals);

	void IRETURN();

	void LRETURN();

	void FRETURN();

	void DRETURN();

	void ARETURN();

	void RETURN();

	void GETSTATIC(String owner, String name, String desc);

	void PUTSTATIC(String owner, String name, String desc);

	void GETFIELD(Object receiver, String owner, String name, String desc);

	void PUTFIELD(Object receiver, String owner, String name, String desc);

	void INVOKESTATIC(String owner, String name, String desc);

	void INVOKESPECIAL(String owner, String name, String desc);

	void INVOKESPECIAL(Object receiver, String owner, String name,
                       String desc);

	void INVOKEVIRTUAL(Object receiver, String owner, String name,
                       String desc);

	void INVOKEINTERFACE(Object receiver, String owner, String name,
                         String desc);

	void UNUSED();

	void NEW(String typeName);

	void NEWARRAY(int length, Class<?> componentType);

	void ANEWARRAY(int length, String typeName);

	void ARRAYLENGTH(Object reference);

	void ATHROW(Throwable object);

	void CHECKCAST(Object reference, String typeName);

	void INSTANCEOF(Object reference, String typeName);

	void MONITORENTER();

	void MONITOREXIT();

	void WIDE();

	void MULTIANEWARRAY(String arrayTypeDesc, int nrDimensions);

	void IFNULL(String className, String methNane, int branchIndex,
                Object param);

	void IFNONNULL(String className, String methNane, int branchIndex,
                   Object param);

	void GOTO_W();

	void JSR_W();
}
>>>>>>> 835552e9
<|MERGE_RESOLUTION|>--- conflicted
+++ resolved
@@ -1,615 +1,3 @@
-<<<<<<< HEAD
-/**
- * Copyright (C) 2010-2018 Gordon Fraser, Andrea Arcuri and EvoSuite
- * contributors
- *
- * This file is part of EvoSuite.
- *
- * EvoSuite is free software: you can redistribute it and/or modify it
- * under the terms of the GNU Lesser General Public License as published
- * by the Free Software Foundation, either version 3.0 of the License, or
- * (at your option) any later version.
- *
- * EvoSuite is distributed in the hope that it will be useful, but
- * WITHOUT ANY WARRANTY; without even the implied warranty of
- * MERCHANTABILITY or FITNESS FOR A PARTICULAR PURPOSE. See the GNU
- * Lesser Public License for more details.
- *
- * You should have received a copy of the GNU Lesser General Public
- * License along with EvoSuite. If not, see <http://www.gnu.org/licenses/>.
- */
-package org.evosuite.dse;
-
-/*
-    This class is taken and adapted from the DSC tool developed by Christoph Csallner.
-    Link at :
-    http://ranger.uta.edu/~csallner/dsc/index.html
- */
-
-/**
- * @author csallner@uta.edu (Christoph Csallner)
- */
-public interface IVM {
-
-	/**
-	 * Pass a caller's nr-th concrete method argument value (which is sitting on
-	 * the caller's operand stack). There will be no such call for a potentially
-	 * present receiver instance ("this" parameter).
-	 * <p>
-	 * There is no CALLER_STACK_RECEIVER, as the receiver is already passed by
-	 * the corresponding INVOKE.
-	 * 
-	 * @param nr
-	 *            index of the parameter, not counting the receiver and ignoring
-	 *            the additional width of category-2 parameters. E.g., in
-	 *            foo(double a, int b) parameter b would always have nr 1,
-	 *            regardless of foo being an instance method or not.
-	 * @param calleeLocalsIndex
-	 *            is the index in which this value is stored in the receiver
-	 *            frame. In contrast to nr, this accounts for the receiver and
-	 *            the different widths of category-1 and category-2 parameter
-	 *            types.
-	 */
-	public void CALLER_STACK_PARAM(int nr, int calleeLocalsIndex, int value);
-
-	public void CALLER_STACK_PARAM(int nr, int calleeLocalsIndex, boolean value);
-
-	public void CALLER_STACK_PARAM(int nr, int calleeLocalsIndex, short value);
-
-	public void CALLER_STACK_PARAM(int nr, int calleeLocalsIndex, byte value);
-
-	public void CALLER_STACK_PARAM(int nr, int calleeLocalsIndex, char value);
-
-	public void CALLER_STACK_PARAM(int nr, int calleeLocalsIndex, long value);
-
-	public void CALLER_STACK_PARAM(int nr, int calleeLocalsIndex, float value);
-
-	public void CALLER_STACK_PARAM(int nr, int calleeLocalsIndex, double value);
-
-	public void CALLER_STACK_PARAM(int nr, int calleeLocalsIndex, Object value);
-
-	/**
-	 * Line number in the Java source code.
-	 */
-	public void SRC_LINE_NUMBER(int lineNr);
-
-	/**
-	 * Start of a new method
-	 */
-	public void METHOD_BEGIN(int access, String className, String methName,
-			String methDesc);
-
-	/**
-	 * Max values of a method
-	 */
-	public void METHOD_MAXS(String className, String methName, String methDesc,
-			int maxStack, int maxLocals);
-
-	/**
-	 * Pass index-th concrete parameter of the just called method. There will be
-	 * no such call for a potentially present receiver instance ("this"
-	 * parameter).
-	 * 
-	 * @param nr
-	 *            index of the parameter, not counting the receiver and ignoring
-	 *            the additional width of category-2 parameters. E.g., in
-	 *            foo(double a, int b) parameter b would always have nr 1,
-	 *            regardless of foo being an instance method or not.
-	 * @param calleeLocalsIndex
-	 *            is the index in which this value is stored in the receiver
-	 *            frame. In contrast to nr, this accounts for the receiver and
-	 *            the different widths of category-1 and category-2 parameter
-	 *            types.
-	 */
-	public void METHOD_BEGIN_PARAM(int nr, int calleeLocalsIndex, int value);
-
-	public void METHOD_BEGIN_PARAM(int nr, int calleeLocalsIndex, boolean value);
-
-	public void METHOD_BEGIN_PARAM(int nr, int calleeLocalsIndex, short value);
-
-	public void METHOD_BEGIN_PARAM(int nr, int calleeLocalsIndex, byte value);
-
-	public void METHOD_BEGIN_PARAM(int nr, int calleeLocalsIndex, char value);
-
-	public void METHOD_BEGIN_PARAM(int nr, int calleeLocalsIndex, long value);
-
-	public void METHOD_BEGIN_PARAM(int nr, int calleeLocalsIndex, float value);
-
-	public void METHOD_BEGIN_PARAM(int nr, int calleeLocalsIndex, double value);
-
-	public void METHOD_BEGIN_PARAM(int nr, int calleeLocalsIndex, Object value);
-
-	/**
-	 * METHOD_BEGIN_PARAM for the receiver instance ("this"), if this method is
-	 * a non-constructor instance method.
-	 */
-	public void METHOD_BEGIN_RECEIVER(Object value);
-
-	/**
-	 * Value returned by the just completed method call
-	 */
-	public void CALL_RESULT(String owner, String name, String desc);
-
-	public void CALL_RESULT(boolean res, String owner, String name, String desc);
-
-	public void CALL_RESULT(int res, String owner, String name, String desc);
-
-	public void CALL_RESULT(long res, String owner, String name, String desc);
-
-	public void CALL_RESULT(double res, String owner, String name, String desc);
-
-	public void CALL_RESULT(float res, String owner, String name, String desc);
-
-	public void CALL_RESULT(Object res, String owner, String name, String desc);
-
-	/**
-	 * Start of a new basic block
-	 */
-	public void BB_BEGIN();
-
-	public void HANDLER_BEGIN(int access, String className, String methName,
-			String methDesc);
-
-	/*
-	 * Some 200 JVM ByteCode instructions
-	 */
-
-	public void NOP();
-
-	public void ACONST_NULL();
-
-	public void ICONST_M1();
-
-	public void ICONST_0();
-
-	public void ICONST_1();
-
-	public void ICONST_2();
-
-	public void ICONST_3();
-
-	public void ICONST_4();
-
-	public void ICONST_5();
-
-	public void LCONST_0();
-
-	public void LCONST_1();
-
-	public void FCONST_0();
-
-	public void FCONST_1();
-
-	public void FCONST_2();
-
-	public void DCONST_0();
-
-	public void DCONST_1();
-
-	public void BIPUSH(int value);
-
-	public void SIPUSH(int value);
-
-	/**
-	 * http://java.sun.com/docs/books/jvms/second_edition/html/Instructions2.
-	 * doc8. html#ldc
-	 */
-	public void LDC(String x);
-
-	public void LDC(Class<?> x);
-
-	public void LDC(int x);
-
-	public void LDC(float x);
-
-	public void LDC_W();
-
-	public void LDC2_W(long x);
-
-	public void LDC2_W(double x);
-
-	/**
-	 * http://java.sun.com/docs/books/jvms/second_edition/html/Instructions2.
-	 * doc6. html#iload
-	 */
-	public void ILOAD(int i);
-
-	public void LLOAD(int i);
-
-	public void FLOAD(int i);
-
-	public void DLOAD(int i);
-
-	public void ALOAD(int i);
-
-	public void ILOAD_0();
-
-	public void ILOAD_1();
-
-	public void ILOAD_2();
-
-	public void ILOAD_3();
-
-	public void LLOAD_0();
-
-	public void LLOAD_1();
-
-	public void LLOAD_2();
-
-	public void LLOAD_3();
-
-	public void FLOAD_0();
-
-	public void FLOAD_1();
-
-	public void FLOAD_2();
-
-	public void FLOAD_3();
-
-	public void DLOAD_0();
-
-	public void DLOAD_1();
-
-	public void DLOAD_2();
-
-	public void DLOAD_3();
-
-	public void ALOAD_0();
-
-	public void ALOAD_1();
-
-	public void ALOAD_2();
-
-	public void ALOAD_3();
-
-	/**
-	 * http://java.sun.com/docs/books/jvms/second_edition/html/Instructions2.
-	 * doc6.html#iaload
-	 */
-	public void IALOAD(Object receiver, int index, String className, String methodName);
-
-	public void LALOAD(Object receiver, int index, String className, String methodName);
-
-	public void FALOAD(Object receiver, int index, String className, String methodName);
-
-	public void DALOAD(Object receiver, int index, String className, String methodName);
-
-	public void AALOAD(Object receiver, int index, String className, String methodName);
-
-	public void BALOAD(Object receiver, int index, String className, String methodName);
-
-	public void CALOAD(Object receiver, int index, String className, String methodName);
-
-	public void SALOAD(Object receiver, int index, String className, String methodName);
-
-	/**
-	 * http://java.sun.com/docs/books/jvms/second_edition/html/Instructions2.
-	 * doc6.html#istore
-	 */
-	public void ISTORE(int i);
-
-	public void LSTORE(int i);
-
-	public void FSTORE(int i);
-
-	public void DSTORE(int i);
-
-	public void ASTORE(int i);
-
-	public void ISTORE_0();
-
-	public void ISTORE_1();
-
-	public void ISTORE_2();
-
-	public void ISTORE_3();
-
-	public void LSTORE_0();
-
-	public void LSTORE_1();
-
-	public void LSTORE_2();
-
-	public void LSTORE_3();
-
-	public void FSTORE_0();
-
-	public void FSTORE_1();
-
-	public void FSTORE_2();
-
-	public void FSTORE_3();
-
-	public void DSTORE_0();
-
-	public void DSTORE_1();
-
-	public void DSTORE_2();
-
-	public void DSTORE_3();
-
-	public void ASTORE_0();
-
-	public void ASTORE_1();
-
-	public void ASTORE_2();
-
-	public void ASTORE_3();
-
-	public void IASTORE(Object receiver, int index, String className, String methodName);
-
-	public void LASTORE(Object receiver, int index, String className, String methodName);
-
-	public void FASTORE(Object receiver, int index, String className, String methodName);
-
-	public void DASTORE(Object receiver, int index, String className, String methodName);
-
-	public void BASTORE(Object receiver, int index, String className, String methodName);
-
-	public void CASTORE(Object receiver, int index, String className, String methodName);
-
-	public void SASTORE(Object receiver, int index, String className, String methodName);
-
-	public void AASTORE(Object receiver, int index, Object value, String className, String methodName);
-
-	public void POP();
-
-	public void POP2();
-
-	public void DUP();
-
-	public void DUP_X1();
-
-	public void DUP_X2();
-
-	public void DUP2();
-
-	public void DUP2_X1();
-
-	public void DUP2_X2();
-
-	public void SWAP();
-
-	/**
-	 * http://java.sun.com/docs/books/jvms/second_edition/html/Instructions2.
-	 * doc6. html#iadd
-	 */
-	public void IADD();
-
-	public void LADD();
-
-	public void FADD();
-
-	public void DADD();
-
-	public void ISUB();
-
-	public void LSUB();
-
-	public void FSUB();
-
-	public void DSUB();
-
-	public void IMUL();
-
-	public void LMUL();
-
-	public void FMUL();
-
-	public void DMUL();
-
-	public void IDIV(int rhs);
-
-	public void LDIV(long rhs);
-
-	public void FDIV(float rhs);
-
-	public void DDIV(double rhs);
-
-	public void IREM(int rhs);
-
-	public void LREM(long rhs);
-
-	public void FREM(float rhs);
-
-	public void DREM(double rhs);
-
-	public void INEG();
-
-	public void LNEG();
-
-	public void FNEG();
-
-	public void DNEG();
-
-	public void ISHL();
-
-	public void LSHL();
-
-	public void ISHR();
-
-	public void LSHR();
-
-	public void IUSHR();
-
-	public void LUSHR();
-
-	public void IAND();
-
-	public void LAND();
-
-	public void IOR();
-
-	public void LOR();
-
-	public void IXOR();
-
-	public void LXOR();
-
-	public void IINC(int i, int value);
-
-	public void I2L();
-
-	public void I2F();
-
-	public void I2D();
-
-	public void L2I();
-
-	public void L2F();
-
-	public void L2D();
-
-	public void F2I();
-
-	public void F2L();
-
-	public void F2D();
-
-	public void D2I();
-
-	public void D2L();
-
-	public void D2F();
-
-	public void I2B();
-
-	public void I2C();
-
-	public void I2S();
-
-	public void LCMP();
-
-	public void FCMPL();
-
-	public void FCMPG();
-
-	public void DCMPL();
-
-	public void DCMPG();
-
-	public void IFEQ(String className, String methNane, int branchIndex,
-			int param);
-
-	public void IFNE(String className, String methNane, int branchIndex,
-			int param);
-
-	public void IFLT(String className, String methNane, int branchIndex,
-			int param);
-
-	public void IFGE(String className, String methNane, int branchIndex,
-			int param);
-
-	public void IFGT(String className, String methNane, int branchIndex,
-			int param);
-
-	public void IFLE(String className, String methNane, int branchIndex,
-			int param);
-
-	public void IF_ICMPEQ(String className, String methNane, int branchIndex,
-			int left, int right);
-
-	public void IF_ICMPNE(String className, String methNane, int branchIndex,
-			int left, int right);
-
-	public void IF_ICMPLT(String className, String methNane, int branchIndex,
-			int left, int right);
-
-	public void IF_ICMPGE(String className, String methNane, int branchIndex,
-			int left, int right);
-
-	public void IF_ICMPGT(String className, String methNane, int branchIndex,
-			int left, int right);
-
-	public void IF_ICMPLE(String className, String methNane, int branchIndex,
-			int left, int right);
-
-	public void IF_ACMPEQ(String className, String methNane, int branchIndex,
-			Object left, Object right);
-
-	public void IF_ACMPNE(String className, String methNane, int branchIndex,
-			Object left, Object right);
-
-	public void GOTO();
-
-	public void JSR();
-
-	public void RET();
-
-	public void TABLESWITCH(String className, String methName, int branchIndex,
-			int target, int min, int max);
-
-	public void LOOKUPSWITCH(String className, String methName,
-			int branchIndex, int target, int[] goals);
-
-	public void IRETURN();
-
-	public void LRETURN();
-
-	public void FRETURN();
-
-	public void DRETURN();
-
-	public void ARETURN();
-
-	public void RETURN();
-
-	public void GETSTATIC(String owner, String name, String desc);
-
-	public void PUTSTATIC(String owner, String name, String desc);
-
-	public void GETFIELD(Object receiver, String owner, String name, String desc);
-
-	public void PUTFIELD(Object receiver, String owner, String name, String desc);
-
-	public void INVOKESTATIC(String owner, String name, String desc);
-
-	public void INVOKESPECIAL(String owner, String name, String desc);
-
-	public void INVOKESPECIAL(Object receiver, String owner, String name,
-			String desc);
-
-	public void INVOKEVIRTUAL(Object receiver, String owner, String name,
-			String desc);
-
-	public void INVOKEINTERFACE(Object receiver, String owner, String name,
-			String desc);
-
-	public void UNUSED();
-
-	public void NEW(String typeName);
-
-	public void NEWARRAY(int length, Class<?> componentType, String className, String methodName);
-
-	public void ANEWARRAY(int length, String componentTypeName, String className, String typeName);
-
-	public void ARRAYLENGTH(Object reference);
-
-	public void ATHROW(Throwable object);
-
-	public void CHECKCAST(Object reference, String typeName);
-
-	public void INSTANCEOF(Object reference, String typeName);
-
-	public void MONITORENTER();
-
-	public void MONITOREXIT();
-
-	public void WIDE();
-
-	public void MULTIANEWARRAY(String arrayTypeDesc, int nrDimensions, String className, String methodName);
-
-	public void IFNULL(String className, String methNane, int branchIndex,
-			Object param);
-
-	public void IFNONNULL(String className, String methNane, int branchIndex,
-			Object param);
-
-	public void GOTO_W();
-
-	public void JSR_W();
-}
-=======
 /*
  * Copyright (C) 2010-2018 Gordon Fraser, Andrea Arcuri and EvoSuite
  * contributors
@@ -661,7 +49,7 @@
 	 *            the different widths of category-1 and category-2 parameter
 	 *            types.
 	 */
-    void CALLER_STACK_PARAM(int nr, int calleeLocalsIndex, int value);
+	void CALLER_STACK_PARAM(int nr, int calleeLocalsIndex, int value);
 
 	void CALLER_STACK_PARAM(int nr, int calleeLocalsIndex, boolean value);
 
@@ -682,19 +70,19 @@
 	/**
 	 * Line number in the Java source code.
 	 */
-    void SRC_LINE_NUMBER(int lineNr);
+	void SRC_LINE_NUMBER(int lineNr);
 
 	/**
 	 * Start of a new method
 	 */
-    void METHOD_BEGIN(int access, String className, String methName,
-                      String methDesc);
+	void METHOD_BEGIN(int access, String className, String methName,
+										String methDesc);
 
 	/**
 	 * Max values of a method
 	 */
-    void METHOD_MAXS(String className, String methName, String methDesc,
-                     int maxStack, int maxLocals);
+	void METHOD_MAXS(String className, String methName, String methDesc,
+									 int maxStack, int maxLocals);
 
 	/**
 	 * Pass index-th concrete parameter of the just called method. There will be
@@ -712,7 +100,7 @@
 	 *            the different widths of category-1 and category-2 parameter
 	 *            types.
 	 */
-    void METHOD_BEGIN_PARAM(int nr, int calleeLocalsIndex, int value);
+	void METHOD_BEGIN_PARAM(int nr, int calleeLocalsIndex, int value);
 
 	void METHOD_BEGIN_PARAM(int nr, int calleeLocalsIndex, boolean value);
 
@@ -734,12 +122,12 @@
 	 * METHOD_BEGIN_PARAM for the receiver instance ("this"), if this method is
 	 * a non-constructor instance method.
 	 */
-    void METHOD_BEGIN_RECEIVER(Object value);
+	void METHOD_BEGIN_RECEIVER(Object value);
 
 	/**
 	 * Value returned by the just completed method call
 	 */
-    void CALL_RESULT(String owner, String name, String desc);
+	void CALL_RESULT(String owner, String name, String desc);
 
 	void CALL_RESULT(boolean res, String owner, String name, String desc);
 
@@ -756,10 +144,10 @@
 	/**
 	 * Start of a new basic block
 	 */
-    void BB_BEGIN();
+	void BB_BEGIN();
 
 	void HANDLER_BEGIN(int access, String className, String methName,
-                       String methDesc);
+										 String methDesc);
 
 	/*
 	 * Some 200 JVM ByteCode instructions
@@ -805,7 +193,7 @@
 	 * http://java.sun.com/docs/books/jvms/second_edition/html/Instructions2.
 	 * doc8. html#ldc
 	 */
-    void LDC(String x);
+	void LDC(String x);
 
 	void LDC(Class<?> x);
 
@@ -823,7 +211,7 @@
 	 * http://java.sun.com/docs/books/jvms/second_edition/html/Instructions2.
 	 * doc6. html#iload
 	 */
-    void ILOAD(int i);
+	void ILOAD(int i);
 
 	void LLOAD(int i);
 
@@ -877,27 +265,27 @@
 	 * http://java.sun.com/docs/books/jvms/second_edition/html/Instructions2.
 	 * doc6.html#iaload
 	 */
-    void IALOAD(Object receiver, int index);
-
-	void LALOAD(Object receiver, int index);
-
-	void FALOAD(Object receiver, int index);
-
-	void DALOAD(Object receiver, int index);
-
-	void AALOAD(Object receiver, int index);
-
-	void BALOAD(Object receiver, int index);
-
-	void CALOAD(Object receiver, int index);
-
-	void SALOAD(Object receiver, int index);
+	void IALOAD(Object receiver, int index, String className, String methodName);
+
+	void LALOAD(Object receiver, int index, String className, String methodName);
+
+	void FALOAD(Object receiver, int index, String className, String methodName);
+
+	void DALOAD(Object receiver, int index, String className, String methodName);
+
+	void AALOAD(Object receiver, int index, String className, String methodName);
+
+	void BALOAD(Object receiver, int index, String className, String methodName);
+
+	void CALOAD(Object receiver, int index, String className, String methodName);
+
+	void SALOAD(Object receiver, int index, String className, String methodName);
 
 	/**
 	 * http://java.sun.com/docs/books/jvms/second_edition/html/Instructions2.
 	 * doc6.html#istore
 	 */
-    void ISTORE(int i);
+	void ISTORE(int i);
 
 	void LSTORE(int i);
 
@@ -947,21 +335,21 @@
 
 	void ASTORE_3();
 
-	void IASTORE(Object receiver, int index);
-
-	void LASTORE(Object receiver, int index);
-
-	void FASTORE(Object receiver, int index);
-
-	void DASTORE(Object receiver, int index);
-
-	void AASTORE(Object receiver, int index);
-
-	void BASTORE(Object receiver, int index);
-
-	void CASTORE(Object receiver, int index);
-
-	void SASTORE(Object receiver, int index);
+	void IASTORE(Object receiver, int index, String className, String methodName);
+
+	void LASTORE(Object receiver, int index, String className, String methodName);
+
+	void FASTORE(Object receiver, int index, String className, String methodName);
+
+	void DASTORE(Object receiver, int index, String className, String methodName);
+
+	void BASTORE(Object receiver, int index, String className, String methodName);
+
+	void CASTORE(Object receiver, int index, String className, String methodName);
+
+	void SASTORE(Object receiver, int index, String className, String methodName);
+
+	void AASTORE(Object receiver, int index, Object value, String className, String methodName);
 
 	void POP();
 
@@ -985,7 +373,7 @@
 	 * http://java.sun.com/docs/books/jvms/second_edition/html/Instructions2.
 	 * doc6. html#iadd
 	 */
-    void IADD();
+	void IADD();
 
 	void LADD();
 
@@ -1100,46 +488,46 @@
 	void DCMPG();
 
 	void IFEQ(String className, String methNane, int branchIndex,
-              int param);
+						int param);
 
 	void IFNE(String className, String methNane, int branchIndex,
-              int param);
+						int param);
 
 	void IFLT(String className, String methNane, int branchIndex,
-              int param);
+						int param);
 
 	void IFGE(String className, String methNane, int branchIndex,
-              int param);
+						int param);
 
 	void IFGT(String className, String methNane, int branchIndex,
-              int param);
+						int param);
 
 	void IFLE(String className, String methNane, int branchIndex,
-              int param);
+						int param);
 
 	void IF_ICMPEQ(String className, String methNane, int branchIndex,
-                   int left, int right);
+								 int left, int right);
 
 	void IF_ICMPNE(String className, String methNane, int branchIndex,
-                   int left, int right);
+								 int left, int right);
 
 	void IF_ICMPLT(String className, String methNane, int branchIndex,
-                   int left, int right);
+								 int left, int right);
 
 	void IF_ICMPGE(String className, String methNane, int branchIndex,
-                   int left, int right);
+								 int left, int right);
 
 	void IF_ICMPGT(String className, String methNane, int branchIndex,
-                   int left, int right);
+								 int left, int right);
 
 	void IF_ICMPLE(String className, String methNane, int branchIndex,
-                   int left, int right);
+								 int left, int right);
 
 	void IF_ACMPEQ(String className, String methNane, int branchIndex,
-                   Object left, Object right);
+								 Object left, Object right);
 
 	void IF_ACMPNE(String className, String methNane, int branchIndex,
-                   Object left, Object right);
+								 Object left, Object right);
 
 	void GOTO();
 
@@ -1148,10 +536,10 @@
 	void RET();
 
 	void TABLESWITCH(String className, String methName, int branchIndex,
-                     int target, int min, int max);
+									 int target, int min, int max);
 
 	void LOOKUPSWITCH(String className, String methName,
-                      int branchIndex, int target, int[] goals);
+										int branchIndex, int target, int[] goals);
 
 	void IRETURN();
 
@@ -1178,21 +566,21 @@
 	void INVOKESPECIAL(String owner, String name, String desc);
 
 	void INVOKESPECIAL(Object receiver, String owner, String name,
-                       String desc);
+										 String desc);
 
 	void INVOKEVIRTUAL(Object receiver, String owner, String name,
-                       String desc);
+										 String desc);
 
 	void INVOKEINTERFACE(Object receiver, String owner, String name,
-                         String desc);
+											 String desc);
 
 	void UNUSED();
 
 	void NEW(String typeName);
 
-	void NEWARRAY(int length, Class<?> componentType);
-
-	void ANEWARRAY(int length, String typeName);
+	void NEWARRAY(int length, Class<?> componentType, String className, String methodName);
+
+	void ANEWARRAY(int length, String componentTypeName, String className, String typeName);
 
 	void ARRAYLENGTH(Object reference);
 
@@ -1208,16 +596,15 @@
 
 	void WIDE();
 
-	void MULTIANEWARRAY(String arrayTypeDesc, int nrDimensions);
+	void MULTIANEWARRAY(String arrayTypeDesc, int nrDimensions, String className, String methodName);
 
 	void IFNULL(String className, String methNane, int branchIndex,
-                Object param);
+							Object param);
 
 	void IFNONNULL(String className, String methNane, int branchIndex,
-                   Object param);
+								 Object param);
 
 	void GOTO_W();
 
 	void JSR_W();
-}
->>>>>>> 835552e9
+}
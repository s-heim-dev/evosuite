/**
 * Copyright (C) 2011,2012 Gordon Fraser, Andrea Arcuri and EvoSuite
 * contributors
 * 
 * This file is part of EvoSuite.
 * 
 * EvoSuite is free software: you can redistribute it and/or modify it under the
 * terms of the GNU Public License as published by the Free Software Foundation,
 * either version 3 of the License, or (at your option) any later version.
 * 
 * EvoSuite is distributed in the hope that it will be useful, but WITHOUT ANY
 * WARRANTY; without even the implied warranty of MERCHANTABILITY or FITNESS FOR
 * A PARTICULAR PURPOSE. See the GNU Public License for more details.
 * 
 * You should have received a copy of the GNU Public License along with
 * EvoSuite. If not, see <http://www.gnu.org/licenses/>.
 */
package org.evosuite.instrumentation;

import java.io.File;
import java.io.IOException;
import java.io.InputStream;
import java.io.FileInputStream;
import java.util.ArrayList;
import java.util.HashMap;
import java.util.List;
import java.util.Map;

import org.evosuite.Properties;
import org.evosuite.TestGenerationContext;
import org.evosuite.classpath.ResourceList;
import org.evosuite.runtime.instrumentation.RuntimeInstrumentation;
import org.objectweb.asm.ClassReader;
import org.slf4j.Logger;
import org.slf4j.LoggerFactory;

/**
 * <em>Note:</em> Do not inadvertently use multiple instances of this class in
 * the application! This may lead to hard to detect and debug errors. Yet this
 * class cannot be an singleton as it might be necessary to do so...
 * 
 * @author roessler
 * @author Gordon Fraser
 */
public class InstrumentingClassLoader extends ClassLoader {

	private final static Logger logger = LoggerFactory.getLogger(InstrumentingClassLoader.class);

	private final BytecodeInstrumentation instrumentation;
	private final ClassLoader classLoader;
<<<<<<< HEAD
	private final Map<String, Class<?>> classes = new HashMap<String, Class<?>>();
	private boolean isRegression = false;
	
=======
	private final Map<String, Class<?>> classes = new HashMap<>();

>>>>>>> 163815a7
	/**
	 * <p>
	 * Constructor for InstrumentingClassLoader.
	 * </p>
	 */
	public InstrumentingClassLoader() {
		this(new BytecodeInstrumentation());
		setClassAssertionStatus(Properties.TARGET_CLASS, true);
		logger.debug("REGRESSION: standard classloader running now");
	}
	
	/**
	 * <p>
	 * Constructor for InstrumentingClassLoader.
	 * </p>
	 */
	public InstrumentingClassLoader(boolean isRegression) {
		this(new BytecodeInstrumentation());
		setClassAssertionStatus(Properties.TARGET_CLASS, true);
		this.isRegression  = isRegression;
		logger.debug("REGRESSION: regression classloader running now");
	}

	/**
	 * <p>
	 * Constructor for InstrumentingClassLoader.
	 * </p>
	 * 
	 * @param instrumentation
	 *            a {@link org.evosuite.instrumentation.BytecodeInstrumentation}
	 *            object.
	 */
	public InstrumentingClassLoader(BytecodeInstrumentation instrumentation) {
		super(InstrumentingClassLoader.class.getClassLoader());
		classLoader = InstrumentingClassLoader.class.getClassLoader();
		this.instrumentation = instrumentation;
	}

	public List<String> getViewOfInstrumentedClasses(){
		List<String> list = new ArrayList<>();
		list.addAll(classes.keySet());
		return list;
	}
	
	
	public Class<?> loadClassFromFile(String fullyQualifiedTargetClass, String fileName) throws ClassNotFoundException {

		String className = fullyQualifiedTargetClass.replace('.', '/');

		try(InputStream is = new FileInputStream(new File(fileName))) {

			byte[] byteBuffer = getTransformedBytes(className, is);

			createPackageDefinition(fullyQualifiedTargetClass);
			Class<?> result = defineClass(fullyQualifiedTargetClass, byteBuffer, 0, byteBuffer.length);

			classes.put(fullyQualifiedTargetClass, result);

			logger.info("Loaded class " + fullyQualifiedTargetClass + " directly from "+fileName);
			return result;
		} catch (Throwable t) {
			logger.info("Error while loading class " + fullyQualifiedTargetClass + " : " + t);
			throw new ClassNotFoundException(t.getMessage(), t);
		}
	}
	
	@Override
	public Class<?> loadClass(String name) throws ClassNotFoundException {

		if("<evosuite>".equals(name)) {
			throw new ClassNotFoundException();
		}

		if (!RuntimeInstrumentation.checkIfCanInstrument(name)) {
			Class<?> result = findLoadedClass(name);
			if (result != null) {
				return result;
			}
			result = classLoader.loadClass(name);
			return result;
		}

		Class<?> result = classes.get(name);
		if (result != null) {
			return result;
		} else {
			logger.info("Seeing class for first time: " + name);
			Class<?> instrumentedClass = instrumentClass(name);
			return instrumentedClass;
		}
	}

	//This is needed, as it is overridden in subclasses
	protected byte[] getTransformedBytes(String className, InputStream is) throws IOException {
		return instrumentation.transformBytes(this, className, new ClassReader(is));
	}

	private Class<?> instrumentClass(String fullyQualifiedTargetClass)throws ClassNotFoundException  {
		String className = fullyQualifiedTargetClass.replace('.', '/');
		InputStream is = null;
		try {
			is = isRegression?
					ResourceList.getInstance(TestGenerationContext.getInstance().getRegressionClassLoaderForSUT()).getClassAsStream(fullyQualifiedTargetClass)
					:ResourceList.getInstance(TestGenerationContext.getInstance().getClassLoaderForSUT()).getClassAsStream(fullyQualifiedTargetClass);
			
			if (is == null) {
				throw new ClassNotFoundException("Class '" + className + ".class"
						+ "' should be in target project, but could not be found!");
			}
			
			byte[] byteBuffer = getTransformedBytes(className,is);
			createPackageDefinition(fullyQualifiedTargetClass);
			Class<?> result = defineClass(fullyQualifiedTargetClass, byteBuffer, 0,byteBuffer.length);
			classes.put(fullyQualifiedTargetClass, result);

			logger.info("Loaded class: " + fullyQualifiedTargetClass);
			return result;
		} catch (Throwable t) {
			logger.info("Error while loading class: "+t);
			throw new ClassNotFoundException(t.getMessage(), t);
		} finally {
			if(is != null)
				try {
					is.close();
				} catch (IOException e) {
					throw new Error(e);
				}
		}
	}

	/**
	 * Before a new class is defined, we need to create a package definition for it
	 * 
	 * @param className
	 */
	private void createPackageDefinition(String className){
		int i = className.lastIndexOf('.');
		if (i != -1) {
		    String pkgname = className.substring(0, i);
		    // Check if package already loaded.
		    Package pkg = getPackage(pkgname);
		    if(pkg==null){
		    		definePackage(pkgname, null, null, null, null, null, null, null);
		    		logger.info("Defined package (3): "+getPackage(pkgname)+", "+getPackage(pkgname).hashCode());
		    }
	    }
	}
	
	public BytecodeInstrumentation getInstrumentation() {
		return instrumentation;
	}

}<|MERGE_RESOLUTION|>--- conflicted
+++ resolved
@@ -48,14 +48,9 @@
 
 	private final BytecodeInstrumentation instrumentation;
 	private final ClassLoader classLoader;
-<<<<<<< HEAD
-	private final Map<String, Class<?>> classes = new HashMap<String, Class<?>>();
+	private final Map<String, Class<?>> classes = new HashMap<>();
 	private boolean isRegression = false;
 	
-=======
-	private final Map<String, Class<?>> classes = new HashMap<>();
-
->>>>>>> 163815a7
 	/**
 	 * <p>
 	 * Constructor for InstrumentingClassLoader.

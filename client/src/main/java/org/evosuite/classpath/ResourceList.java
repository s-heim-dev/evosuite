--- conflicted
+++ resolved
@@ -154,41 +154,14 @@
 	 * @param name  a fully qualifying name, e.g. org.some.Foo
 	 * @return
 	 */
-<<<<<<< HEAD
 	public InputStream getClassAsStream(String name) {
+
 		String path = name.replace('.', '/') + ".class";
 		String windowsPath = name.replace(".", "\\") + ".class";
 
-		//first try with system classloader
-		InputStream is = null;
-		if(Properties.isRegression()){
-			//is = this.classLoader.getResourceAsStream(path);
-		}
-		else{
-			is = ClassLoader.getSystemResourceAsStream(path);
-			if(is!=null){
-				return is;
-			}
-			if (File.separatorChar != '/') {			
-				is = ClassLoader.getSystemResourceAsStream(windowsPath);
-				if(is!=null){
-					return is;
-				}
-			}
-		}
-		
-
-=======
-	public static InputStream getClassAsStream(String name) {
-
-		String path = name.replace('.', '/') + ".class";
-		String windowsPath = name.replace(".", "\\") + ".class";
-
->>>>>>> 4acde657
 		String cpEntry = getCache().mapClassToCP.get(name);
-		logger.debug("REGRESSION: Now reading: " + cpEntry);
 		if(cpEntry==null){
-
+			logger.warn("Regression? {} | Now Reading: {}", Properties.isRegression()?"YES":"NO", name);
 			/*
 				the cache is initialized based on what is on the project classpath.
 				but that does not include the Java API, although it is accessed by

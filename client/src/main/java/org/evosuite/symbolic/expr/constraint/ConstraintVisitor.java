--- conflicted
+++ resolved
@@ -21,19 +21,9 @@
 
 public interface ConstraintVisitor<K, V> {
 
-<<<<<<< HEAD
-	K visit(IntegerConstraint n, V arg);
-	
-	K visit(RealConstraint n, V arg);
-	
-	K visit(StringConstraint n, V arg);
-
-	K visit(ReferenceConstraint n, V arg);
-=======
     K visit(IntegerConstraint n, V arg);
 
     K visit(RealConstraint n, V arg);
 
     K visit(StringConstraint n, V arg);
->>>>>>> 8730aedd
 }
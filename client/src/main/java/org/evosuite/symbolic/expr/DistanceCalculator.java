/*
 * Copyright (C) 2010-2018 Gordon Fraser, Andrea Arcuri and EvoSuite
 * contributors
 *
 * This file is part of EvoSuite.
 *
 * EvoSuite is free software: you can redistribute it and/or modify it
 * under the terms of the GNU Lesser General Public License as published
 * by the Free Software Foundation, either version 3.0 of the License, or
 * (at your option) any later version.
 *
 * EvoSuite is distributed in the hope that it will be useful, but
 * WITHOUT ANY WARRANTY; without even the implied warranty of
 * MERCHANTABILITY or FITNESS FOR A PARTICULAR PURPOSE. See the GNU
 * Lesser Public License for more details.
 *
 * You should have received a copy of the GNU Lesser General Public
 * License along with EvoSuite. If not, see <http://www.gnu.org/licenses/>.
 */
package org.evosuite.symbolic.expr;

import org.evosuite.symbolic.expr.bv.*;
import org.evosuite.symbolic.expr.constraint.ConstraintVisitor;
import org.evosuite.symbolic.expr.constraint.IntegerConstraint;
import org.evosuite.symbolic.expr.constraint.RealConstraint;
import org.evosuite.symbolic.expr.constraint.ReferenceConstraint;
import org.evosuite.symbolic.expr.constraint.StringConstraint;
import org.evosuite.symbolic.expr.reader.StringReaderExpr;
import org.evosuite.symbolic.expr.str.StringValue;
import org.evosuite.symbolic.expr.token.HasMoreTokensExpr;
import org.evosuite.symbolic.expr.token.TokenizerExpr;
import org.evosuite.utils.RegexDistanceUtils;
import org.slf4j.Logger;
import org.slf4j.LoggerFactory;

import java.util.StringTokenizer;
import java.util.Vector;

public class DistanceCalculator implements ConstraintVisitor<Object, Void> {

<<<<<<< HEAD
	static Logger log = LoggerFactory.getLogger(DistanceCalculator.class);

	@Override
	public Object visit(IntegerConstraint n, Void arg) {

		ExpressionEvaluator visitor = new ExpressionEvaluator();
		long leftVal = (Long) n.getLeftOperand().accept(visitor, null);
		long rightVal = (Long) n.getRightOperand().accept(visitor, null);

		// special integer constraint: string indexOf char != -1
		long distance = getDistanceIndexOfCFound(n, leftVal, rightVal);
		if (distance != -1)
			return distance;

		// special integer constraint: string indexOfCI char index != -1
		distance = getDistanceIndexOfCIFound(n, leftVal, rightVal);
		if (distance != -1)
			return distance;

		// special integer constraint: string indexOf char == k (k>-1)
		distance = getDistanceIndexOfCEqualsK(n, leftVal, rightVal);
		if (distance != -1)
			return distance;

		// special integer constraint: string indexOf char int == k (k>-1)
		distance = getDistanceIndexOfCIEqualsK(n, leftVal, rightVal);
		if (distance != -1)
			return distance;

		// special case: regex
		distance = getDistanceRegex(n, leftVal, rightVal);
		if (distance != -1)
			return distance;

		// special cases: reader.read()==-1
		// special cases: reader.read()!=-1
		distance = getDistanceStringReaderLength(n, leftVal, rightVal);
		if (distance != -1)
			return distance;

		distance = getDistanceStringIsInteger(n, leftVal, rightVal);
		if (distance != -1)
			return distance;

		Comparator cmpr = n.getComparator();
		log.debug("Calculating distance for " + leftVal + " " + cmpr + " " + rightVal);

		distance = leftVal - rightVal;

		
		switch (cmpr) {
		case EQ:
			return Math.abs(distance);
		case NE:
			return distance != 0 ? (long) 0 : (long) 1;
		case LT:
			return distance < 0 ? 0 :distance + 1;
		case LE:
			return distance <= 0 ? 0 : distance;
		case GT:
			return distance > 0 ? 0 : Math.abs(distance) + 1;
		case GE:
			return distance >= 0 ? 0 : Math.abs(distance);
		default:
			log.warn("getIntegerDist: unimplemented comparator");
			return Long.MAX_VALUE;
		}
	}

	private static long getDistanceStringIsInteger(IntegerConstraint n, long leftVal, long rightVal) {

		if (n.getLeftOperand() instanceof StringUnaryToIntegerExpression && n.getComparator() == Comparator.NE
				&& n.getRightOperand() instanceof IntegerConstant) {
			IntegerConstant right_constant = (IntegerConstant) n.getRightOperand();
			StringUnaryToIntegerExpression left_string_expr = (StringUnaryToIntegerExpression) n.getLeftOperand();

			if (right_constant.getConcreteValue() != 0L) {
				return -1;
			}

			if (left_string_expr.getOperator() != Operator.IS_INTEGER) {
				return -1;
			}

			String string = left_string_expr.getOperand().getConcreteValue();
			if (string.length() > 0) {
				char[] charArray = string.toCharArray();
				int maxDistance = 0;
				for (char c : charArray) {
					int distance;
					if (!Character.isDigit(c)) {
						if (c < '0') {
							distance = '0' - c;
						} else if (c > '9') {
							distance = c - '9';
						} else {
							throw new RuntimeException("This branch is unreachable!");
						}
						if (maxDistance < distance) {
							maxDistance = distance;
						}
					}
				}
				return maxDistance;
			} else {
				return Long.MAX_VALUE;
			}

		}
		return -1;
	}

	@Override
	public Object visit(RealConstraint n, Void arg) {
		ExpressionEvaluator visitor = new ExpressionEvaluator();
		double left = (Double) n.getLeftOperand().accept(visitor, null);
		double right = (Double) n.getRightOperand().accept(visitor, null);

		Comparator cmpr = n.getComparator();

		switch (cmpr) {

		case EQ:

			return Math.abs(left - right);
		case NE:

			return (left - right) != 0 ? (double) 0 : (double) 1;
		case LT:

			return left - right < 0 ? 0 : left - right + 1;
		case LE:

			return left - right <= 0 ? 0 : left - right;
		case GT:

			return left - right > 0 ? 0 : right - left + 1;
		case GE:

			return left - right >= 0 ? 0 : right - left;

		default:
			log.warn("getIntegerDist: unimplemented comparator");
			return Double.MAX_VALUE;
		}

	}

	@Override
	public Object visit(StringConstraint n, Void arg) {
		Expression<?> exprLeft = n.getLeftOperand();
		Comparator cmpr = n.getComparator();
		double distance = 0.0;

		if (exprLeft instanceof StringBinaryComparison) {
			StringBinaryComparison scTarget = (StringBinaryComparison) exprLeft;
			distance = getStringDistance(scTarget);
			log.debug("Calculating distance of constraint " + n);
		} else if (exprLeft instanceof StringMultipleComparison) {
			StringMultipleComparison scTarget = (StringMultipleComparison) exprLeft;
			distance = getStringDistance(scTarget);
			log.debug("Calculating distance of constraint " + n);
		} else if (exprLeft instanceof HasMoreTokensExpr) {
			HasMoreTokensExpr hasMoreTokensExpr = (HasMoreTokensExpr) exprLeft;
			distance = getStringDistance(hasMoreTokensExpr);
			log.debug("Calculating distance of constraint " + n);
		} else {
			assert (false) : "Invalid string comparison";
		}
		assert (((Long) n.getRightOperand().getConcreteValue()).intValue() == 0);
		if (cmpr == Comparator.NE) {
			return distance;
		} else {
			// if we don't want to satisfy return 0
			// if not satisfied Long.MAX_VALUE else
			return distance > 0 ? 0.0 : Double.MAX_VALUE;
		}

	}

	@Override
	public Object visit(ReferenceConstraint n, Void arg) {
		//TODO: this is only == or != would the distance be only 0 or 1?
		return null;
	}

	private static long getDistanceIndexOfCEqualsK(IntegerConstraint n, long leftVal, long rightVal) {
		if (n.getLeftOperand() instanceof StringBinaryToIntegerExpression && n.getComparator() == Comparator.EQ
				&& n.getRightOperand() instanceof IntegerConstant) {
			IntegerConstant right_constant = (IntegerConstant) n.getRightOperand();
			StringBinaryToIntegerExpression left_string_expr = (StringBinaryToIntegerExpression) n.getLeftOperand();

			if (left_string_expr.getOperator() == Operator.INDEXOFC) {

				Expression<?> theSymbolicString = left_string_expr.getLeftOperand();
				Expression<?> theSymbolicChar = left_string_expr.getRightOperand();
				Expression<?> theSymbolicIndex = right_constant;

				// check theString.lenght>0
				ExpressionEvaluator exprExecutor = new ExpressionEvaluator();
				String theConcreteString = (String) theSymbolicString.accept(exprExecutor, null);
				Long theConcreteIndex = (Long) theSymbolicIndex.accept(exprExecutor, null);
				if (theConcreteIndex > theConcreteString.length() - 1) {
					// there is no char at the index to modify
					return Long.MAX_VALUE;
				} else if (theConcreteIndex != -1) {
					int theIndex = theConcreteIndex.intValue();
					char theConcreteChar = (char) ((Long) theSymbolicChar.accept(exprExecutor, null)).longValue();
					char theCurrentChar = theConcreteString.charAt(theIndex);
					return Math.abs(theCurrentChar - theConcreteChar);
				}
			}
		}

		return -1;
	}

	private static long getDistanceRegex(IntegerConstraint n, long leftVal, long rightVal) {
		ExpressionEvaluator exprExecutor = new ExpressionEvaluator();

		if (n.getLeftOperand() instanceof IntegerUnaryExpression) {
			if (((IntegerUnaryExpression) n.getLeftOperand()).getOperator() == Operator.ISDIGIT) {
				Long leftObject = (Long) ((IntegerUnaryExpression) n.getLeftOperand()).getOperand().accept(exprExecutor,
						null);
				long left_operand = leftObject;
				char theChar = (char) left_operand;
				if ((n.getComparator() == Comparator.EQ && rightVal == 1L)
						|| (n.getComparator() == Comparator.NE && rightVal == 0L)) {
					if (theChar < '0')
						return '0' - theChar;
					else if (theChar > '9')
						return theChar - '9';
					else
						return 0;
				} else if ((n.getComparator() == Comparator.EQ && rightVal == 0L)
						|| (n.getComparator() == Comparator.NE && rightVal == 1L)) {
					if (theChar < '0' || theChar > '9')
						return 0;
					else
						return Math.min(Math.abs('9' - theChar), Math.abs(theChar - '0'));
				}

			} else if (((IntegerUnaryExpression) n.getLeftOperand()).getOperator() == Operator.ISLETTER) {
				Long leftObject = (Long) ((IntegerUnaryExpression) n.getLeftOperand()).getOperand().accept(exprExecutor,
						null);
				long left_operand = leftObject;
				char theChar = (char) left_operand;
				if ((n.getComparator() == Comparator.EQ && rightVal == 1L)
						|| (n.getComparator() == Comparator.NE && rightVal == 0L)) {
					if (theChar < 'A')
						return 'A' - theChar;
					else if (theChar > 'z')
						return theChar - 'z';
					else
						return 0;
				} else if ((n.getComparator() == Comparator.EQ && rightVal == 0L)
						|| (n.getComparator() == Comparator.NE && rightVal == 1L)) {
					if (theChar < 'A' || theChar > 'z')
						return 0;
					else
						return Math.min(Math.abs('z' - theChar), Math.abs(theChar - 'A'));
				}
			}
		}

		return -1;
	}

	private static long getDistanceIndexOfCFound(IntegerConstraint n, long leftVal, long rightVal) {

		ExpressionEvaluator exprExecutor = new ExpressionEvaluator();

		if (n.getLeftOperand() instanceof StringBinaryToIntegerExpression && n.getComparator() == Comparator.NE
				&& n.getRightOperand() instanceof IntegerConstant) {
			IntegerConstant right_constant = (IntegerConstant) n.getRightOperand();
			StringBinaryToIntegerExpression left_string_expr = (StringBinaryToIntegerExpression) n.getLeftOperand();

			if (left_string_expr.getOperator() == Operator.INDEXOFC && right_constant.getConcreteValue() == -1L) {

				Expression<?> theSymbolicString = left_string_expr.getLeftOperand();
				Expression<?> theSymbolicChar = left_string_expr.getRightOperand();

				// check theString.lenght>0
				String theConcreteString = (String) theSymbolicString.accept(exprExecutor, null);
				if (theConcreteString.length() == 0) {
					// if the string is empty, then the branch distance is
					// maximum since
					// no char can be modified to satisfy the constraint
					return Long.MAX_VALUE;
				} else {
					char theConcreteChar = (char) ((Long) theSymbolicChar.accept(exprExecutor, null)).longValue();
					char[] charArray = theConcreteString.toCharArray();
					int min_distance_to_char = Integer.MAX_VALUE;
					for (char c : charArray) {
						if (Math.abs(c - theConcreteChar) < min_distance_to_char) {
							min_distance_to_char = Math.abs(c - theConcreteChar);
						}

					}
					return min_distance_to_char;
				}
			}
		}

		return -1;
	}

	private static long getDistanceIndexOfCIEqualsK(IntegerConstraint n, long leftVal, long rightVal) {

		ExpressionEvaluator exprExecutor = new ExpressionEvaluator();

		if (n.getLeftOperand() instanceof StringMultipleToIntegerExpression && n.getComparator() == Comparator.EQ
				&& n.getRightOperand() instanceof IntegerConstant) {
			IntegerConstant right_constant = (IntegerConstant) n.getRightOperand();
			StringMultipleToIntegerExpression left_string_expr = (StringMultipleToIntegerExpression) n.getLeftOperand();

			if (left_string_expr.getOperator() == Operator.INDEXOFCI) {

				Expression<?> theSymbolicString = left_string_expr.getLeftOperand();
				Expression<?> theSymbolicChar = left_string_expr.getRightOperand();
				Expression<?> theSymbolicIndex = right_constant;

				Expression<?> theOffset = left_string_expr.getOther().get(0);
				Long theConcreteOffset = (Long) theOffset.accept(exprExecutor, null);

				// check theString.lenght>0
				String theConcreteString = (String) theSymbolicString.accept(exprExecutor, null);
				Long theConcreteIndex = (Long) theSymbolicIndex.accept(exprExecutor, null);
				if (theConcreteIndex > theConcreteString.length() - theConcreteOffset - 1) {
					// there is no char at the index to modify
					return Long.MAX_VALUE;
				} else if (theConcreteIndex != -1) {
					int theIndex = theConcreteIndex.intValue();
					char theConcreteChar = (char) ((Long) theSymbolicChar.accept(exprExecutor, null)).longValue();
					char theCurrentChar = theConcreteString.charAt(theIndex);
					return Math.abs(theCurrentChar - theConcreteChar);
				}
			}
		}

		return -1;
	}

	private static long getDistanceStringReaderLength(IntegerConstraint n, long leftVal, long rightVal) {

		ExpressionEvaluator exprExecutor = new ExpressionEvaluator();
		Expression<?> left = n.getLeftOperand();
		Expression<?> right = n.getRightOperand();
		if (left instanceof StringReaderExpr && right instanceof IntegerConstant) {
			StringReaderExpr stringReaderExpr = (StringReaderExpr) left;
			IntegerConstant intValue = (IntegerConstant) right;

			String conc_string = (String) stringReaderExpr.getString().accept(exprExecutor, null);
			int new_length = stringReaderExpr.getReaderPosition();
			int conc_string_length = conc_string.length();

			if ((intValue.getConcreteValue() == 0L) && n.getComparator().equals(Comparator.LT)) {

				if (conc_string_length <= new_length)
					return 0L;
				else {
					// return distance to length(string)<=new_length
					return conc_string_length - new_length;
				}
			}

			if ((intValue.getConcreteValue() == 0L) && n.getComparator().equals(Comparator.GE)) {

				if (conc_string_length > new_length)
					return 0L;
				else {
					// return distance to length(string)>new_length
					return new_length - conc_string_length + 1;
				}
			}

			if ((intValue.getConcreteValue() == -1L)
					&& (n.getComparator().equals(Comparator.EQ) || n.getComparator().equals(Comparator.NE))) {

				if (n.getComparator().equals(Comparator.EQ)) {
					if (conc_string_length <= new_length)
						return 0L;
					else {
						// return distance to length(string)<=new_length
						return conc_string_length - new_length;
					}

				} else if (n.getComparator().equals(Comparator.NE)) {
					if (conc_string_length > new_length)
						return 0L;
					else {
						// return distance to length(string)>new_length
						return new_length - conc_string_length + 1;
					}
				}
			}

		}
		// TODO Auto-generated method stub
		return -1L;
	}

	private static long getDistanceIndexOfCIFound(IntegerConstraint n, long leftVal, long rightVal) {
		ExpressionEvaluator exprExecutor = new ExpressionEvaluator();

		if (n.getLeftOperand() instanceof StringMultipleToIntegerExpression && n.getComparator() == Comparator.NE
				&& n.getRightOperand() instanceof IntegerConstant) {
			IntegerConstant right_constant = (IntegerConstant) n.getRightOperand();
			StringMultipleToIntegerExpression left_string_expr = (StringMultipleToIntegerExpression) n.getLeftOperand();

			if (left_string_expr.getOperator() == Operator.INDEXOFCI && right_constant.getConcreteValue() == -1L) {

				Expression<?> theSymbolicString = left_string_expr.getLeftOperand();
				Expression<?> theSymbolicChar = left_string_expr.getRightOperand();
				Expression<?> theOffset = left_string_expr.getOther().get(0);

				// check theString.lenght>0
				String theConcreteString = (String) theSymbolicString.accept(exprExecutor, null);
				Long theConcreteOffset = (Long) theOffset.accept(exprExecutor, null);

				if (theConcreteOffset > theConcreteString.length() - 1) {
					// if the remaining string is empty, then the branch
					// distance is maximum since no char can be modified to
					// satisfy the constraint
					return Long.MAX_VALUE;
				} else {
					char theConcreteChar = (char) ((Long) theSymbolicChar.accept(exprExecutor, null)).longValue();
					char[] charArray = theConcreteString
							.substring(theConcreteOffset.intValue(), theConcreteString.length()).toCharArray();
					int min_distance_to_char = Integer.MAX_VALUE;
					for (char c : charArray) {
						if (Math.abs(c - theConcreteChar) < min_distance_to_char) {
							min_distance_to_char = Math.abs(c - theConcreteChar);
						}

					}
					return min_distance_to_char;
				}
			}
		}

		return -1;
	}

	private static double getStringDistance(HasMoreTokensExpr hasMoreTokensExpr) {
		TokenizerExpr tokenizerExpr = hasMoreTokensExpr.getTokenizerExpr();

		StringValue string = tokenizerExpr.getString();
		StringValue delimiter = tokenizerExpr.getDelimiter();
		int nextTokenCount = tokenizerExpr.getNextTokenCount();

		ExpressionEvaluator exprExecutor = new ExpressionEvaluator();
		String concreteString = (String) string.accept(exprExecutor, null);
		String concreteDelimiter = (String) delimiter.accept(exprExecutor, null);

		if (concreteString.length() < concreteDelimiter.length() * nextTokenCount) {
			// not enough characters in original string to perform so many
			// nextToken operations
			return Double.MAX_VALUE;
		}

		StringTokenizer tokenizer = new StringTokenizer(concreteString, concreteDelimiter);
		Vector<String> tokens = new Vector<>();
		while (tokenizer.hasMoreTokens()) {
			tokens.add(tokenizer.nextToken());
		}

		if (tokens.size() > nextTokenCount) {
			// we already have enough tokens to make n true
			return 0;
		} else {
			return StrEquals("", concreteDelimiter);
		}
	}

	private static double getStringDistance(StringBinaryComparison comparison) {
		try {
			ExpressionEvaluator exprExecutor = new ExpressionEvaluator();
			String first = (String) comparison.getLeftOperand().accept(exprExecutor, null);
			String second = (String) comparison.getRightOperand().accept(exprExecutor, null);

			switch (comparison.getOperator()) {
			case EQUALSIGNORECASE:
				return StrEqualsIgnoreCase(first, second);
			case EQUALS:
				log.debug("Edit distance between " + first + " and " + second + " is: " + StrEquals(first, second));
				return StrEquals(first, second);
			case ENDSWITH:
				return StrEndsWith(first, second);
			case CONTAINS:
				return StrContains(first, second);
			case PATTERNMATCHES:
				return RegexMatches(second, first);

			case APACHE_ORO_PATTERN_MATCHES:
				return RegexMatches(second, first);

			default:
				log.warn("StringComparison: unimplemented operator!" + comparison.getOperator());
				return Double.MAX_VALUE;
			}
		} catch (Exception e) {
			return Double.MAX_VALUE;
		}
	}

	private static double StrContains(String val, CharSequence subStr) {
		int val_length = val.length();
		int subStr_length = subStr.length();
		double min_dist = Double.MAX_VALUE;
		String sub = subStr.toString();

		if (subStr_length > val_length) {
			return avmDistance(val, sub);
			// return editDistance(val, sub);
		} else {
			int diff = val_length - subStr_length;
			for (int i = 0; i < diff + 1; i++) {
				double res = StrEquals(val.substring(i, subStr_length + i), sub);
				if (res < min_dist) {
					min_dist = res;
				}
			}
		}
		return min_dist;
	}

	private static double StrEndsWith(String value, String suffix) {
		int len = Math.min(suffix.length(), value.length());
		String val1 = value.substring(value.length() - len);
		return StrEquals(val1, suffix);
	}

	private static double avmDistance(String s, String t) {
		double distance = Math.abs(s.length() - t.length());
		int max = Math.min(s.length(), t.length());
		for (int i = 0; i < max; i++) {
			distance += Constraint.normalize(Math.abs(s.charAt(i) - t.charAt(i)));
		}
		return distance;
	}

	private static double getStringDistance(StringMultipleComparison comparison) {
		try {
			ExpressionEvaluator exprExecutor = new ExpressionEvaluator();

			String first = (String) comparison.getLeftOperand().accept(exprExecutor, null);
			String second = (String) comparison.getRightOperand().accept(exprExecutor, null);

			switch (comparison.getOperator()) {
			case STARTSWITH:
				long start = (Long) comparison.getOther().get(0).accept(exprExecutor, null);
				return StrStartsWith(first, second, (int) start);
			case REGIONMATCHES:
				long frstStart = (Long) comparison.getOther().get(0).accept(exprExecutor, null);
				long secStart = (Long) comparison.getOther().get(1).accept(exprExecutor, null);
				long length = (Long) comparison.getOther().get(2).accept(exprExecutor, null);
				long ignoreCase = (Long) comparison.getOther().get(3).accept(exprExecutor, null);

				return StrRegionMatches(first, (int) frstStart, second, (int) secStart, (int) length, ignoreCase != 0);
			default:
				log.warn("StringComparison: unimplemented operator!" + comparison.getOperator());
				return Double.MAX_VALUE;
			}
		} catch (Exception e) {
			return Double.MAX_VALUE;
		}
	}

	private static double StrRegionMatches(String value, int thisStart, String string, int start, int length,
			boolean ignoreCase) {
		if (value == null || string == null)
			throw new NullPointerException();

		if (start < 0 || string.length() - start < length) {
			return length - string.length() + start;
		}

		if (thisStart < 0 || value.length() - thisStart < length) {
			return length - value.length() + thisStart;
		}
		if (length <= 0) {
			return 0;
		}

		String s1 = value;
		String s2 = string;
		if (ignoreCase) {
			s1 = s1.toLowerCase();
			s2 = s2.toLowerCase();
		}

		String substring1 = s1.substring(thisStart, thisStart + length);
		String substring2 = s2.substring(start, start + length);
		return StrEquals(substring1, substring2);
	}

	private static double StrEqualsIgnoreCase(String first, String second) {
		return StrEquals(first.toLowerCase(), second.toLowerCase());
	}

	private static double StrEquals(String first, Object second) {
		if (first.equals(second))
			return 0; // Identical
		else {
			return avmDistance(first, second.toString());
			// return editDistance(first, second.toString());
		}
	}

	private static double StrStartsWith(String value, String prefix, int start) {
		int len = Math.min(prefix.length(), value.length());
		int end = (start + len > value.length()) ? value.length() : start + len;
		return StrEquals(value.substring(start, end), prefix);
	}

	private static double RegexMatches(String val, String regex) {
		return RegexDistanceUtils.getDistanceTailoredForStringAVM(val, regex);
	}
=======
    static Logger log = LoggerFactory.getLogger(DistanceCalculator.class);

    @Override
    public Object visit(IntegerConstraint n, Void arg) {

        ExpressionEvaluator visitor = new ExpressionEvaluator();
        long leftVal = (Long) n.getLeftOperand().accept(visitor, null);
        long rightVal = (Long) n.getRightOperand().accept(visitor, null);

        // special integer constraint: string indexOf char != -1
        long distance = getDistanceIndexOfCFound(n, leftVal, rightVal);
        if (distance != -1)
            return distance;

        // special integer constraint: string indexOfCI char index != -1
        distance = getDistanceIndexOfCIFound(n, leftVal, rightVal);
        if (distance != -1)
            return distance;

        // special integer constraint: string indexOf char == k (k>-1)
        distance = getDistanceIndexOfCEqualsK(n, leftVal, rightVal);
        if (distance != -1)
            return distance;

        // special integer constraint: string indexOf char int == k (k>-1)
        distance = getDistanceIndexOfCIEqualsK(n, leftVal, rightVal);
        if (distance != -1)
            return distance;

        // special case: regex
        distance = getDistanceRegex(n, leftVal, rightVal);
        if (distance != -1)
            return distance;

        // special cases: reader.read()==-1
        // special cases: reader.read()!=-1
        distance = getDistanceStringReaderLength(n, leftVal, rightVal);
        if (distance != -1)
            return distance;

        distance = getDistanceStringIsInteger(n, leftVal, rightVal);
        if (distance != -1)
            return distance;

        Comparator cmpr = n.getComparator();
        log.debug("Calculating distance for " + leftVal + " " + cmpr + " " + rightVal);

        distance = leftVal - rightVal;


        switch (cmpr) {
            case EQ:
                return Math.abs(distance);
            case NE:
                return distance != 0 ? (long) 0 : (long) 1;
            case LT:
                return distance < 0 ? 0 : distance + 1;
            case LE:
                return distance <= 0 ? 0 : distance;
            case GT:
                return distance > 0 ? 0 : Math.abs(distance) + 1;
            case GE:
                return distance >= 0 ? 0 : Math.abs(distance);
            default:
                log.warn("getIntegerDist: unimplemented comparator");
                return Long.MAX_VALUE;
        }
    }

    private static long getDistanceStringIsInteger(IntegerConstraint n, long leftVal, long rightVal) {

        if (n.getLeftOperand() instanceof StringUnaryToIntegerExpression && n.getComparator() == Comparator.NE
                && n.getRightOperand() instanceof IntegerConstant) {
            IntegerConstant right_constant = (IntegerConstant) n.getRightOperand();
            StringUnaryToIntegerExpression left_string_expr = (StringUnaryToIntegerExpression) n.getLeftOperand();

            if (right_constant.getConcreteValue() != 0L) {
                return -1;
            }

            if (left_string_expr.getOperator() != Operator.IS_INTEGER) {
                return -1;
            }

            String string = left_string_expr.getOperand().getConcreteValue();
            if (string.length() > 0) {
                char[] charArray = string.toCharArray();
                int maxDistance = 0;
                for (char c : charArray) {
                    int distance;
                    if (!Character.isDigit(c)) {
                        if (c < '0') {
                            distance = '0' - c;
                        } else if (c > '9') {
                            distance = c - '9';
                        } else {
                            throw new RuntimeException("This branch is unreachable!");
                        }
                        if (maxDistance < distance) {
                            maxDistance = distance;
                        }
                    }
                }
                return maxDistance;
            } else {
                return Long.MAX_VALUE;
            }

        }
        return -1;
    }

    @Override
    public Object visit(RealConstraint n, Void arg) {
        ExpressionEvaluator visitor = new ExpressionEvaluator();
        double left = (Double) n.getLeftOperand().accept(visitor, null);
        double right = (Double) n.getRightOperand().accept(visitor, null);

        Comparator cmpr = n.getComparator();

        switch (cmpr) {

            case EQ:

                return Math.abs(left - right);
            case NE:

                return (left - right) != 0 ? (double) 0 : (double) 1;
            case LT:

                return left - right < 0 ? 0 : left - right + 1;
            case LE:

                return left - right <= 0 ? 0 : left - right;
            case GT:

                return left - right > 0 ? 0 : right - left + 1;
            case GE:

                return left - right >= 0 ? 0 : right - left;

            default:
                log.warn("getIntegerDist: unimplemented comparator");
                return Double.MAX_VALUE;
        }

    }

    @Override
    public Object visit(StringConstraint n, Void arg) {
        Expression<?> exprLeft = n.getLeftOperand();
        Comparator cmpr = n.getComparator();
        double distance = 0.0;

        if (exprLeft instanceof StringBinaryComparison) {
            StringBinaryComparison scTarget = (StringBinaryComparison) exprLeft;
            distance = getStringDistance(scTarget);
            log.debug("Calculating distance of constraint " + n);
        } else if (exprLeft instanceof StringMultipleComparison) {
            StringMultipleComparison scTarget = (StringMultipleComparison) exprLeft;
            distance = getStringDistance(scTarget);
            log.debug("Calculating distance of constraint " + n);
        } else if (exprLeft instanceof HasMoreTokensExpr) {
            HasMoreTokensExpr hasMoreTokensExpr = (HasMoreTokensExpr) exprLeft;
            distance = getStringDistance(hasMoreTokensExpr);
            log.debug("Calculating distance of constraint " + n);
        } else {
            assert (false) : "Invalid string comparison";
        }
        assert (((Long) n.getRightOperand().getConcreteValue()).intValue() == 0);
        if (cmpr == Comparator.NE) {
            return distance;
        } else {
            // if we don't want to satisfy return 0
            // if not satisfied Long.MAX_VALUE else
            return distance > 0 ? 0.0 : Double.MAX_VALUE;
        }

    }

    private static long getDistanceIndexOfCEqualsK(IntegerConstraint n, long leftVal, long rightVal) {
        if (n.getLeftOperand() instanceof StringBinaryToIntegerExpression && n.getComparator() == Comparator.EQ
                && n.getRightOperand() instanceof IntegerConstant) {
            IntegerConstant right_constant = (IntegerConstant) n.getRightOperand();
            StringBinaryToIntegerExpression left_string_expr = (StringBinaryToIntegerExpression) n.getLeftOperand();

            if (left_string_expr.getOperator() == Operator.INDEXOFC) {

                Expression<?> theSymbolicString = left_string_expr.getLeftOperand();
                Expression<?> theSymbolicChar = left_string_expr.getRightOperand();
                Expression<?> theSymbolicIndex = right_constant;

                // check theString.lenght>0
                ExpressionEvaluator exprExecutor = new ExpressionEvaluator();
                String theConcreteString = (String) theSymbolicString.accept(exprExecutor, null);
                Long theConcreteIndex = (Long) theSymbolicIndex.accept(exprExecutor, null);
                if (theConcreteIndex > theConcreteString.length() - 1) {
                    // there is no char at the index to modify
                    return Long.MAX_VALUE;
                } else if (theConcreteIndex != -1) {
                    int theIndex = theConcreteIndex.intValue();
                    char theConcreteChar = (char) ((Long) theSymbolicChar.accept(exprExecutor, null)).longValue();
                    char theCurrentChar = theConcreteString.charAt(theIndex);
                    return Math.abs(theCurrentChar - theConcreteChar);
                }
            }
        }

        return -1;
    }

    private static long getDistanceRegex(IntegerConstraint n, long leftVal, long rightVal) {
        ExpressionEvaluator exprExecutor = new ExpressionEvaluator();

        if (n.getLeftOperand() instanceof IntegerUnaryExpression) {
            if (((IntegerUnaryExpression) n.getLeftOperand()).getOperator() == Operator.ISDIGIT) {
                Long leftObject = (Long) ((IntegerUnaryExpression) n.getLeftOperand()).getOperand().accept(exprExecutor,
                        null);
                long left_operand = leftObject;
                char theChar = (char) left_operand;
                if ((n.getComparator() == Comparator.EQ && rightVal == 1L)
                        || (n.getComparator() == Comparator.NE && rightVal == 0L)) {
                    if (theChar < '0')
                        return '0' - theChar;
                    else if (theChar > '9')
                        return theChar - '9';
                    else
                        return 0;
                } else if ((n.getComparator() == Comparator.EQ && rightVal == 0L)
                        || (n.getComparator() == Comparator.NE && rightVal == 1L)) {
                    if (theChar < '0' || theChar > '9')
                        return 0;
                    else
                        return Math.min(Math.abs('9' - theChar), Math.abs(theChar - '0'));
                }

            } else if (((IntegerUnaryExpression) n.getLeftOperand()).getOperator() == Operator.ISLETTER) {
                Long leftObject = (Long) ((IntegerUnaryExpression) n.getLeftOperand()).getOperand().accept(exprExecutor,
                        null);
                long left_operand = leftObject;
                char theChar = (char) left_operand;
                if ((n.getComparator() == Comparator.EQ && rightVal == 1L)
                        || (n.getComparator() == Comparator.NE && rightVal == 0L)) {
                    if (theChar < 'A')
                        return 'A' - theChar;
                    else if (theChar > 'z')
                        return theChar - 'z';
                    else
                        return 0;
                } else if ((n.getComparator() == Comparator.EQ && rightVal == 0L)
                        || (n.getComparator() == Comparator.NE && rightVal == 1L)) {
                    if (theChar < 'A' || theChar > 'z')
                        return 0;
                    else
                        return Math.min(Math.abs('z' - theChar), Math.abs(theChar - 'A'));
                }
            }
        }

        return -1;
    }

    private static long getDistanceIndexOfCFound(IntegerConstraint n, long leftVal, long rightVal) {

        ExpressionEvaluator exprExecutor = new ExpressionEvaluator();

        if (n.getLeftOperand() instanceof StringBinaryToIntegerExpression && n.getComparator() == Comparator.NE
                && n.getRightOperand() instanceof IntegerConstant) {
            IntegerConstant right_constant = (IntegerConstant) n.getRightOperand();
            StringBinaryToIntegerExpression left_string_expr = (StringBinaryToIntegerExpression) n.getLeftOperand();

            if (left_string_expr.getOperator() == Operator.INDEXOFC && right_constant.getConcreteValue() == -1L) {

                Expression<?> theSymbolicString = left_string_expr.getLeftOperand();
                Expression<?> theSymbolicChar = left_string_expr.getRightOperand();

                // check theString.lenght>0
                String theConcreteString = (String) theSymbolicString.accept(exprExecutor, null);
                if (theConcreteString.length() == 0) {
                    // if the string is empty, then the branch distance is
                    // maximum since
                    // no char can be modified to satisfy the constraint
                    return Long.MAX_VALUE;
                } else {
                    char theConcreteChar = (char) ((Long) theSymbolicChar.accept(exprExecutor, null)).longValue();
                    char[] charArray = theConcreteString.toCharArray();
                    int min_distance_to_char = Integer.MAX_VALUE;
                    for (char c : charArray) {
                        if (Math.abs(c - theConcreteChar) < min_distance_to_char) {
                            min_distance_to_char = Math.abs(c - theConcreteChar);
                        }

                    }
                    return min_distance_to_char;
                }
            }
        }

        return -1;
    }

    private static long getDistanceIndexOfCIEqualsK(IntegerConstraint n, long leftVal, long rightVal) {

        ExpressionEvaluator exprExecutor = new ExpressionEvaluator();

        if (n.getLeftOperand() instanceof StringMultipleToIntegerExpression && n.getComparator() == Comparator.EQ
                && n.getRightOperand() instanceof IntegerConstant) {
            IntegerConstant right_constant = (IntegerConstant) n.getRightOperand();
            StringMultipleToIntegerExpression left_string_expr = (StringMultipleToIntegerExpression) n.getLeftOperand();

            if (left_string_expr.getOperator() == Operator.INDEXOFCI) {

                Expression<?> theSymbolicString = left_string_expr.getLeftOperand();
                Expression<?> theSymbolicChar = left_string_expr.getRightOperand();
                Expression<?> theSymbolicIndex = right_constant;

                Expression<?> theOffset = left_string_expr.getOther().get(0);
                Long theConcreteOffset = (Long) theOffset.accept(exprExecutor, null);

                // check theString.lenght>0
                String theConcreteString = (String) theSymbolicString.accept(exprExecutor, null);
                Long theConcreteIndex = (Long) theSymbolicIndex.accept(exprExecutor, null);
                if (theConcreteIndex > theConcreteString.length() - theConcreteOffset - 1) {
                    // there is no char at the index to modify
                    return Long.MAX_VALUE;
                } else if (theConcreteIndex != -1) {
                    int theIndex = theConcreteIndex.intValue();
                    char theConcreteChar = (char) ((Long) theSymbolicChar.accept(exprExecutor, null)).longValue();
                    char theCurrentChar = theConcreteString.charAt(theIndex);
                    return Math.abs(theCurrentChar - theConcreteChar);
                }
            }
        }

        return -1;
    }

    private static long getDistanceStringReaderLength(IntegerConstraint n, long leftVal, long rightVal) {

        ExpressionEvaluator exprExecutor = new ExpressionEvaluator();
        Expression<?> left = n.getLeftOperand();
        Expression<?> right = n.getRightOperand();
        if (left instanceof StringReaderExpr && right instanceof IntegerConstant) {
            StringReaderExpr stringReaderExpr = (StringReaderExpr) left;
            IntegerConstant intValue = (IntegerConstant) right;

            String conc_string = (String) stringReaderExpr.getString().accept(exprExecutor, null);
            int new_length = stringReaderExpr.getReaderPosition();
            int conc_string_length = conc_string.length();

            if ((intValue.getConcreteValue() == 0L) && n.getComparator().equals(Comparator.LT)) {

                if (conc_string_length <= new_length)
                    return 0L;
                else {
                    // return distance to length(string)<=new_length
                    return conc_string_length - new_length;
                }
            }

            if ((intValue.getConcreteValue() == 0L) && n.getComparator().equals(Comparator.GE)) {

                if (conc_string_length > new_length)
                    return 0L;
                else {
                    // return distance to length(string)>new_length
                    return new_length - conc_string_length + 1;
                }
            }

            if ((intValue.getConcreteValue() == -1L)
                    && (n.getComparator().equals(Comparator.EQ) || n.getComparator().equals(Comparator.NE))) {

                if (n.getComparator().equals(Comparator.EQ)) {
                    if (conc_string_length <= new_length)
                        return 0L;
                    else {
                        // return distance to length(string)<=new_length
                        return conc_string_length - new_length;
                    }

                } else if (n.getComparator().equals(Comparator.NE)) {
                    if (conc_string_length > new_length)
                        return 0L;
                    else {
                        // return distance to length(string)>new_length
                        return new_length - conc_string_length + 1;
                    }
                }
            }

        }
        // TODO Auto-generated method stub
        return -1L;
    }

    private static long getDistanceIndexOfCIFound(IntegerConstraint n, long leftVal, long rightVal) {
        ExpressionEvaluator exprExecutor = new ExpressionEvaluator();

        if (n.getLeftOperand() instanceof StringMultipleToIntegerExpression && n.getComparator() == Comparator.NE
                && n.getRightOperand() instanceof IntegerConstant) {
            IntegerConstant right_constant = (IntegerConstant) n.getRightOperand();
            StringMultipleToIntegerExpression left_string_expr = (StringMultipleToIntegerExpression) n.getLeftOperand();

            if (left_string_expr.getOperator() == Operator.INDEXOFCI && right_constant.getConcreteValue() == -1L) {

                Expression<?> theSymbolicString = left_string_expr.getLeftOperand();
                Expression<?> theSymbolicChar = left_string_expr.getRightOperand();
                Expression<?> theOffset = left_string_expr.getOther().get(0);

                // check theString.lenght>0
                String theConcreteString = (String) theSymbolicString.accept(exprExecutor, null);
                Long theConcreteOffset = (Long) theOffset.accept(exprExecutor, null);

                if (theConcreteOffset > theConcreteString.length() - 1) {
                    // if the remaining string is empty, then the branch
                    // distance is maximum since no char can be modified to
                    // satisfy the constraint
                    return Long.MAX_VALUE;
                } else {
                    char theConcreteChar = (char) ((Long) theSymbolicChar.accept(exprExecutor, null)).longValue();
                    char[] charArray = theConcreteString
                            .substring(theConcreteOffset.intValue()).toCharArray();
                    int min_distance_to_char = Integer.MAX_VALUE;
                    for (char c : charArray) {
                        if (Math.abs(c - theConcreteChar) < min_distance_to_char) {
                            min_distance_to_char = Math.abs(c - theConcreteChar);
                        }

                    }
                    return min_distance_to_char;
                }
            }
        }

        return -1;
    }

    private static double getStringDistance(HasMoreTokensExpr hasMoreTokensExpr) {
        TokenizerExpr tokenizerExpr = hasMoreTokensExpr.getTokenizerExpr();

        StringValue string = tokenizerExpr.getString();
        StringValue delimiter = tokenizerExpr.getDelimiter();
        int nextTokenCount = tokenizerExpr.getNextTokenCount();

        ExpressionEvaluator exprExecutor = new ExpressionEvaluator();
        String concreteString = (String) string.accept(exprExecutor, null);
        String concreteDelimiter = (String) delimiter.accept(exprExecutor, null);

        if (concreteString.length() < concreteDelimiter.length() * nextTokenCount) {
            // not enough characters in original string to perform so many
            // nextToken operations
            return Double.MAX_VALUE;
        }

        StringTokenizer tokenizer = new StringTokenizer(concreteString, concreteDelimiter);
        Vector<String> tokens = new Vector<>();
        while (tokenizer.hasMoreTokens()) {
            tokens.add(tokenizer.nextToken());
        }

        if (tokens.size() > nextTokenCount) {
            // we already have enough tokens to make n true
            return 0;
        } else {
            return StrEquals("", concreteDelimiter);
        }
    }

    private static double getStringDistance(StringBinaryComparison comparison) {
        try {
            ExpressionEvaluator exprExecutor = new ExpressionEvaluator();
            String first = (String) comparison.getLeftOperand().accept(exprExecutor, null);
            String second = (String) comparison.getRightOperand().accept(exprExecutor, null);

            switch (comparison.getOperator()) {
                case EQUALSIGNORECASE:
                    return StrEqualsIgnoreCase(first, second);
                case EQUALS:
                    log.debug("Edit distance between " + first + " and " + second + " is: " + StrEquals(first, second));
                    return StrEquals(first, second);
                case ENDSWITH:
                    return StrEndsWith(first, second);
                case CONTAINS:
                    return StrContains(first, second);
                case PATTERNMATCHES:
                    return RegexMatches(second, first);

                case APACHE_ORO_PATTERN_MATCHES:
                    return RegexMatches(second, first);

                default:
                    log.warn("StringComparison: unimplemented operator!" + comparison.getOperator());
                    return Double.MAX_VALUE;
            }
        } catch (Exception e) {
            return Double.MAX_VALUE;
        }
    }

    private static double StrContains(String val, CharSequence subStr) {
        int val_length = val.length();
        int subStr_length = subStr.length();
        double min_dist = Double.MAX_VALUE;
        String sub = subStr.toString();

        if (subStr_length > val_length) {
            return avmDistance(val, sub);
            // return editDistance(val, sub);
        } else {
            int diff = val_length - subStr_length;
            for (int i = 0; i < diff + 1; i++) {
                double res = StrEquals(val.substring(i, subStr_length + i), sub);
                if (res < min_dist) {
                    min_dist = res;
                }
            }
        }
        return min_dist;
    }

    private static double StrEndsWith(String value, String suffix) {
        int len = Math.min(suffix.length(), value.length());
        String val1 = value.substring(value.length() - len);
        return StrEquals(val1, suffix);
    }

    private static double avmDistance(String s, String t) {
        double distance = Math.abs(s.length() - t.length());
        int max = Math.min(s.length(), t.length());
        for (int i = 0; i < max; i++) {
            distance += Constraint.normalize(Math.abs(s.charAt(i) - t.charAt(i)));
        }
        return distance;
    }

    private static double getStringDistance(StringMultipleComparison comparison) {
        try {
            ExpressionEvaluator exprExecutor = new ExpressionEvaluator();

            String first = (String) comparison.getLeftOperand().accept(exprExecutor, null);
            String second = (String) comparison.getRightOperand().accept(exprExecutor, null);

            switch (comparison.getOperator()) {
                case STARTSWITH:
                    long start = (Long) comparison.getOther().get(0).accept(exprExecutor, null);
                    return StrStartsWith(first, second, (int) start);
                case REGIONMATCHES:
                    long frstStart = (Long) comparison.getOther().get(0).accept(exprExecutor, null);
                    long secStart = (Long) comparison.getOther().get(1).accept(exprExecutor, null);
                    long length = (Long) comparison.getOther().get(2).accept(exprExecutor, null);
                    long ignoreCase = (Long) comparison.getOther().get(3).accept(exprExecutor, null);

                    return StrRegionMatches(first, (int) frstStart, second, (int) secStart, (int) length, ignoreCase != 0);
                default:
                    log.warn("StringComparison: unimplemented operator!" + comparison.getOperator());
                    return Double.MAX_VALUE;
            }
        } catch (Exception e) {
            return Double.MAX_VALUE;
        }
    }

    private static double StrRegionMatches(String value, int thisStart, String string, int start, int length,
                                           boolean ignoreCase) {
        if (value == null || string == null)
            throw new NullPointerException();

        if (start < 0 || string.length() - start < length) {
            return length - string.length() + start;
        }

        if (thisStart < 0 || value.length() - thisStart < length) {
            return length - value.length() + thisStart;
        }
        if (length <= 0) {
            return 0;
        }

        String s1 = value;
        String s2 = string;
        if (ignoreCase) {
            s1 = s1.toLowerCase();
            s2 = s2.toLowerCase();
        }

        String substring1 = s1.substring(thisStart, thisStart + length);
        String substring2 = s2.substring(start, start + length);
        return StrEquals(substring1, substring2);
    }

    private static double StrEqualsIgnoreCase(String first, String second) {
        return StrEquals(first.toLowerCase(), second.toLowerCase());
    }

    private static double StrEquals(String first, Object second) {
        if (first.equals(second))
            return 0; // Identical
        else {
            return avmDistance(first, second.toString());
            // return editDistance(first, second.toString());
        }
    }

    private static double StrStartsWith(String value, String prefix, int start) {
        int len = Math.min(prefix.length(), value.length());
        int end = (start + len > value.length()) ? value.length() : start + len;
        return StrEquals(value.substring(start, end), prefix);
    }

    private static double RegexMatches(String val, String regex) {
        return RegexDistanceUtils.getDistanceTailoredForStringAVM(val, regex);
    }
>>>>>>> 8730aedd

}<|MERGE_RESOLUTION|>--- conflicted
+++ resolved
@@ -23,7 +23,6 @@
 import org.evosuite.symbolic.expr.constraint.ConstraintVisitor;
 import org.evosuite.symbolic.expr.constraint.IntegerConstraint;
 import org.evosuite.symbolic.expr.constraint.RealConstraint;
-import org.evosuite.symbolic.expr.constraint.ReferenceConstraint;
 import org.evosuite.symbolic.expr.constraint.StringConstraint;
 import org.evosuite.symbolic.expr.reader.StringReaderExpr;
 import org.evosuite.symbolic.expr.str.StringValue;
@@ -38,627 +37,6 @@
 
 public class DistanceCalculator implements ConstraintVisitor<Object, Void> {
 
-<<<<<<< HEAD
-	static Logger log = LoggerFactory.getLogger(DistanceCalculator.class);
-
-	@Override
-	public Object visit(IntegerConstraint n, Void arg) {
-
-		ExpressionEvaluator visitor = new ExpressionEvaluator();
-		long leftVal = (Long) n.getLeftOperand().accept(visitor, null);
-		long rightVal = (Long) n.getRightOperand().accept(visitor, null);
-
-		// special integer constraint: string indexOf char != -1
-		long distance = getDistanceIndexOfCFound(n, leftVal, rightVal);
-		if (distance != -1)
-			return distance;
-
-		// special integer constraint: string indexOfCI char index != -1
-		distance = getDistanceIndexOfCIFound(n, leftVal, rightVal);
-		if (distance != -1)
-			return distance;
-
-		// special integer constraint: string indexOf char == k (k>-1)
-		distance = getDistanceIndexOfCEqualsK(n, leftVal, rightVal);
-		if (distance != -1)
-			return distance;
-
-		// special integer constraint: string indexOf char int == k (k>-1)
-		distance = getDistanceIndexOfCIEqualsK(n, leftVal, rightVal);
-		if (distance != -1)
-			return distance;
-
-		// special case: regex
-		distance = getDistanceRegex(n, leftVal, rightVal);
-		if (distance != -1)
-			return distance;
-
-		// special cases: reader.read()==-1
-		// special cases: reader.read()!=-1
-		distance = getDistanceStringReaderLength(n, leftVal, rightVal);
-		if (distance != -1)
-			return distance;
-
-		distance = getDistanceStringIsInteger(n, leftVal, rightVal);
-		if (distance != -1)
-			return distance;
-
-		Comparator cmpr = n.getComparator();
-		log.debug("Calculating distance for " + leftVal + " " + cmpr + " " + rightVal);
-
-		distance = leftVal - rightVal;
-
-		
-		switch (cmpr) {
-		case EQ:
-			return Math.abs(distance);
-		case NE:
-			return distance != 0 ? (long) 0 : (long) 1;
-		case LT:
-			return distance < 0 ? 0 :distance + 1;
-		case LE:
-			return distance <= 0 ? 0 : distance;
-		case GT:
-			return distance > 0 ? 0 : Math.abs(distance) + 1;
-		case GE:
-			return distance >= 0 ? 0 : Math.abs(distance);
-		default:
-			log.warn("getIntegerDist: unimplemented comparator");
-			return Long.MAX_VALUE;
-		}
-	}
-
-	private static long getDistanceStringIsInteger(IntegerConstraint n, long leftVal, long rightVal) {
-
-		if (n.getLeftOperand() instanceof StringUnaryToIntegerExpression && n.getComparator() == Comparator.NE
-				&& n.getRightOperand() instanceof IntegerConstant) {
-			IntegerConstant right_constant = (IntegerConstant) n.getRightOperand();
-			StringUnaryToIntegerExpression left_string_expr = (StringUnaryToIntegerExpression) n.getLeftOperand();
-
-			if (right_constant.getConcreteValue() != 0L) {
-				return -1;
-			}
-
-			if (left_string_expr.getOperator() != Operator.IS_INTEGER) {
-				return -1;
-			}
-
-			String string = left_string_expr.getOperand().getConcreteValue();
-			if (string.length() > 0) {
-				char[] charArray = string.toCharArray();
-				int maxDistance = 0;
-				for (char c : charArray) {
-					int distance;
-					if (!Character.isDigit(c)) {
-						if (c < '0') {
-							distance = '0' - c;
-						} else if (c > '9') {
-							distance = c - '9';
-						} else {
-							throw new RuntimeException("This branch is unreachable!");
-						}
-						if (maxDistance < distance) {
-							maxDistance = distance;
-						}
-					}
-				}
-				return maxDistance;
-			} else {
-				return Long.MAX_VALUE;
-			}
-
-		}
-		return -1;
-	}
-
-	@Override
-	public Object visit(RealConstraint n, Void arg) {
-		ExpressionEvaluator visitor = new ExpressionEvaluator();
-		double left = (Double) n.getLeftOperand().accept(visitor, null);
-		double right = (Double) n.getRightOperand().accept(visitor, null);
-
-		Comparator cmpr = n.getComparator();
-
-		switch (cmpr) {
-
-		case EQ:
-
-			return Math.abs(left - right);
-		case NE:
-
-			return (left - right) != 0 ? (double) 0 : (double) 1;
-		case LT:
-
-			return left - right < 0 ? 0 : left - right + 1;
-		case LE:
-
-			return left - right <= 0 ? 0 : left - right;
-		case GT:
-
-			return left - right > 0 ? 0 : right - left + 1;
-		case GE:
-
-			return left - right >= 0 ? 0 : right - left;
-
-		default:
-			log.warn("getIntegerDist: unimplemented comparator");
-			return Double.MAX_VALUE;
-		}
-
-	}
-
-	@Override
-	public Object visit(StringConstraint n, Void arg) {
-		Expression<?> exprLeft = n.getLeftOperand();
-		Comparator cmpr = n.getComparator();
-		double distance = 0.0;
-
-		if (exprLeft instanceof StringBinaryComparison) {
-			StringBinaryComparison scTarget = (StringBinaryComparison) exprLeft;
-			distance = getStringDistance(scTarget);
-			log.debug("Calculating distance of constraint " + n);
-		} else if (exprLeft instanceof StringMultipleComparison) {
-			StringMultipleComparison scTarget = (StringMultipleComparison) exprLeft;
-			distance = getStringDistance(scTarget);
-			log.debug("Calculating distance of constraint " + n);
-		} else if (exprLeft instanceof HasMoreTokensExpr) {
-			HasMoreTokensExpr hasMoreTokensExpr = (HasMoreTokensExpr) exprLeft;
-			distance = getStringDistance(hasMoreTokensExpr);
-			log.debug("Calculating distance of constraint " + n);
-		} else {
-			assert (false) : "Invalid string comparison";
-		}
-		assert (((Long) n.getRightOperand().getConcreteValue()).intValue() == 0);
-		if (cmpr == Comparator.NE) {
-			return distance;
-		} else {
-			// if we don't want to satisfy return 0
-			// if not satisfied Long.MAX_VALUE else
-			return distance > 0 ? 0.0 : Double.MAX_VALUE;
-		}
-
-	}
-
-	@Override
-	public Object visit(ReferenceConstraint n, Void arg) {
-		//TODO: this is only == or != would the distance be only 0 or 1?
-		return null;
-	}
-
-	private static long getDistanceIndexOfCEqualsK(IntegerConstraint n, long leftVal, long rightVal) {
-		if (n.getLeftOperand() instanceof StringBinaryToIntegerExpression && n.getComparator() == Comparator.EQ
-				&& n.getRightOperand() instanceof IntegerConstant) {
-			IntegerConstant right_constant = (IntegerConstant) n.getRightOperand();
-			StringBinaryToIntegerExpression left_string_expr = (StringBinaryToIntegerExpression) n.getLeftOperand();
-
-			if (left_string_expr.getOperator() == Operator.INDEXOFC) {
-
-				Expression<?> theSymbolicString = left_string_expr.getLeftOperand();
-				Expression<?> theSymbolicChar = left_string_expr.getRightOperand();
-				Expression<?> theSymbolicIndex = right_constant;
-
-				// check theString.lenght>0
-				ExpressionEvaluator exprExecutor = new ExpressionEvaluator();
-				String theConcreteString = (String) theSymbolicString.accept(exprExecutor, null);
-				Long theConcreteIndex = (Long) theSymbolicIndex.accept(exprExecutor, null);
-				if (theConcreteIndex > theConcreteString.length() - 1) {
-					// there is no char at the index to modify
-					return Long.MAX_VALUE;
-				} else if (theConcreteIndex != -1) {
-					int theIndex = theConcreteIndex.intValue();
-					char theConcreteChar = (char) ((Long) theSymbolicChar.accept(exprExecutor, null)).longValue();
-					char theCurrentChar = theConcreteString.charAt(theIndex);
-					return Math.abs(theCurrentChar - theConcreteChar);
-				}
-			}
-		}
-
-		return -1;
-	}
-
-	private static long getDistanceRegex(IntegerConstraint n, long leftVal, long rightVal) {
-		ExpressionEvaluator exprExecutor = new ExpressionEvaluator();
-
-		if (n.getLeftOperand() instanceof IntegerUnaryExpression) {
-			if (((IntegerUnaryExpression) n.getLeftOperand()).getOperator() == Operator.ISDIGIT) {
-				Long leftObject = (Long) ((IntegerUnaryExpression) n.getLeftOperand()).getOperand().accept(exprExecutor,
-						null);
-				long left_operand = leftObject;
-				char theChar = (char) left_operand;
-				if ((n.getComparator() == Comparator.EQ && rightVal == 1L)
-						|| (n.getComparator() == Comparator.NE && rightVal == 0L)) {
-					if (theChar < '0')
-						return '0' - theChar;
-					else if (theChar > '9')
-						return theChar - '9';
-					else
-						return 0;
-				} else if ((n.getComparator() == Comparator.EQ && rightVal == 0L)
-						|| (n.getComparator() == Comparator.NE && rightVal == 1L)) {
-					if (theChar < '0' || theChar > '9')
-						return 0;
-					else
-						return Math.min(Math.abs('9' - theChar), Math.abs(theChar - '0'));
-				}
-
-			} else if (((IntegerUnaryExpression) n.getLeftOperand()).getOperator() == Operator.ISLETTER) {
-				Long leftObject = (Long) ((IntegerUnaryExpression) n.getLeftOperand()).getOperand().accept(exprExecutor,
-						null);
-				long left_operand = leftObject;
-				char theChar = (char) left_operand;
-				if ((n.getComparator() == Comparator.EQ && rightVal == 1L)
-						|| (n.getComparator() == Comparator.NE && rightVal == 0L)) {
-					if (theChar < 'A')
-						return 'A' - theChar;
-					else if (theChar > 'z')
-						return theChar - 'z';
-					else
-						return 0;
-				} else if ((n.getComparator() == Comparator.EQ && rightVal == 0L)
-						|| (n.getComparator() == Comparator.NE && rightVal == 1L)) {
-					if (theChar < 'A' || theChar > 'z')
-						return 0;
-					else
-						return Math.min(Math.abs('z' - theChar), Math.abs(theChar - 'A'));
-				}
-			}
-		}
-
-		return -1;
-	}
-
-	private static long getDistanceIndexOfCFound(IntegerConstraint n, long leftVal, long rightVal) {
-
-		ExpressionEvaluator exprExecutor = new ExpressionEvaluator();
-
-		if (n.getLeftOperand() instanceof StringBinaryToIntegerExpression && n.getComparator() == Comparator.NE
-				&& n.getRightOperand() instanceof IntegerConstant) {
-			IntegerConstant right_constant = (IntegerConstant) n.getRightOperand();
-			StringBinaryToIntegerExpression left_string_expr = (StringBinaryToIntegerExpression) n.getLeftOperand();
-
-			if (left_string_expr.getOperator() == Operator.INDEXOFC && right_constant.getConcreteValue() == -1L) {
-
-				Expression<?> theSymbolicString = left_string_expr.getLeftOperand();
-				Expression<?> theSymbolicChar = left_string_expr.getRightOperand();
-
-				// check theString.lenght>0
-				String theConcreteString = (String) theSymbolicString.accept(exprExecutor, null);
-				if (theConcreteString.length() == 0) {
-					// if the string is empty, then the branch distance is
-					// maximum since
-					// no char can be modified to satisfy the constraint
-					return Long.MAX_VALUE;
-				} else {
-					char theConcreteChar = (char) ((Long) theSymbolicChar.accept(exprExecutor, null)).longValue();
-					char[] charArray = theConcreteString.toCharArray();
-					int min_distance_to_char = Integer.MAX_VALUE;
-					for (char c : charArray) {
-						if (Math.abs(c - theConcreteChar) < min_distance_to_char) {
-							min_distance_to_char = Math.abs(c - theConcreteChar);
-						}
-
-					}
-					return min_distance_to_char;
-				}
-			}
-		}
-
-		return -1;
-	}
-
-	private static long getDistanceIndexOfCIEqualsK(IntegerConstraint n, long leftVal, long rightVal) {
-
-		ExpressionEvaluator exprExecutor = new ExpressionEvaluator();
-
-		if (n.getLeftOperand() instanceof StringMultipleToIntegerExpression && n.getComparator() == Comparator.EQ
-				&& n.getRightOperand() instanceof IntegerConstant) {
-			IntegerConstant right_constant = (IntegerConstant) n.getRightOperand();
-			StringMultipleToIntegerExpression left_string_expr = (StringMultipleToIntegerExpression) n.getLeftOperand();
-
-			if (left_string_expr.getOperator() == Operator.INDEXOFCI) {
-
-				Expression<?> theSymbolicString = left_string_expr.getLeftOperand();
-				Expression<?> theSymbolicChar = left_string_expr.getRightOperand();
-				Expression<?> theSymbolicIndex = right_constant;
-
-				Expression<?> theOffset = left_string_expr.getOther().get(0);
-				Long theConcreteOffset = (Long) theOffset.accept(exprExecutor, null);
-
-				// check theString.lenght>0
-				String theConcreteString = (String) theSymbolicString.accept(exprExecutor, null);
-				Long theConcreteIndex = (Long) theSymbolicIndex.accept(exprExecutor, null);
-				if (theConcreteIndex > theConcreteString.length() - theConcreteOffset - 1) {
-					// there is no char at the index to modify
-					return Long.MAX_VALUE;
-				} else if (theConcreteIndex != -1) {
-					int theIndex = theConcreteIndex.intValue();
-					char theConcreteChar = (char) ((Long) theSymbolicChar.accept(exprExecutor, null)).longValue();
-					char theCurrentChar = theConcreteString.charAt(theIndex);
-					return Math.abs(theCurrentChar - theConcreteChar);
-				}
-			}
-		}
-
-		return -1;
-	}
-
-	private static long getDistanceStringReaderLength(IntegerConstraint n, long leftVal, long rightVal) {
-
-		ExpressionEvaluator exprExecutor = new ExpressionEvaluator();
-		Expression<?> left = n.getLeftOperand();
-		Expression<?> right = n.getRightOperand();
-		if (left instanceof StringReaderExpr && right instanceof IntegerConstant) {
-			StringReaderExpr stringReaderExpr = (StringReaderExpr) left;
-			IntegerConstant intValue = (IntegerConstant) right;
-
-			String conc_string = (String) stringReaderExpr.getString().accept(exprExecutor, null);
-			int new_length = stringReaderExpr.getReaderPosition();
-			int conc_string_length = conc_string.length();
-
-			if ((intValue.getConcreteValue() == 0L) && n.getComparator().equals(Comparator.LT)) {
-
-				if (conc_string_length <= new_length)
-					return 0L;
-				else {
-					// return distance to length(string)<=new_length
-					return conc_string_length - new_length;
-				}
-			}
-
-			if ((intValue.getConcreteValue() == 0L) && n.getComparator().equals(Comparator.GE)) {
-
-				if (conc_string_length > new_length)
-					return 0L;
-				else {
-					// return distance to length(string)>new_length
-					return new_length - conc_string_length + 1;
-				}
-			}
-
-			if ((intValue.getConcreteValue() == -1L)
-					&& (n.getComparator().equals(Comparator.EQ) || n.getComparator().equals(Comparator.NE))) {
-
-				if (n.getComparator().equals(Comparator.EQ)) {
-					if (conc_string_length <= new_length)
-						return 0L;
-					else {
-						// return distance to length(string)<=new_length
-						return conc_string_length - new_length;
-					}
-
-				} else if (n.getComparator().equals(Comparator.NE)) {
-					if (conc_string_length > new_length)
-						return 0L;
-					else {
-						// return distance to length(string)>new_length
-						return new_length - conc_string_length + 1;
-					}
-				}
-			}
-
-		}
-		// TODO Auto-generated method stub
-		return -1L;
-	}
-
-	private static long getDistanceIndexOfCIFound(IntegerConstraint n, long leftVal, long rightVal) {
-		ExpressionEvaluator exprExecutor = new ExpressionEvaluator();
-
-		if (n.getLeftOperand() instanceof StringMultipleToIntegerExpression && n.getComparator() == Comparator.NE
-				&& n.getRightOperand() instanceof IntegerConstant) {
-			IntegerConstant right_constant = (IntegerConstant) n.getRightOperand();
-			StringMultipleToIntegerExpression left_string_expr = (StringMultipleToIntegerExpression) n.getLeftOperand();
-
-			if (left_string_expr.getOperator() == Operator.INDEXOFCI && right_constant.getConcreteValue() == -1L) {
-
-				Expression<?> theSymbolicString = left_string_expr.getLeftOperand();
-				Expression<?> theSymbolicChar = left_string_expr.getRightOperand();
-				Expression<?> theOffset = left_string_expr.getOther().get(0);
-
-				// check theString.lenght>0
-				String theConcreteString = (String) theSymbolicString.accept(exprExecutor, null);
-				Long theConcreteOffset = (Long) theOffset.accept(exprExecutor, null);
-
-				if (theConcreteOffset > theConcreteString.length() - 1) {
-					// if the remaining string is empty, then the branch
-					// distance is maximum since no char can be modified to
-					// satisfy the constraint
-					return Long.MAX_VALUE;
-				} else {
-					char theConcreteChar = (char) ((Long) theSymbolicChar.accept(exprExecutor, null)).longValue();
-					char[] charArray = theConcreteString
-							.substring(theConcreteOffset.intValue(), theConcreteString.length()).toCharArray();
-					int min_distance_to_char = Integer.MAX_VALUE;
-					for (char c : charArray) {
-						if (Math.abs(c - theConcreteChar) < min_distance_to_char) {
-							min_distance_to_char = Math.abs(c - theConcreteChar);
-						}
-
-					}
-					return min_distance_to_char;
-				}
-			}
-		}
-
-		return -1;
-	}
-
-	private static double getStringDistance(HasMoreTokensExpr hasMoreTokensExpr) {
-		TokenizerExpr tokenizerExpr = hasMoreTokensExpr.getTokenizerExpr();
-
-		StringValue string = tokenizerExpr.getString();
-		StringValue delimiter = tokenizerExpr.getDelimiter();
-		int nextTokenCount = tokenizerExpr.getNextTokenCount();
-
-		ExpressionEvaluator exprExecutor = new ExpressionEvaluator();
-		String concreteString = (String) string.accept(exprExecutor, null);
-		String concreteDelimiter = (String) delimiter.accept(exprExecutor, null);
-
-		if (concreteString.length() < concreteDelimiter.length() * nextTokenCount) {
-			// not enough characters in original string to perform so many
-			// nextToken operations
-			return Double.MAX_VALUE;
-		}
-
-		StringTokenizer tokenizer = new StringTokenizer(concreteString, concreteDelimiter);
-		Vector<String> tokens = new Vector<>();
-		while (tokenizer.hasMoreTokens()) {
-			tokens.add(tokenizer.nextToken());
-		}
-
-		if (tokens.size() > nextTokenCount) {
-			// we already have enough tokens to make n true
-			return 0;
-		} else {
-			return StrEquals("", concreteDelimiter);
-		}
-	}
-
-	private static double getStringDistance(StringBinaryComparison comparison) {
-		try {
-			ExpressionEvaluator exprExecutor = new ExpressionEvaluator();
-			String first = (String) comparison.getLeftOperand().accept(exprExecutor, null);
-			String second = (String) comparison.getRightOperand().accept(exprExecutor, null);
-
-			switch (comparison.getOperator()) {
-			case EQUALSIGNORECASE:
-				return StrEqualsIgnoreCase(first, second);
-			case EQUALS:
-				log.debug("Edit distance between " + first + " and " + second + " is: " + StrEquals(first, second));
-				return StrEquals(first, second);
-			case ENDSWITH:
-				return StrEndsWith(first, second);
-			case CONTAINS:
-				return StrContains(first, second);
-			case PATTERNMATCHES:
-				return RegexMatches(second, first);
-
-			case APACHE_ORO_PATTERN_MATCHES:
-				return RegexMatches(second, first);
-
-			default:
-				log.warn("StringComparison: unimplemented operator!" + comparison.getOperator());
-				return Double.MAX_VALUE;
-			}
-		} catch (Exception e) {
-			return Double.MAX_VALUE;
-		}
-	}
-
-	private static double StrContains(String val, CharSequence subStr) {
-		int val_length = val.length();
-		int subStr_length = subStr.length();
-		double min_dist = Double.MAX_VALUE;
-		String sub = subStr.toString();
-
-		if (subStr_length > val_length) {
-			return avmDistance(val, sub);
-			// return editDistance(val, sub);
-		} else {
-			int diff = val_length - subStr_length;
-			for (int i = 0; i < diff + 1; i++) {
-				double res = StrEquals(val.substring(i, subStr_length + i), sub);
-				if (res < min_dist) {
-					min_dist = res;
-				}
-			}
-		}
-		return min_dist;
-	}
-
-	private static double StrEndsWith(String value, String suffix) {
-		int len = Math.min(suffix.length(), value.length());
-		String val1 = value.substring(value.length() - len);
-		return StrEquals(val1, suffix);
-	}
-
-	private static double avmDistance(String s, String t) {
-		double distance = Math.abs(s.length() - t.length());
-		int max = Math.min(s.length(), t.length());
-		for (int i = 0; i < max; i++) {
-			distance += Constraint.normalize(Math.abs(s.charAt(i) - t.charAt(i)));
-		}
-		return distance;
-	}
-
-	private static double getStringDistance(StringMultipleComparison comparison) {
-		try {
-			ExpressionEvaluator exprExecutor = new ExpressionEvaluator();
-
-			String first = (String) comparison.getLeftOperand().accept(exprExecutor, null);
-			String second = (String) comparison.getRightOperand().accept(exprExecutor, null);
-
-			switch (comparison.getOperator()) {
-			case STARTSWITH:
-				long start = (Long) comparison.getOther().get(0).accept(exprExecutor, null);
-				return StrStartsWith(first, second, (int) start);
-			case REGIONMATCHES:
-				long frstStart = (Long) comparison.getOther().get(0).accept(exprExecutor, null);
-				long secStart = (Long) comparison.getOther().get(1).accept(exprExecutor, null);
-				long length = (Long) comparison.getOther().get(2).accept(exprExecutor, null);
-				long ignoreCase = (Long) comparison.getOther().get(3).accept(exprExecutor, null);
-
-				return StrRegionMatches(first, (int) frstStart, second, (int) secStart, (int) length, ignoreCase != 0);
-			default:
-				log.warn("StringComparison: unimplemented operator!" + comparison.getOperator());
-				return Double.MAX_VALUE;
-			}
-		} catch (Exception e) {
-			return Double.MAX_VALUE;
-		}
-	}
-
-	private static double StrRegionMatches(String value, int thisStart, String string, int start, int length,
-			boolean ignoreCase) {
-		if (value == null || string == null)
-			throw new NullPointerException();
-
-		if (start < 0 || string.length() - start < length) {
-			return length - string.length() + start;
-		}
-
-		if (thisStart < 0 || value.length() - thisStart < length) {
-			return length - value.length() + thisStart;
-		}
-		if (length <= 0) {
-			return 0;
-		}
-
-		String s1 = value;
-		String s2 = string;
-		if (ignoreCase) {
-			s1 = s1.toLowerCase();
-			s2 = s2.toLowerCase();
-		}
-
-		String substring1 = s1.substring(thisStart, thisStart + length);
-		String substring2 = s2.substring(start, start + length);
-		return StrEquals(substring1, substring2);
-	}
-
-	private static double StrEqualsIgnoreCase(String first, String second) {
-		return StrEquals(first.toLowerCase(), second.toLowerCase());
-	}
-
-	private static double StrEquals(String first, Object second) {
-		if (first.equals(second))
-			return 0; // Identical
-		else {
-			return avmDistance(first, second.toString());
-			// return editDistance(first, second.toString());
-		}
-	}
-
-	private static double StrStartsWith(String value, String prefix, int start) {
-		int len = Math.min(prefix.length(), value.length());
-		int end = (start + len > value.length()) ? value.length() : start + len;
-		return StrEquals(value.substring(start, end), prefix);
-	}
-
-	private static double RegexMatches(String val, String regex) {
-		return RegexDistanceUtils.getDistanceTailoredForStringAVM(val, regex);
-	}
-=======
     static Logger log = LoggerFactory.getLogger(DistanceCalculator.class);
 
     @Override
@@ -1272,6 +650,5 @@
     private static double RegexMatches(String val, String regex) {
         return RegexDistanceUtils.getDistanceTailoredForStringAVM(val, regex);
     }
->>>>>>> 8730aedd
 
 }
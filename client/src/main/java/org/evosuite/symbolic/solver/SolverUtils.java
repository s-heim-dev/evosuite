--- conflicted
+++ resolved
@@ -28,10 +28,6 @@
 import org.evosuite.symbolic.expr.bv.IntegerVariable;
 import org.evosuite.symbolic.expr.constraint.IntegerConstraint;
 import org.evosuite.symbolic.expr.fp.RealVariable;
-<<<<<<< HEAD
-import org.evosuite.symbolic.expr.ref.ClassReferenceVariable;
-=======
->>>>>>> 8730aedd
 import org.evosuite.symbolic.expr.ref.array.ArrayVariable;
 import org.evosuite.symbolic.expr.str.StringVariable;
 import org.evosuite.symbolic.vm.ConstraintFactory;
@@ -107,28 +103,6 @@
                 throw new UnsupportedOperationException(
                         "Unknown variable type " + variable.getClass().getName());
             }
-<<<<<<< HEAD
-            IntegerConstant minValueExpr = ExpressionFactory.buildNewIntegerConstant(minValue);
-            IntegerConstant maxValueExpr = ExpressionFactory.buildNewIntegerConstant(maxValue);
-            IntegerConstraint minValueConstraint = ConstraintFactory.gte(integerVariable, minValueExpr);
-            IntegerConstraint maxValueConstraint = ConstraintFactory.lte(integerVariable, maxValueExpr);
-            boundsForVariables.add(minValueConstraint);
-            boundsForVariables.add(maxValueConstraint);
-
-          } else if (variable instanceof RealVariable) {
-            // skip
-          } else if (variable instanceof StringVariable) {
-				// skip
-			} else if (variable instanceof ArrayVariable) {
-				// skip
-			} else if (variable instanceof ClassReferenceVariable) {
-				//skip
-          }else {
-            throw new UnsupportedOperationException(
-                "Unknown variable type " + variable.getClass().getName());
-          }
-=======
->>>>>>> 8730aedd
         }
 
         return boundsForVariables;

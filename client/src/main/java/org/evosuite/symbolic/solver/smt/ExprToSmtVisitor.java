/*
 * Copyright (C) 2010-2018 Gordon Fraser, Andrea Arcuri and EvoSuite
 * contributors
 *
 * This file is part of EvoSuite.
 *
 * EvoSuite is free software: you can redistribute it and/or modify it
 * under the terms of the GNU Lesser General Public License as published
 * by the Free Software Foundation, either version 3.0 of the License, or
 * (at your option) any later version.
 *
 * EvoSuite is distributed in the hope that it will be useful, but
 * WITHOUT ANY WARRANTY; without even the implied warranty of
 * MERCHANTABILITY or FITNESS FOR A PARTICULAR PURPOSE. See the GNU
 * Lesser Public License for more details.
 *
 * You should have received a copy of the GNU Lesser General Public
 * License along with EvoSuite. If not, see <http://www.gnu.org/licenses/>.
 */
package org.evosuite.symbolic.solver.smt;

import org.evosuite.symbolic.expr.Expression;
import org.evosuite.symbolic.expr.ExpressionVisitor;
import org.evosuite.symbolic.expr.Operator;
<<<<<<< HEAD
import org.evosuite.symbolic.expr.ref.ClassReferenceConstant;
import org.evosuite.symbolic.expr.ref.NullReferenceConstant;
import org.evosuite.symbolic.expr.ref.array.ArrayConstant;
import org.evosuite.symbolic.expr.ref.array.ArraySelect;
import org.evosuite.symbolic.expr.ref.array.ArrayStore;
import org.evosuite.symbolic.expr.ref.array.ArrayVariable;
import org.evosuite.symbolic.expr.bv.IntegerBinaryExpression;
import org.evosuite.symbolic.expr.bv.IntegerComparison;
import org.evosuite.symbolic.expr.bv.IntegerConstant;
import org.evosuite.symbolic.expr.bv.IntegerUnaryExpression;
import org.evosuite.symbolic.expr.bv.IntegerValue;
import org.evosuite.symbolic.expr.bv.IntegerVariable;
import org.evosuite.symbolic.expr.bv.RealComparison;
import org.evosuite.symbolic.expr.bv.RealToIntegerCast;
import org.evosuite.symbolic.expr.bv.RealUnaryToIntegerExpression;
import org.evosuite.symbolic.expr.bv.StringBinaryComparison;
import org.evosuite.symbolic.expr.bv.StringBinaryToIntegerExpression;
import org.evosuite.symbolic.expr.bv.StringMultipleComparison;
import org.evosuite.symbolic.expr.bv.StringMultipleToIntegerExpression;
import org.evosuite.symbolic.expr.bv.StringToIntegerCast;
import org.evosuite.symbolic.expr.bv.StringUnaryToIntegerExpression;
import org.evosuite.symbolic.expr.fp.IntegerToRealCast;
import org.evosuite.symbolic.expr.fp.RealBinaryExpression;
import org.evosuite.symbolic.expr.fp.RealConstant;
import org.evosuite.symbolic.expr.fp.RealUnaryExpression;
import org.evosuite.symbolic.expr.fp.RealValue;
import org.evosuite.symbolic.expr.fp.RealVariable;
import org.evosuite.symbolic.expr.reader.StringReaderExpr;
import org.evosuite.symbolic.expr.ref.GetFieldExpression;
import org.evosuite.symbolic.expr.ref.ClassReferenceVariable;
import org.evosuite.symbolic.expr.reftype.ArrayTypeConstant;
import org.evosuite.symbolic.expr.reftype.LambdaSyntheticTypeConstant;
import org.evosuite.symbolic.expr.reftype.ClassTypeConstant;
import org.evosuite.symbolic.expr.reftype.NullTypeConstant;
import org.evosuite.symbolic.expr.str.IntegerToStringCast;
import org.evosuite.symbolic.expr.str.RealToStringCast;
import org.evosuite.symbolic.expr.str.StringBinaryExpression;
import org.evosuite.symbolic.expr.str.StringConstant;
import org.evosuite.symbolic.expr.str.StringMultipleExpression;
import org.evosuite.symbolic.expr.str.StringUnaryExpression;
import org.evosuite.symbolic.expr.str.StringValue;
import org.evosuite.symbolic.expr.str.StringVariable;
=======
import org.evosuite.symbolic.expr.bv.*;
import org.evosuite.symbolic.expr.fp.*;
import org.evosuite.symbolic.expr.reader.StringReaderExpr;
import org.evosuite.symbolic.expr.ref.GetFieldExpression;
import org.evosuite.symbolic.expr.ref.ReferenceConstant;
import org.evosuite.symbolic.expr.ref.ReferenceVariable;
import org.evosuite.symbolic.expr.ref.array.ArrayConstant;
import org.evosuite.symbolic.expr.ref.array.ArraySelect;
import org.evosuite.symbolic.expr.ref.array.ArrayStore;
import org.evosuite.symbolic.expr.ref.array.ArrayVariable;
import org.evosuite.symbolic.expr.reftype.LambdaSyntheticType;
import org.evosuite.symbolic.expr.reftype.LiteralClassType;
import org.evosuite.symbolic.expr.reftype.LiteralNullType;
import org.evosuite.symbolic.expr.str.*;
>>>>>>> 8730aedd
import org.evosuite.symbolic.expr.token.HasMoreTokensExpr;
import org.evosuite.symbolic.expr.token.NewTokenizerExpr;
import org.evosuite.symbolic.expr.token.NextTokenizerExpr;
import org.evosuite.symbolic.expr.token.StringNextTokenExpr;
import org.evosuite.symbolic.solver.SmtExprBuilder;
import org.evosuite.symbolic.vm.heap.SymbolicHeap;

import java.util.List;
import java.util.stream.Collectors;

public class ExprToSmtVisitor implements ExpressionVisitor<SmtExpr, Void> {

<<<<<<< HEAD
	protected static SmtExpr approximateToConcreteValue(Expression<?> e) {
		if (e instanceof IntegerValue) {
			return approximateToConcreteValue((IntegerValue) e);
		} else if (e instanceof RealValue) {
			return approximateToConcreteValue((RealValue) e);
		} else if (e instanceof StringValue) {
			return approximateToConcreteValue((StringValue) e);
		} else {
			throw new UnsupportedOperationException("unknown expression type:" + e.getClass().getName());
		}
	}

	private static SmtRealConstant mkRepresentableRealConstant(double doubleValue) {
		if (isRepresentable(doubleValue)) {
			return SmtExprBuilder.mkRealConstant(doubleValue);
		} else {
			return null;
		}
	}

	private static boolean isRepresentable(Double doubleVal) {
		return !doubleVal.isNaN() && !doubleVal.isInfinite();
	}

	protected static SmtIntConstant approximateToConcreteValue(IntegerValue e) {
		long longValue = e.getConcreteValue();
		return SmtExprBuilder.mkIntConstant(longValue);

	}

	protected static SmtStringConstant approximateToConcreteValue(StringValue e) {
		String stringValue = e.getConcreteValue();
		return SmtExprBuilder.mkStringConstant(stringValue);
	}

	protected static SmtRealConstant approximateToConcreteValue(RealValue e) {
		double doubleValue = e.getConcreteValue();
		return mkRepresentableRealConstant(doubleValue);
	}

	@Override
	public final SmtExpr visit(IntegerBinaryExpression e, Void v) {
		SmtExpr left = e.getLeftOperand().accept(this, null);
		SmtExpr right = e.getRightOperand().accept(this, null);

		if (left == null || right == null) {
			return null;
		}

		if (!left.isSymbolic() && !right.isSymbolic()) {
			long longValue = e.getConcreteValue();
			return SmtExprBuilder.mkIntConstant(longValue);
		}

		Operator operator = e.getOperator();
		return postVisit(e, left, operator, right);
	}

	protected SmtExpr postVisit(IntegerBinaryExpression source, SmtExpr left, Operator operator, SmtExpr right) {
		switch (operator) {

		case DIV: {
			return SmtExprBuilder.mkIntDiv(left, right);
		}
		case MUL: {
			return SmtExprBuilder.mkMul(left, right);

		}
		case MINUS: {
			return SmtExprBuilder.mkSub(left, right);
		}
		case PLUS: {
			return SmtExprBuilder.mkAdd(left, right);
		}
		case REM: {
			return SmtExprBuilder.mkMod(left, right);
		}
		case IOR: {
			SmtExpr bv_left = SmtExprBuilder.mkInt2BV(32, left);
			SmtExpr bv_right = SmtExprBuilder.mkInt2BV(32, right);
			SmtExpr bvor = SmtExprBuilder.mkBVOR(bv_left, bv_right);
			return SmtExprBuilder.mkBV2Int(bvor);
		}
		case IAND: {
			SmtExpr bv_left = SmtExprBuilder.mkInt2BV(32, left);
			SmtExpr bv_right = SmtExprBuilder.mkInt2BV(32, right);
			SmtExpr bv_and = SmtExprBuilder.mkBVAND(bv_left, bv_right);
			return SmtExprBuilder.mkBV2Int(bv_and);
		}
		case IXOR: {
			SmtExpr bv_left = SmtExprBuilder.mkInt2BV(32, left);
			SmtExpr bv_right = SmtExprBuilder.mkInt2BV(32, right);
			SmtExpr bv_xor = SmtExprBuilder.mkBVXOR(bv_left, bv_right);
			return SmtExprBuilder.mkBV2Int(bv_xor);
		}

		case SHL: {
			SmtExpr bv_left = SmtExprBuilder.mkInt2BV(32, left);
			SmtExpr bv_right = SmtExprBuilder.mkInt2BV(32, right);
			SmtExpr bv_shl = SmtExprBuilder.mkBVSHL(bv_left, bv_right);
			return SmtExprBuilder.mkBV2Int(bv_shl);
		}

		case SHR: {
			SmtExpr bv_left = SmtExprBuilder.mkInt2BV(32, left);
			SmtExpr bv_right = SmtExprBuilder.mkInt2BV(32, right);
			SmtExpr bv_shr = SmtExprBuilder.mkBVASHR(bv_left, bv_right);
			return SmtExprBuilder.mkBV2Int(bv_shr);
		}
		case USHR: {
			SmtExpr bv_left = SmtExprBuilder.mkInt2BV(32, left);
			SmtExpr bv_right = SmtExprBuilder.mkInt2BV(32, right);
			SmtExpr bv_shr = SmtExprBuilder.mkBVLSHR(bv_left, bv_right);
			return SmtExprBuilder.mkBV2Int(bv_shr);
		}

		case MAX: {
			SmtExpr left_gt_right = SmtExprBuilder.mkGt(left, right);
			return SmtExprBuilder.mkITE(left_gt_right, left, right);

		}

		case MIN: {
			SmtExpr left_gt_right = SmtExprBuilder.mkLt(left, right);
			return SmtExprBuilder.mkITE(left_gt_right, left, right);

		}

		default: {
			throw new UnsupportedOperationException("Operatior not implemented yet: " + source.getOperator());
		}
		}
	}

	@Override
	public final SmtExpr visit(IntegerConstant e, Void v) {
		long concreteValue = e.getConcreteValue();
		return SmtExprBuilder.mkIntConstant(concreteValue);
	}

	@Override
	public final SmtExpr visit(IntegerUnaryExpression e, Void v) {
		SmtExpr operand = e.getOperand().accept(this, null);

		if (operand == null) {
			return null;
		}

		if (!operand.isSymbolic()) {
			return approximateToConcreteValue(e);
		}

		Operator operator = e.getOperator();
		return postVisit(e, operator, operand);
	}

	protected SmtExpr postVisit(IntegerUnaryExpression source, Operator operator, SmtExpr operand) {
		switch (operator) {
		case NEG: {
			return SmtExprBuilder.mkNeg(operand);
		}
		case GETNUMERICVALUE:
		case ISDIGIT:
		case ISLETTER: {
			return approximateToConcreteValue(source);
		}
		case ABS:
			SmtExpr zero = SmtExprBuilder.mkIntConstant(0);
			SmtExpr gte_than_zero = SmtExprBuilder.mkGe(operand, zero);
			SmtExpr minus_expr = SmtExprBuilder.mkNeg(operand);

			return SmtExprBuilder.mkITE(gte_than_zero, operand, minus_expr);
		default:
			throw new UnsupportedOperationException("Not implemented yet!" + operator);
		}
	}

	@Override
	public final SmtExpr visit(RealToIntegerCast e, Void v) {
		SmtExpr operand = e.getArgument().accept(this, null);
		if (operand == null) {
			return null;
		}
		if (!operand.isSymbolic()) {
			return approximateToConcreteValue(e);
		}

		return postVisit(e, operand);
	}

	protected SmtExpr postVisit(RealToIntegerCast source, SmtExpr operand) {
		return SmtExprBuilder.mkToInt(operand);
	}

	@Override
	public final SmtExpr visit(RealUnaryToIntegerExpression e, Void v) {
		SmtExpr realExpr = e.getOperand().accept(this, null);
		if (realExpr == null) {
			return null;
		}
		if (!realExpr.isSymbolic()) {
			return approximateToConcreteValue(e);
		}
		Operator operator = e.getOperator();
		return postVisit(e, realExpr, operator);
	}

	protected SmtExpr postVisit(RealUnaryToIntegerExpression source, SmtExpr operand, Operator operator) {
		switch (operator) {
		case ROUND: {
			return SmtExprBuilder.mkToInt(operand);
		}
		case GETEXPONENT: {
			return approximateToConcreteValue(source);
		}
		default:
			throw new UnsupportedOperationException("Not implemented yet!");
		}
	}

	@Override
	public final SmtExpr visit(IntegerToRealCast e, Void v) {
		SmtExpr operand = e.getArgument().accept(this, null);
		if (operand == null) {
			return null;
		}
		if (!operand.isSymbolic()) {
			return approximateToConcreteValue(e);
		}
		return postVisit(e, operand);

	}

	protected SmtExpr postVisit(IntegerToRealCast source, SmtExpr operand) {
		return SmtExprBuilder.mkToReal(operand);
	}

	@Override
	public final SmtExpr visit(RealBinaryExpression e, Void v) {
		SmtExpr left = e.getLeftOperand().accept(this, null);
		Operator operator = e.getOperator();
		SmtExpr right = e.getRightOperand().accept(this, null);

		if (left == null || right == null) {
			return null;
		}

		if (!left.isSymbolic() && !right.isSymbolic()) {
			double doubleValue = e.getConcreteValue();
			return mkRepresentableRealConstant(doubleValue);
		}

		return postVisit(e, left, operator, right);

	}

	protected SmtExpr postVisit(RealBinaryExpression source, SmtExpr left, Operator operator, SmtExpr right) {
		switch (operator) {

		case DIV: {
			return SmtExprBuilder.mkRealDiv(left, right);
		}
		case MUL: {
			return SmtExprBuilder.mkMul(left, right);

		}
		case MINUS: {
			return SmtExprBuilder.mkSub(left, right);
		}
		case PLUS: {
			return SmtExprBuilder.mkAdd(left, right);
		}
		case MAX: {
			SmtExpr left_gt_right = SmtExprBuilder.mkGt(left, right);
			return SmtExprBuilder.mkITE(left_gt_right, left, right);

		}

		case MIN: {
			SmtExpr left_gt_right = SmtExprBuilder.mkLt(left, right);
			return SmtExprBuilder.mkITE(left_gt_right, left, right);
		}
		case ATAN2:
		case COPYSIGN:
		case HYPOT:
		case NEXTAFTER:
		case POW:
		case SCALB:
		case IEEEREMAINDER:
		case REM: {
			return approximateToConcreteValue(source);
		}

		default: {
			throw new UnsupportedOperationException("Not implemented yet! " + operator);
		}
		}
	}

	@Override
	public final SmtExpr visit(RealConstant e, Void v) {
		double doubleValue = e.getConcreteValue();
		return mkRepresentableRealConstant(doubleValue);
	}

	@Override
	public final SmtExpr visit(RealVariable e, Void v) {
		String varName = e.getName();
		return SmtExprBuilder.mkRealVariable(varName);
	}

	@Override
	public final SmtExpr visit(RealUnaryExpression e, Void v) {
		SmtExpr operand = e.getOperand().accept(this, null);

		if (operand == null) {
			return null;
		}

		if (!operand.isSymbolic()) {
			return approximateToConcreteValue(e);
		}

		Operator operator = e.getOperator();
		return postVisit(e, operand, operator);
	}

	protected SmtExpr postVisit(RealUnaryExpression source, SmtExpr operand, Operator operator) {
		switch (operator) {
		case ABS: {
			SmtExpr zero_rational = SmtExprBuilder.ZERO_REAL;
			SmtExpr gte_than_zero = SmtExprBuilder.mkGe(operand, zero_rational);
			SmtExpr minus_expr = SmtExprBuilder.mkNeg(operand);
			return SmtExprBuilder.mkITE(gte_than_zero, operand, minus_expr);
		}
		// trigonometric
		case ACOS:
		case ASIN:
		case ATAN:
		case COS:
		case COSH:
		case SIN:
		case SINH:
		case TAN:
		case TANH:
			// other functions
		case CBRT:
		case CEIL:
		case EXP:
		case EXPM1:
		case FLOOR:
		case LOG:
		case LOG10:
		case LOG1P:
		case NEXTUP:
		case RINT:
		case SIGNUM:
		case SQRT:
		case TODEGREES:
		case TORADIANS:
		case ULP: {
			return approximateToConcreteValue(source);
		}
		case GETEXPONENT:
		case ROUND: {
			throw new IllegalArgumentException("The Operation " + operator + " does not return a real expression!");
		}
		default:
			throw new UnsupportedOperationException("Not implemented yet!");
		}
	}

	@Override
	public final SmtExpr visit(IntegerVariable e, Void v) {
		String varName = e.getName();
		return SmtExprBuilder.mkIntVariable(varName);
	}

	@Override
	public final SmtExpr visit(RealComparison e, Void v) {
		throw new IllegalStateException("RealComparison should be removed during normalization");
	}

	@Override
	public final SmtExpr visit(IntegerComparison e, Void v) {
		throw new IllegalStateException("IntegerComparison should be removed during normalization");
	}

	@Override
	public final SmtExpr visit(IntegerToStringCast e, Void v) {
		SmtExpr operand = e.getArgument().accept(this, null);
		if (operand == null) {
			return null;
		}
		if (!operand.isSymbolic()) {
			return approximateToConcreteValue(e);
		}
		return postVisit(e, operand);
	}

	protected SmtExpr postVisit(IntegerToStringCast source, SmtExpr operand) {
		return SmtExprBuilder.mkIntToStr(operand);
	}

	@Override
	public final SmtExpr visit(RealToStringCast e, Void arg) {
		SmtExpr operand = e.getArgument().accept(this, null);
		if (operand == null) {
			return null;
		}
		if (!operand.isSymbolic()) {
			return approximateToConcreteValue(e);
		}

		return postVisit(e, operand);
	}

	protected SmtExpr postVisit(RealToStringCast source, SmtExpr operand) {
		return approximateToConcreteValue(source);
	}

	@Override
	public final SmtExpr visit(HasMoreTokensExpr e, Void v) {
		SmtExpr expr = e.getTokenizerExpr().accept(this, null);
		if (expr == null) {
			return null;
		}

		return approximateToConcreteValue(e);
	}

	@Override
	public final SmtExpr visit(NewTokenizerExpr e, Void v) {
		// TODO
		throw new IllegalStateException("NewTokenizerExpr is not implemented yet");

	}

	@Override
	public final SmtExpr visit(NextTokenizerExpr e, Void v) {
		return null;
	}

	@Override
	public final SmtExpr visit(GetFieldExpression r, Void arg) {
		throw new UnsupportedOperationException("Translation to Z3 of GetFieldExpression is not yet implemented!");

	}

	@Override
	public SmtExpr visit(ArraySelect.IntegerArraySelect r, Void arg) {
		SmtExpr arrayExpr = r.getSymbolicArray().accept(this, null);
		SmtExpr indexExpr = r.getSymbolicIndex().accept(this, null);

		if (arrayExpr == null || indexExpr == null) {
			return null;
		}

		if (!arrayExpr.isSymbolic() && !indexExpr.isSymbolic()) {
			Long arrayValue = r.getConcreteValue();
			return SmtExprBuilder.mkIntConstant(arrayValue);
		}

		return SmtExprBuilder.mkArrayLoad(arrayExpr, indexExpr);
	}

	@Override
	public SmtExpr visit(ArrayStore.IntegerArrayStore r, Void arg) {
		SmtExpr arrayExpr = r.getSymbolicArray().accept(this, null);
		SmtExpr indexExpr = r.getSymbolicIndex().accept(this, null);
		SmtExpr valueExpression = r.getSymbolicValue().accept(this, null);

		if (arrayExpr == null || indexExpr == null || valueExpression == null) {
			return null;
		}

		if (!arrayExpr.isSymbolic() && !valueExpression.isSymbolic()) {
			Object arrayValue = r.getConcreteValue();
			return SmtExprBuilder.mkIntegerArrayConstant(arrayValue);
		}

		return SmtExprBuilder.mkArrayStore(arrayExpr, indexExpr, valueExpression);
	}


	@Override
	public SmtExpr visit(ArraySelect.RealArraySelect r, Void arg) {
		SmtExpr arrayExpr = r.getSymbolicArray().accept(this, null);
		SmtExpr indexExpr = r.getSymbolicIndex().accept(this, null);

		if (arrayExpr == null || indexExpr == null) {
			return null;
		}

		if (!arrayExpr.isSymbolic() && !indexExpr.isSymbolic()) {
			Double arrayValue = r.getConcreteValue();
			return SmtExprBuilder.mkRealConstant(arrayValue);
		}

		return SmtExprBuilder.mkArrayLoad(arrayExpr, indexExpr);
	}

	@Override
	public SmtExpr visit(ArraySelect.StringArraySelect r, Void arg) {
		SmtExpr arrayExpr = r.getSymbolicArray().accept(this, null);
		SmtExpr indexExpr = r.getSymbolicIndex().accept(this, null);

		if (arrayExpr == null || indexExpr == null) {
			return null;
		}

		if (!arrayExpr.isSymbolic() && !indexExpr.isSymbolic()) {
			String arrayValue = r.getConcreteValue();
			return SmtExprBuilder.mkStringConstant(arrayValue);
		}

		return SmtExprBuilder.mkArrayLoad(arrayExpr, indexExpr);
	}

	@Override
	public SmtExpr visit(ArrayStore.RealArrayStore r, Void arg) {
		SmtExpr arrayExpr = r.getSymbolicArray().accept(this, null);
		SmtExpr indexExpr = r.getSymbolicIndex().accept(this, null);
		SmtExpr valueExpression = r.getSymbolicValue().accept(this, null);

		if (arrayExpr == null || indexExpr == null || valueExpression == null) {
			return null;
		}

		if (!arrayExpr.isSymbolic() && !valueExpression.isSymbolic()) {
			Object arrayValue = r.getConcreteValue();
			return SmtExprBuilder.mkRealArrayConstant(arrayValue);
		}

		return SmtExprBuilder.mkArrayStore(arrayExpr, indexExpr, valueExpression);
	}

	@Override
	public SmtExpr visit(ArrayStore.StringArrayStore r, Void arg) {
		SmtExpr arrayExpr = r.getSymbolicArray().accept(this, null);
		SmtExpr indexExpr = r.getSymbolicIndex().accept(this, null);
		SmtExpr valueExpression = r.getSymbolicValue().accept(this, null);

		if (arrayExpr == null || indexExpr == null || valueExpression == null) {
			return null;
		}

		if (!arrayExpr.isSymbolic() && !valueExpression.isSymbolic()) {
			Object arrayValue = r.getConcreteValue();
			return SmtExprBuilder.mkRealArrayConstant(arrayValue);
		}

		return SmtExprBuilder.mkArrayStore(arrayExpr, indexExpr, valueExpression);
	}

	@Override
	public SmtExpr visit(ArrayConstant.IntegerArrayConstant r, Void arg) {
		Object concreteValue = r.getConcreteValue();
		return SmtExprBuilder.mkIntegerArrayConstant(concreteValue);
	}

	@Override
	public SmtExpr visit(ArrayConstant.RealArrayConstant r, Void arg) {
		Object concreteValue = r.getConcreteValue();
		return SmtExprBuilder.mkRealArrayConstant(concreteValue);
	}

	@Override
	public SmtExpr visit(ArrayConstant.StringArrayConstant r, Void arg) {
		Object concreteValue = r.getConcreteValue();
		return SmtExprBuilder.mkStringArrayConstant(concreteValue);
	}

	@Override
	public SmtExpr visit(ArrayConstant.ReferenceArrayConstant r, Void arg) {
		Object concreteValue = r.getConcreteValue();
		return SmtExprBuilder.mkReferenceArrayConstant(concreteValue);
	}

	@Override
	public SmtExpr visit(ArrayVariable.IntegerArrayVariable r, Void arg) {
		String varName = r.getName();
		return SmtExprBuilder.mkIntegerArrayVariable(varName);
	}

	@Override
	public SmtExpr visit(ArrayVariable.RealArrayVariable r, Void arg) {
		String varName = r.getName();
		return SmtExprBuilder.mkRealArrayVariable(varName);
	}

	@Override
	public SmtExpr visit(ArrayVariable.StringArrayVariable r, Void arg) {
		return null;
	}

	@Override
	public SmtExpr visit(ArrayVariable.ReferenceArrayVariable r, Void arg) {
		return null;
	}

	@Override
	public final SmtExpr visit(StringBinaryComparison e, Void arg) {
		Expression<String> leftOperand = e.getLeftOperand();
		Expression<?> rightOperand = e.getRightOperand();
		Operator op = e.getOperator();

		SmtExpr left = leftOperand.accept(this, null);
		SmtExpr right = rightOperand.accept(this, null);

		if (left == null || right == null) {
			return null;
		}

		if (!left.isSymbolic() && !right.isSymbolic()) {
			return approximateToConcreteValue(e);
		}

		return postVisit(e, left, op, right);

	}

	protected SmtExpr postVisit(StringBinaryComparison source, SmtExpr left, Operator op, SmtExpr right) {
		switch (op) {
		case EQUALS: {
			SmtExpr equalsFormula = SmtExprBuilder.mkEq(left, right);
			return SmtExprBuilder.mkITE(equalsFormula, SmtExprBuilder.ONE_INT,
					SmtExprBuilder.ZERO_INT);
		}
		case ENDSWITH: {
			SmtExpr endsWithExpr = SmtExprBuilder.mkStrSuffixOf(right, left);
			return SmtExprBuilder.mkITE(endsWithExpr, SmtExprBuilder.ONE_INT,
					SmtExprBuilder.ZERO_INT);
		}
		case CONTAINS: {
			SmtExpr containsExpr = SmtExprBuilder.mkStrContains(left, right);
			return SmtExprBuilder.mkITE(containsExpr, SmtExprBuilder.ONE_INT,
					SmtExprBuilder.ZERO_INT);
		}
		case STARTSWITH: {
			SmtExpr startsWithExpr = SmtExprBuilder.mkStrPrefixOf(right, left);
			SmtExpr eqTrue = SmtExprBuilder.mkEq(startsWithExpr, SmtExprBuilder.TRUE);
			return SmtExprBuilder.mkITE(eqTrue, SmtExprBuilder.ONE_INT, SmtExprBuilder.ZERO_INT);
		}
		case EQUALSIGNORECASE:
		case REGIONMATCHES:
		case PATTERNMATCHES:
		case APACHE_ORO_PATTERN_MATCHES: {
			return approximateToConcreteValue(source);
		}
		default:
			throw new UnsupportedOperationException("Not implemented yet! " + op);
		}
	}

	@Override
	public final SmtExpr visit(StringBinaryExpression e, Void arg) {
		SmtExpr left = e.getLeftOperand().accept(this, null);
		SmtExpr right = e.getRightOperand().accept(this, null);
		Operator operator = e.getOperator();

		if (left == null || right == null) {
			return null;
		}

		if (!left.isSymbolic() && !right.isSymbolic()) {
			return approximateToConcreteValue(e);
		}

		return postVisit(e, left, operator, right);

	}

	protected SmtExpr postVisit(StringBinaryExpression source, SmtExpr left, Operator operator, SmtExpr right) {
		switch (operator) {
		case CONCAT:
		case APPEND_STRING: {
			return SmtExprBuilder.mkStrConcat(left, right);
		}   
		case APPEND_BOOLEAN: {
			SmtIntConstant zero = SmtExprBuilder.ZERO_INT;
			SmtExpr eqZero = SmtExprBuilder.mkEq(right, zero);
			SmtExpr ite = SmtExprBuilder.mkITE(eqZero, SmtExprBuilder.FALSE_STRING, SmtExprBuilder.TRUE_STRING);
			return SmtExprBuilder.mkStrConcat(left, ite);
		}
		case APPEND_CHAR: {
			SmtExpr rigthStr = SmtExprBuilder.mkIntToChar(right);
			return SmtExprBuilder.mkStrConcat(left, rigthStr);
		}
		case APPEND_INTEGER: {
			SmtExpr rigthStr = SmtExprBuilder.mkIntToStr(right);
			return SmtExprBuilder.mkStrConcat(left, rigthStr);
		}
		case APPEND_REAL: {
			double concreteRightValue = (Double) source.getRightOperand().getConcreteValue();
			String concreteRight = String.valueOf(concreteRightValue);
			SmtExpr concreteRightConstant = SmtExprBuilder.mkStringConstant(concreteRight);
			return SmtExprBuilder.mkStrConcat(left, concreteRightConstant);
		}
		default: {
			throw new UnsupportedOperationException("Not implemented yet! " + operator);
		}
		}
	}

	@Override
	public final SmtExpr visit(StringBinaryToIntegerExpression e, Void arg) {
		Expression<String> leftOperand = e.getLeftOperand();
		Operator op = e.getOperator();
		Expression<?> rightOperand = e.getRightOperand();

		SmtExpr left = leftOperand.accept(this, null);
		SmtExpr right = rightOperand.accept(this, null);

		if (left == null || right == null) {
			return null;
		}

		if (!left.isSymbolic() && !right.isSymbolic()) {
			return approximateToConcreteValue(e);
		}

		return postVisit(e, left, op, right);

	}

	protected SmtExpr postVisit(StringBinaryToIntegerExpression source, SmtExpr left, Operator op, SmtExpr right) {
		switch (op) {
		case CHARAT: {
			SmtExpr charAtExpr = SmtExprBuilder.mkStrAt(left, right);
			return SmtExprBuilder.mkCharToInt(charAtExpr);
		}
		case INDEXOFS: {
			return SmtExprBuilder.mkStrIndexOf(left, right, SmtExprBuilder.ZERO_INT);
		}

		case INDEXOFC: {
			SmtExpr string = SmtExprBuilder.mkIntToChar(right);
			return SmtExprBuilder.mkStrIndexOf(left, string, SmtExprBuilder.ZERO_INT);

		}
		case LASTINDEXOFC:
		case LASTINDEXOFS:
		case COMPARETO:
		case COMPARETOIGNORECASE: {
			return approximateToConcreteValue(source);
		}
		default: {
			throw new UnsupportedOperationException("Not implemented yet!" + source.getOperator());
		}
		}
	}

	@Override
	public final SmtExpr visit(StringConstant n, Void arg) {
		String stringValue = n.getConcreteValue();
		return SmtExprBuilder.mkStringConstant(stringValue);
	}

	@Override
	public final SmtExpr visit(StringMultipleComparison e, Void arg) {
		SmtExpr left = e.getLeftOperand().accept(this, null);
		Operator operator = e.getOperator();
		SmtExpr right = e.getRightOperand().accept(this, null);

		List<SmtExpr> others = e.getOther().stream().map(t -> t.accept(this, null)).collect(Collectors.toList());

		if (left == null || right == null || others.contains(null)) {
			return null;
		}

		if (!left.isSymbolic() && !right.isSymbolic() && !others.stream().anyMatch(other -> other.isSymbolic())) {
			return approximateToConcreteValue(e);
		}

		return postVisit(e, left, operator, right, others);
	}

	protected SmtExpr postVisit(StringMultipleComparison source, SmtExpr left, Operator operator, SmtExpr right,
			List<SmtExpr> others) {
		switch (operator) {
		case STARTSWITH: {
			SmtExpr startIndex = others.get(0);
			SmtExpr leftLength = SmtExprBuilder.mkStrLen(left);
			SmtExpr offset = SmtExprBuilder.mkSub(leftLength, startIndex);
			SmtExpr s = SmtExprBuilder.mkStrSubstr(left, startIndex, offset);
			SmtExpr startsWith = SmtExprBuilder.mkStrPrefixOf(right, s);
			SmtExpr ifThenElse = SmtExprBuilder.mkITE(startsWith, SmtExprBuilder.ONE_INT, SmtExprBuilder.ZERO_INT);
			return ifThenElse;
		}
		case EQUALS:
		case EQUALSIGNORECASE:
		case ENDSWITH:
		case CONTAINS: {
			throw new IllegalArgumentException("Illegal StringMultipleComparison operator " + operator);
		}
		case REGIONMATCHES:
		case PATTERNMATCHES:
		case APACHE_ORO_PATTERN_MATCHES: {
			return approximateToConcreteValue(source);
		}
		default:
			throw new UnsupportedOperationException("Not implemented yet! " + operator);
		}
	}

	@Override
	public final SmtExpr visit(StringMultipleExpression e, Void arg) {
		Operator operator = e.getOperator();
		SmtExpr left = e.getLeftOperand().accept(this, null);
		SmtExpr right = e.getRightOperand().accept(this, null);
		List<SmtExpr> others = e.getOther().stream().map(t -> t.accept(this, null)).collect(Collectors.toList());

		if (left == null || right == null || others.contains(null)) {
			return null;
		}

		if (!left.isSymbolic() && !right.isSymbolic() && !others.stream().anyMatch(other -> other.isSymbolic())) {
			return approximateToConcreteValue(e);
		}

		return postVisit(e, left, operator, right, others);

	}

	protected SmtExpr postVisit(StringMultipleExpression source, SmtExpr left, Operator operator, SmtExpr right,
			List<SmtExpr> others) {
		switch (operator) {
		case REPLACECS:
		case REPLACEFIRST: {
			SmtExpr replacement = others.get(0);
			return SmtExprBuilder.mkStrReplace(left, right, replacement);
		}

		case SUBSTRING: {
			SmtExpr endIndex = others.get(0);
			SmtExpr offset = SmtExprBuilder.mkSub(endIndex, right);
			return SmtExprBuilder.mkStrSubstr(left, right, offset);
		}
		case REPLACEC: {
			SmtExpr target = SmtExprBuilder.mkIntToChar(right);
			SmtExpr replacement = SmtExprBuilder.mkIntToChar(others.get(0));
			return SmtExprBuilder.mkStrReplace(left, target, replacement);
		}
		case REPLACEALL: {
			return approximateToConcreteValue(source);
		}
		default:
			throw new UnsupportedOperationException("Not implemented yet! " + operator);
		}
	}

	@Override
	public final SmtExpr visit(StringMultipleToIntegerExpression e, Void arg) {
		SmtExpr left = e.getLeftOperand().accept(this, null);
		SmtExpr right = e.getRightOperand().accept(this, null);
		List<SmtExpr> others = e.getOther().stream().map(t -> t.accept(this, null)).collect(Collectors.toList());

		if (left == null || right == null || others.contains(null)) {
			return null;
		}

		if (!left.isSymbolic() && !right.isSymbolic() && !others.stream().anyMatch(other -> other.isSymbolic())) {
			return approximateToConcreteValue(e);
		}

		Operator op = e.getOperator();
		return postVisit(e, left, op, right, others);
	}

	protected SmtExpr postVisit(StringMultipleToIntegerExpression source, SmtExpr left, Operator operator,
			SmtExpr right, List<SmtExpr> others) {
		switch (operator) {
		case INDEXOFCI: {
			SmtExpr strExpr = SmtExprBuilder.mkIntToChar(right);
			SmtExpr fromIndex = others.get(0);
			return SmtExprBuilder.mkStrIndexOf(left, strExpr, fromIndex);
		}
		case INDEXOFSI: {
			SmtExpr fromIndex = others.get(0);
			return SmtExprBuilder.mkStrIndexOf(left, right, fromIndex);
		}
		case LASTINDEXOFCI:
		case LASTINDEXOFSI: {
			return approximateToConcreteValue(source);
		}
		default: {
			throw new UnsupportedOperationException("Not implemented yet! " + operator);
		}
		}
	}

	@Override
	public final SmtExpr visit(StringNextTokenExpr n, Void arg) {
		SmtExpr operand = n.getTokenizerExpr().accept(this, null);
		if (operand == null) {
			return null;
		}
		if (!operand.isSymbolic()) {
			return approximateToConcreteValue(n);
		}

		return postVisit(n, operand);
	}

	protected SmtExpr postVisit(StringNextTokenExpr source, SmtExpr operand) {
		return approximateToConcreteValue(source);
	}

	@Override
	public final SmtExpr visit(StringReaderExpr e, Void arg) {
		SmtExpr operand = e.getString().accept(this, null);
		if (operand == null) {
			return null;
		}

		if (!operand.isSymbolic()) {
			return approximateToConcreteValue(e);
		}

		return postVisit(e, operand);
	}

	protected SmtExpr postVisit(StringReaderExpr source, SmtExpr operand) {
		return approximateToConcreteValue(source);
	}

	@Override
	public final SmtExpr visit(StringUnaryExpression e, Void arg) {
		SmtExpr operand = e.getOperand().accept(this, null);

		if (operand == null) {
			return null;
		}

		if (!operand.isSymbolic()) {
			return approximateToConcreteValue(e);
		}

		Operator operator = e.getOperator();
		return postVisit(e, operator, operand);
	}

	protected SmtExpr postVisit(StringUnaryExpression source, Operator operator, SmtExpr operand) {
		switch (operator) {
		case TRIM:
		case TOLOWERCASE:
		case TOUPPERCASE: {
			return approximateToConcreteValue(source);
		}
		default:
			throw new UnsupportedOperationException("Not implemented yet! " + operator);
		}
	}

	@Override
	public final SmtExpr visit(StringUnaryToIntegerExpression e, Void arg) {
		SmtExpr operand = e.getOperand().accept(this, null);
		if (operand == null) {
			return null;
		}
		if (!operand.isSymbolic()) {
			return approximateToConcreteValue(e);
		}

		Operator operator = e.getOperator();
		return postVisit(e, operator, operand);
	}

	protected SmtExpr postVisit(StringUnaryToIntegerExpression source, Operator operator, SmtExpr operand) {
		switch (operator) {
		case LENGTH: {
			return SmtExprBuilder.mkStrLen(operand);
		}
		case IS_INTEGER: {
			SmtExpr plusRE = SmtExprBuilder.mkStrToRE(SmtExprBuilder.PLUS);
			SmtExpr minusRE = SmtExprBuilder.mkStrToRE(SmtExprBuilder.MINUS);

			SmtExpr optPlusRE = SmtExprBuilder.mkREOpt(plusRE);
			SmtExpr optMinusRE = SmtExprBuilder.mkREOpt(minusRE);

			SmtExpr symbols = SmtExprBuilder.mkREUnion(optPlusRE, optMinusRE);

			SmtExpr rangeRE = SmtExprBuilder.mkRERange(SmtExprBuilder.ZERO_STRING, SmtExprBuilder.NINE_STRING);
			SmtExpr digits = SmtExprBuilder.mkREKleeneCross(rangeRE);

			SmtExpr isIntegerPattern = SmtExprBuilder.mkREConcat(symbols, digits);

			SmtExpr matchesExpr = SmtExprBuilder.mkStrInRE(operand, isIntegerPattern);
			return SmtExprBuilder.mkITE(matchesExpr, SmtExprBuilder.ONE_INT, SmtExprBuilder.ZERO_INT);
		}
		default:
			throw new UnsupportedOperationException("Not implemented yet!");
		}
	}

	@Override
	public final SmtExpr visit(StringVariable e, Void arg) {
		return SmtExprBuilder.mkStringVariable(e.getName());
	}

	@Override
	public final SmtExpr visit(StringToIntegerCast e, Void arg) {
		SmtExpr operand = e.getArgument().accept(this, null);

		if (operand == null) {
			return null;
		}

		if (!operand.isSymbolic()) {
			return approximateToConcreteValue(e);
		}

		return postVisit(e, operand);
	}

	@Override
	public SmtExpr visit(NullReferenceConstant r, Void arg) {
		return SmtExprBuilder.mkIntConstant(SymbolicHeap.NULL_INSTANCE_ID);
	}

	@Override
	public SmtExpr visit(ClassReferenceConstant r, Void args) {
		return SmtExprBuilder.mkIntConstant(r.getInstanceId());
	}

	@Override
	public final SmtExpr visit(ClassReferenceVariable r, Void arg) {
		String varName = r.getName();
		return SmtExprBuilder.mkIntVariable(varName);
	}

	@Override
	public SmtExpr visit(NullTypeConstant r, Void arg) {
		return SmtExprBuilder.mkIntConstant(r.getReferenceTypeId());
	}

	@Override
	public SmtExpr visit(LambdaSyntheticTypeConstant r, Void arg) {
		return null;
	}

	@Override
	public SmtExpr visit(ClassTypeConstant r, Void arg) {
		return null;
	}

	@Override
	public SmtExpr visit(ArrayTypeConstant r, Void arg) {
		return null;
	}

	protected SmtExpr postVisit(StringToIntegerCast source, SmtExpr operand) {
		return SmtExprBuilder.mkStrToInt(operand);
	}
=======
    protected static SmtExpr approximateToConcreteValue(Expression<?> e) {
        if (e instanceof IntegerValue) {
            return approximateToConcreteValue((IntegerValue) e);
        } else if (e instanceof RealValue) {
            return approximateToConcreteValue((RealValue) e);
        } else if (e instanceof StringValue) {
            return approximateToConcreteValue((StringValue) e);
        } else {
            throw new UnsupportedOperationException("unknown expression type:" + e.getClass().getName());
        }
    }

    private static SmtRealConstant mkRepresentableRealConstant(double doubleValue) {
        if (isRepresentable(doubleValue)) {
            return SmtExprBuilder.mkRealConstant(doubleValue);
        } else {
            return null;
        }
    }

    private static boolean isRepresentable(Double doubleVal) {
        return !doubleVal.isNaN() && !doubleVal.isInfinite();
    }

    protected static SmtIntConstant approximateToConcreteValue(IntegerValue e) {
        long longValue = e.getConcreteValue();
        return SmtExprBuilder.mkIntConstant(longValue);

    }

    protected static SmtStringConstant approximateToConcreteValue(StringValue e) {
        String stringValue = e.getConcreteValue();
        return SmtExprBuilder.mkStringConstant(stringValue);
    }

    protected static SmtRealConstant approximateToConcreteValue(RealValue e) {
        double doubleValue = e.getConcreteValue();
        return mkRepresentableRealConstant(doubleValue);
    }

    @Override
    public final SmtExpr visit(IntegerBinaryExpression e, Void v) {
        SmtExpr left = e.getLeftOperand().accept(this, null);
        SmtExpr right = e.getRightOperand().accept(this, null);

        if (left == null || right == null) {
            return null;
        }

        if (!left.isSymbolic() && !right.isSymbolic()) {
            long longValue = e.getConcreteValue();
            return SmtExprBuilder.mkIntConstant(longValue);
        }

        Operator operator = e.getOperator();
        return postVisit(e, left, operator, right);
    }

    protected SmtExpr postVisit(IntegerBinaryExpression source, SmtExpr left, Operator operator, SmtExpr right) {
        switch (operator) {

            case DIV: {
                return SmtExprBuilder.mkIntDiv(left, right);
            }
            case MUL: {
                return SmtExprBuilder.mkMul(left, right);

            }
            case MINUS: {
                return SmtExprBuilder.mkSub(left, right);
            }
            case PLUS: {
                return SmtExprBuilder.mkAdd(left, right);
            }
            case REM: {
                return SmtExprBuilder.mkMod(left, right);
            }
            case IOR: {
                SmtExpr bv_left = SmtExprBuilder.mkInt2BV(32, left);
                SmtExpr bv_right = SmtExprBuilder.mkInt2BV(32, right);
                SmtExpr bvor = SmtExprBuilder.mkBVOR(bv_left, bv_right);
                return SmtExprBuilder.mkBV2Int(bvor);
            }
            case IAND: {
                SmtExpr bv_left = SmtExprBuilder.mkInt2BV(32, left);
                SmtExpr bv_right = SmtExprBuilder.mkInt2BV(32, right);
                SmtExpr bv_and = SmtExprBuilder.mkBVAND(bv_left, bv_right);
                return SmtExprBuilder.mkBV2Int(bv_and);
            }
            case IXOR: {
                SmtExpr bv_left = SmtExprBuilder.mkInt2BV(32, left);
                SmtExpr bv_right = SmtExprBuilder.mkInt2BV(32, right);
                SmtExpr bv_xor = SmtExprBuilder.mkBVXOR(bv_left, bv_right);
                return SmtExprBuilder.mkBV2Int(bv_xor);
            }

            case SHL: {
                SmtExpr bv_left = SmtExprBuilder.mkInt2BV(32, left);
                SmtExpr bv_right = SmtExprBuilder.mkInt2BV(32, right);
                SmtExpr bv_shl = SmtExprBuilder.mkBVSHL(bv_left, bv_right);
                return SmtExprBuilder.mkBV2Int(bv_shl);
            }

            case SHR: {
                SmtExpr bv_left = SmtExprBuilder.mkInt2BV(32, left);
                SmtExpr bv_right = SmtExprBuilder.mkInt2BV(32, right);
                SmtExpr bv_shr = SmtExprBuilder.mkBVASHR(bv_left, bv_right);
                return SmtExprBuilder.mkBV2Int(bv_shr);
            }
            case USHR: {
                SmtExpr bv_left = SmtExprBuilder.mkInt2BV(32, left);
                SmtExpr bv_right = SmtExprBuilder.mkInt2BV(32, right);
                SmtExpr bv_shr = SmtExprBuilder.mkBVLSHR(bv_left, bv_right);
                return SmtExprBuilder.mkBV2Int(bv_shr);
            }

            case MAX: {
                SmtExpr left_gt_right = SmtExprBuilder.mkGt(left, right);
                return SmtExprBuilder.mkITE(left_gt_right, left, right);

            }

            case MIN: {
                SmtExpr left_gt_right = SmtExprBuilder.mkLt(left, right);
                return SmtExprBuilder.mkITE(left_gt_right, left, right);

            }

            default: {
                throw new UnsupportedOperationException("Operatior not implemented yet: " + source.getOperator());
            }
        }
    }

    @Override
    public final SmtExpr visit(IntegerConstant e, Void v) {
        long concreteValue = e.getConcreteValue();
        return SmtExprBuilder.mkIntConstant(concreteValue);
    }

    @Override
    public final SmtExpr visit(IntegerUnaryExpression e, Void v) {
        SmtExpr operand = e.getOperand().accept(this, null);

        if (operand == null) {
            return null;
        }

        if (!operand.isSymbolic()) {
            return approximateToConcreteValue(e);
        }

        Operator operator = e.getOperator();
        return postVisit(e, operator, operand);
    }

    protected SmtExpr postVisit(IntegerUnaryExpression source, Operator operator, SmtExpr operand) {
        switch (operator) {
            case NEG: {
                return SmtExprBuilder.mkNeg(operand);
            }
            case GETNUMERICVALUE:
            case ISDIGIT:
            case ISLETTER: {
                return approximateToConcreteValue(source);
            }
            case ABS:
                SmtExpr zero = SmtExprBuilder.mkIntConstant(0);
                SmtExpr gte_than_zero = SmtExprBuilder.mkGe(operand, zero);
                SmtExpr minus_expr = SmtExprBuilder.mkNeg(operand);

                return SmtExprBuilder.mkITE(gte_than_zero, operand, minus_expr);
            default:
                throw new UnsupportedOperationException("Not implemented yet!" + operator);
        }
    }

    @Override
    public final SmtExpr visit(RealToIntegerCast e, Void v) {
        SmtExpr operand = e.getArgument().accept(this, null);
        if (operand == null) {
            return null;
        }
        if (!operand.isSymbolic()) {
            return approximateToConcreteValue(e);
        }

        return postVisit(e, operand);
    }

    protected SmtExpr postVisit(RealToIntegerCast source, SmtExpr operand) {
        return SmtExprBuilder.mkToInt(operand);
    }

    @Override
    public final SmtExpr visit(RealUnaryToIntegerExpression e, Void v) {
        SmtExpr realExpr = e.getOperand().accept(this, null);
        if (realExpr == null) {
            return null;
        }
        if (!realExpr.isSymbolic()) {
            return approximateToConcreteValue(e);
        }
        Operator operator = e.getOperator();
        return postVisit(e, realExpr, operator);
    }

    protected SmtExpr postVisit(RealUnaryToIntegerExpression source, SmtExpr operand, Operator operator) {
        switch (operator) {
            case ROUND: {
                return SmtExprBuilder.mkToInt(operand);
            }
            case GETEXPONENT: {
                return approximateToConcreteValue(source);
            }
            default:
                throw new UnsupportedOperationException("Not implemented yet!");
        }
    }

    @Override
    public final SmtExpr visit(IntegerToRealCast e, Void v) {
        SmtExpr operand = e.getArgument().accept(this, null);
        if (operand == null) {
            return null;
        }
        if (!operand.isSymbolic()) {
            return approximateToConcreteValue(e);
        }
        return postVisit(e, operand);

    }

    protected SmtExpr postVisit(IntegerToRealCast source, SmtExpr operand) {
        return SmtExprBuilder.mkToReal(operand);
    }

    @Override
    public final SmtExpr visit(RealBinaryExpression e, Void v) {
        SmtExpr left = e.getLeftOperand().accept(this, null);
        Operator operator = e.getOperator();
        SmtExpr right = e.getRightOperand().accept(this, null);

        if (left == null || right == null) {
            return null;
        }

        if (!left.isSymbolic() && !right.isSymbolic()) {
            double doubleValue = e.getConcreteValue();
            return mkRepresentableRealConstant(doubleValue);
        }

        return postVisit(e, left, operator, right);

    }

    protected SmtExpr postVisit(RealBinaryExpression source, SmtExpr left, Operator operator, SmtExpr right) {
        switch (operator) {

            case DIV: {
                return SmtExprBuilder.mkRealDiv(left, right);
            }
            case MUL: {
                return SmtExprBuilder.mkMul(left, right);

            }
            case MINUS: {
                return SmtExprBuilder.mkSub(left, right);
            }
            case PLUS: {
                return SmtExprBuilder.mkAdd(left, right);
            }
            case MAX: {
                SmtExpr left_gt_right = SmtExprBuilder.mkGt(left, right);
                return SmtExprBuilder.mkITE(left_gt_right, left, right);

            }

            case MIN: {
                SmtExpr left_gt_right = SmtExprBuilder.mkLt(left, right);
                return SmtExprBuilder.mkITE(left_gt_right, left, right);
            }
            case ATAN2:
            case COPYSIGN:
            case HYPOT:
            case NEXTAFTER:
            case POW:
            case SCALB:
            case IEEEREMAINDER:
            case REM: {
                return approximateToConcreteValue(source);
            }

            default: {
                throw new UnsupportedOperationException("Not implemented yet! " + operator);
            }
        }
    }

    @Override
    public final SmtExpr visit(RealConstant e, Void v) {
        double doubleValue = e.getConcreteValue();
        return mkRepresentableRealConstant(doubleValue);
    }

    @Override
    public final SmtExpr visit(RealVariable e, Void v) {
        String varName = e.getName();
        return SmtExprBuilder.mkRealVariable(varName);
    }

    @Override
    public final SmtExpr visit(RealUnaryExpression e, Void v) {
        SmtExpr operand = e.getOperand().accept(this, null);

        if (operand == null) {
            return null;
        }

        if (!operand.isSymbolic()) {
            return approximateToConcreteValue(e);
        }

        Operator operator = e.getOperator();
        return postVisit(e, operand, operator);
    }

    protected SmtExpr postVisit(RealUnaryExpression source, SmtExpr operand, Operator operator) {
        switch (operator) {
            case ABS: {
                SmtExpr zero_rational = SmtExprBuilder.ZERO_REAL;
                SmtExpr gte_than_zero = SmtExprBuilder.mkGe(operand, zero_rational);
                SmtExpr minus_expr = SmtExprBuilder.mkNeg(operand);
                return SmtExprBuilder.mkITE(gte_than_zero, operand, minus_expr);
            }
            // trigonometric
            case ACOS:
            case ASIN:
            case ATAN:
            case COS:
            case COSH:
            case SIN:
            case SINH:
            case TAN:
            case TANH:
                // other functions
            case CBRT:
            case CEIL:
            case EXP:
            case EXPM1:
            case FLOOR:
            case LOG:
            case LOG10:
            case LOG1P:
            case NEXTUP:
            case RINT:
            case SIGNUM:
            case SQRT:
            case TODEGREES:
            case TORADIANS:
            case ULP: {
                return approximateToConcreteValue(source);
            }
            case GETEXPONENT:
            case ROUND: {
                throw new IllegalArgumentException("The Operation " + operator + " does not return a real expression!");
            }
            default:
                throw new UnsupportedOperationException("Not implemented yet!");
        }
    }

    @Override
    public final SmtExpr visit(IntegerVariable e, Void v) {
        String varName = e.getName();
        return SmtExprBuilder.mkIntVariable(varName);
    }

    @Override
    public final SmtExpr visit(RealComparison e, Void v) {
        throw new IllegalStateException("RealComparison should be removed during normalization");
    }

    @Override
    public final SmtExpr visit(IntegerComparison e, Void v) {
        throw new IllegalStateException("IntegerComparison should be removed during normalization");
    }

    @Override
    public final SmtExpr visit(IntegerToStringCast e, Void v) {
        SmtExpr operand = e.getArgument().accept(this, null);
        if (operand == null) {
            return null;
        }
        if (!operand.isSymbolic()) {
            return approximateToConcreteValue(e);
        }
        return postVisit(e, operand);
    }

    protected SmtExpr postVisit(IntegerToStringCast source, SmtExpr operand) {
        return SmtExprBuilder.mkIntToStr(operand);
    }

    @Override
    public final SmtExpr visit(RealToStringCast e, Void arg) {
        SmtExpr operand = e.getArgument().accept(this, null);
        if (operand == null) {
            return null;
        }
        if (!operand.isSymbolic()) {
            return approximateToConcreteValue(e);
        }

        return postVisit(e, operand);
    }

    protected SmtExpr postVisit(RealToStringCast source, SmtExpr operand) {
        return approximateToConcreteValue(source);
    }

    @Override
    public final SmtExpr visit(HasMoreTokensExpr e, Void v) {
        SmtExpr expr = e.getTokenizerExpr().accept(this, null);
        if (expr == null) {
            return null;
        }

        return approximateToConcreteValue(e);
    }

    @Override
    public final SmtExpr visit(NewTokenizerExpr e, Void v) {
        // TODO
        throw new IllegalStateException("NewTokenizerExpr is not implemented yet");

    }

    @Override
    public final SmtExpr visit(NextTokenizerExpr e, Void v) {
        return null;
    }

    @Override
    public final SmtExpr visit(ReferenceConstant referenceConstant, Void arg) {
        throw new UnsupportedOperationException("Translation to Z3 of ReferenceConstant is not yet implemented!");
    }

    @Override
    public final SmtExpr visit(ReferenceVariable r, Void arg) {
        throw new UnsupportedOperationException("Translation to Z3 of ReferenceVariable is not yet implemented!");

    }

    @Override
    public final SmtExpr visit(GetFieldExpression r, Void arg) {
        throw new UnsupportedOperationException("Translation to Z3 of GetFieldExpression is not yet implemented!");

    }

    @Override
    public SmtExpr visit(ArraySelect.IntegerArraySelect r, Void arg) {
        SmtExpr arrayExpr = r.getSymbolicArray().accept(this, null);
        SmtExpr indexExpr = r.getSymbolicIndex().accept(this, null);

        if (arrayExpr == null || indexExpr == null) {
            return null;
        }

        if (!arrayExpr.isSymbolic() && !indexExpr.isSymbolic()) {
            Long arrayValue = r.getConcreteValue();
            return SmtExprBuilder.mkIntConstant(arrayValue);
        }

        return SmtExprBuilder.mkArrayLoad(arrayExpr, indexExpr);
    }

    @Override
    public SmtExpr visit(ArrayStore.IntegerArrayStore r, Void arg) {
        SmtExpr arrayExpr = r.getSymbolicArray().accept(this, null);
        SmtExpr indexExpr = r.getSymbolicIndex().accept(this, null);
        SmtExpr valueExpression = r.getSymbolicValue().accept(this, null);

        if (arrayExpr == null || indexExpr == null || valueExpression == null) {
            return null;
        }

        if (!arrayExpr.isSymbolic() && !valueExpression.isSymbolic()) {
            Object arrayValue = r.getConcreteValue();
            return SmtExprBuilder.mkIntegerArrayConstant(arrayValue);
        }

        return SmtExprBuilder.mkArrayStore(arrayExpr, indexExpr, valueExpression);
    }


    @Override
    public SmtExpr visit(ArraySelect.RealArraySelect r, Void arg) {
        SmtExpr arrayExpr = r.getSymbolicArray().accept(this, null);
        SmtExpr indexExpr = r.getSymbolicIndex().accept(this, null);

        if (arrayExpr == null || indexExpr == null) {
            return null;
        }

        if (!arrayExpr.isSymbolic() && !indexExpr.isSymbolic()) {
            Double arrayValue = r.getConcreteValue();
            return SmtExprBuilder.mkRealConstant(arrayValue);
        }

        return SmtExprBuilder.mkArrayLoad(arrayExpr, indexExpr);
    }

    @Override
    public SmtExpr visit(ArraySelect.StringArraySelect r, Void arg) {
        SmtExpr arrayExpr = r.getSymbolicArray().accept(this, null);
        SmtExpr indexExpr = r.getSymbolicIndex().accept(this, null);

        if (arrayExpr == null || indexExpr == null) {
            return null;
        }

        if (!arrayExpr.isSymbolic() && !indexExpr.isSymbolic()) {
            String arrayValue = r.getConcreteValue();
            return SmtExprBuilder.mkStringConstant(arrayValue);
        }

        return SmtExprBuilder.mkArrayLoad(arrayExpr, indexExpr);
    }

    @Override
    public SmtExpr visit(ArrayStore.RealArrayStore r, Void arg) {
        SmtExpr arrayExpr = r.getSymbolicArray().accept(this, null);
        SmtExpr indexExpr = r.getSymbolicIndex().accept(this, null);
        SmtExpr valueExpression = r.getSymbolicValue().accept(this, null);

        if (arrayExpr == null || indexExpr == null || valueExpression == null) {
            return null;
        }

        if (!arrayExpr.isSymbolic() && !valueExpression.isSymbolic()) {
            Object arrayValue = r.getConcreteValue();
            return SmtExprBuilder.mkRealArrayConstant(arrayValue);
        }

        return SmtExprBuilder.mkArrayStore(arrayExpr, indexExpr, valueExpression);
    }

    @Override
    public SmtExpr visit(ArrayStore.StringArrayStore r, Void arg) {
        SmtExpr arrayExpr = r.getSymbolicArray().accept(this, null);
        SmtExpr indexExpr = r.getSymbolicIndex().accept(this, null);
        SmtExpr valueExpression = r.getSymbolicValue().accept(this, null);

        if (arrayExpr == null || indexExpr == null || valueExpression == null) {
            return null;
        }

        if (!arrayExpr.isSymbolic() && !valueExpression.isSymbolic()) {
            Object arrayValue = r.getConcreteValue();
            return SmtExprBuilder.mkRealArrayConstant(arrayValue);
        }

        return SmtExprBuilder.mkArrayStore(arrayExpr, indexExpr, valueExpression);
    }

    @Override
    public SmtExpr visit(ArrayConstant.IntegerArrayConstant r, Void arg) {
        Object concreteValue = r.getConcreteValue();
        return SmtExprBuilder.mkIntegerArrayConstant(concreteValue);
    }

    @Override
    public SmtExpr visit(ArrayConstant.RealArrayConstant r, Void arg) {
        Object concreteValue = r.getConcreteValue();
        return SmtExprBuilder.mkRealArrayConstant(concreteValue);
    }

    @Override
    public SmtExpr visit(ArrayConstant.StringArrayConstant r, Void arg) {
        Object concreteValue = r.getConcreteValue();
        return SmtExprBuilder.mkStringArrayConstant(concreteValue);
    }

    @Override
    public SmtExpr visit(ArrayConstant.ReferenceArrayConstant r, Void arg) {
        Object concreteValue = r.getConcreteValue();
        return SmtExprBuilder.mkReferenceArrayConstant(concreteValue);
    }

    @Override
    public SmtExpr visit(ArrayVariable.IntegerArrayVariable r, Void arg) {
        String varName = r.getName();
        return SmtExprBuilder.mkIntegerArrayVariable(varName);
    }

    @Override
    public SmtExpr visit(ArrayVariable.RealArrayVariable r, Void arg) {
        String varName = r.getName();
        return SmtExprBuilder.mkRealArrayVariable(varName);
    }

    @Override
    public SmtExpr visit(ArrayVariable.StringArrayVariable r, Void arg) {
        return null;
    }

    @Override
    public SmtExpr visit(ArrayVariable.ReferenceArrayVariable r, Void arg) {
        return null;
    }

    @Override
    public SmtExpr visit(LambdaSyntheticType r, Void arg) {
        return null;
    }

    @Override
    public SmtExpr visit(LiteralNullType r, Void arg) {
        return null;
    }

    @Override
    public SmtExpr visit(LiteralClassType r, Void arg) {
        return null;
    }

    @Override
    public final SmtExpr visit(StringBinaryComparison e, Void arg) {
        Expression<String> leftOperand = e.getLeftOperand();
        Expression<?> rightOperand = e.getRightOperand();
        Operator op = e.getOperator();

        SmtExpr left = leftOperand.accept(this, null);
        SmtExpr right = rightOperand.accept(this, null);

        if (left == null || right == null) {
            return null;
        }

        if (!left.isSymbolic() && !right.isSymbolic()) {
            return approximateToConcreteValue(e);
        }

        return postVisit(e, left, op, right);

    }

    protected SmtExpr postVisit(StringBinaryComparison source, SmtExpr left, Operator op, SmtExpr right) {
        switch (op) {
            case EQUALS: {
                SmtExpr equalsFormula = SmtExprBuilder.mkEq(left, right);
                return SmtExprBuilder.mkITE(equalsFormula, SmtExprBuilder.ONE_INT,
                        SmtExprBuilder.ZERO_INT);
            }
            case ENDSWITH: {
                SmtExpr endsWithExpr = SmtExprBuilder.mkStrSuffixOf(right, left);
                return SmtExprBuilder.mkITE(endsWithExpr, SmtExprBuilder.ONE_INT,
                        SmtExprBuilder.ZERO_INT);
            }
            case CONTAINS: {
                SmtExpr containsExpr = SmtExprBuilder.mkStrContains(left, right);
                return SmtExprBuilder.mkITE(containsExpr, SmtExprBuilder.ONE_INT,
                        SmtExprBuilder.ZERO_INT);
            }
            case STARTSWITH: {
                SmtExpr startsWithExpr = SmtExprBuilder.mkStrPrefixOf(right, left);
                SmtExpr eqTrue = SmtExprBuilder.mkEq(startsWithExpr, SmtExprBuilder.TRUE);
                return SmtExprBuilder.mkITE(eqTrue, SmtExprBuilder.ONE_INT, SmtExprBuilder.ZERO_INT);
            }
            case EQUALSIGNORECASE:
            case REGIONMATCHES:
            case PATTERNMATCHES:
            case APACHE_ORO_PATTERN_MATCHES: {
                return approximateToConcreteValue(source);
            }
            default:
                throw new UnsupportedOperationException("Not implemented yet! " + op);
        }
    }

    @Override
    public final SmtExpr visit(StringBinaryExpression e, Void arg) {
        SmtExpr left = e.getLeftOperand().accept(this, null);
        SmtExpr right = e.getRightOperand().accept(this, null);
        Operator operator = e.getOperator();

        if (left == null || right == null) {
            return null;
        }

        if (!left.isSymbolic() && !right.isSymbolic()) {
            return approximateToConcreteValue(e);
        }

        return postVisit(e, left, operator, right);

    }

    protected SmtExpr postVisit(StringBinaryExpression source, SmtExpr left, Operator operator, SmtExpr right) {
        switch (operator) {
            case CONCAT:
            case APPEND_STRING: {
                return SmtExprBuilder.mkStrConcat(left, right);
            }
            case APPEND_BOOLEAN: {
                SmtIntConstant zero = SmtExprBuilder.ZERO_INT;
                SmtExpr eqZero = SmtExprBuilder.mkEq(right, zero);
                SmtExpr ite = SmtExprBuilder.mkITE(eqZero, SmtExprBuilder.FALSE_STRING, SmtExprBuilder.TRUE_STRING);
                return SmtExprBuilder.mkStrConcat(left, ite);
            }
            case APPEND_CHAR: {
                SmtExpr rigthStr = SmtExprBuilder.mkIntToChar(right);
                return SmtExprBuilder.mkStrConcat(left, rigthStr);
            }
            case APPEND_INTEGER: {
                SmtExpr rigthStr = SmtExprBuilder.mkIntToStr(right);
                return SmtExprBuilder.mkStrConcat(left, rigthStr);
            }
            case APPEND_REAL: {
                double concreteRightValue = (Double) source.getRightOperand().getConcreteValue();
                String concreteRight = String.valueOf(concreteRightValue);
                SmtExpr concreteRightConstant = SmtExprBuilder.mkStringConstant(concreteRight);
                return SmtExprBuilder.mkStrConcat(left, concreteRightConstant);
            }
            default: {
                throw new UnsupportedOperationException("Not implemented yet! " + operator);
            }
        }
    }

    @Override
    public final SmtExpr visit(StringBinaryToIntegerExpression e, Void arg) {
        Expression<String> leftOperand = e.getLeftOperand();
        Operator op = e.getOperator();
        Expression<?> rightOperand = e.getRightOperand();

        SmtExpr left = leftOperand.accept(this, null);
        SmtExpr right = rightOperand.accept(this, null);

        if (left == null || right == null) {
            return null;
        }

        if (!left.isSymbolic() && !right.isSymbolic()) {
            return approximateToConcreteValue(e);
        }

        return postVisit(e, left, op, right);

    }

    protected SmtExpr postVisit(StringBinaryToIntegerExpression source, SmtExpr left, Operator op, SmtExpr right) {
        switch (op) {
            case CHARAT: {
                SmtExpr charAtExpr = SmtExprBuilder.mkStrAt(left, right);
                return SmtExprBuilder.mkCharToInt(charAtExpr);
            }
            case INDEXOFS: {
                return SmtExprBuilder.mkStrIndexOf(left, right, SmtExprBuilder.ZERO_INT);
            }

            case INDEXOFC: {
                SmtExpr string = SmtExprBuilder.mkIntToChar(right);
                return SmtExprBuilder.mkStrIndexOf(left, string, SmtExprBuilder.ZERO_INT);

            }
            case LASTINDEXOFC:
            case LASTINDEXOFS:
            case COMPARETO:
            case COMPARETOIGNORECASE: {
                return approximateToConcreteValue(source);
            }
            default: {
                throw new UnsupportedOperationException("Not implemented yet!" + source.getOperator());
            }
        }
    }

    @Override
    public final SmtExpr visit(StringConstant n, Void arg) {
        String stringValue = n.getConcreteValue();
        return SmtExprBuilder.mkStringConstant(stringValue);
    }

    @Override
    public final SmtExpr visit(StringMultipleComparison e, Void arg) {
        SmtExpr left = e.getLeftOperand().accept(this, null);
        Operator operator = e.getOperator();
        SmtExpr right = e.getRightOperand().accept(this, null);

        List<SmtExpr> others = e.getOther().stream().map(t -> t.accept(this, null)).collect(Collectors.toList());

        if (left == null || right == null || others.contains(null)) {
            return null;
        }

        if (!left.isSymbolic() && !right.isSymbolic() && !others.stream().anyMatch(other -> other.isSymbolic())) {
            return approximateToConcreteValue(e);
        }

        return postVisit(e, left, operator, right, others);
    }

    protected SmtExpr postVisit(StringMultipleComparison source, SmtExpr left, Operator operator, SmtExpr right,
                                List<SmtExpr> others) {
        switch (operator) {
            case STARTSWITH: {
                SmtExpr startIndex = others.get(0);
                SmtExpr leftLength = SmtExprBuilder.mkStrLen(left);
                SmtExpr offset = SmtExprBuilder.mkSub(leftLength, startIndex);
                SmtExpr s = SmtExprBuilder.mkStrSubstr(left, startIndex, offset);
                SmtExpr startsWith = SmtExprBuilder.mkStrPrefixOf(right, s);
                SmtExpr ifThenElse = SmtExprBuilder.mkITE(startsWith, SmtExprBuilder.ONE_INT, SmtExprBuilder.ZERO_INT);
                return ifThenElse;
            }
            case EQUALS:
            case EQUALSIGNORECASE:
            case ENDSWITH:
            case CONTAINS: {
                throw new IllegalArgumentException("Illegal StringMultipleComparison operator " + operator);
            }
            case REGIONMATCHES:
            case PATTERNMATCHES:
            case APACHE_ORO_PATTERN_MATCHES: {
                return approximateToConcreteValue(source);
            }
            default:
                throw new UnsupportedOperationException("Not implemented yet! " + operator);
        }
    }

    @Override
    public final SmtExpr visit(StringMultipleExpression e, Void arg) {
        Operator operator = e.getOperator();
        SmtExpr left = e.getLeftOperand().accept(this, null);
        SmtExpr right = e.getRightOperand().accept(this, null);
        List<SmtExpr> others = e.getOther().stream().map(t -> t.accept(this, null)).collect(Collectors.toList());

        if (left == null || right == null || others.contains(null)) {
            return null;
        }

        if (!left.isSymbolic() && !right.isSymbolic() && !others.stream().anyMatch(other -> other.isSymbolic())) {
            return approximateToConcreteValue(e);
        }

        return postVisit(e, left, operator, right, others);

    }

    protected SmtExpr postVisit(StringMultipleExpression source, SmtExpr left, Operator operator, SmtExpr right,
                                List<SmtExpr> others) {
        switch (operator) {
            case REPLACECS:
            case REPLACEFIRST: {
                SmtExpr replacement = others.get(0);
                return SmtExprBuilder.mkStrReplace(left, right, replacement);
            }

            case SUBSTRING: {
                SmtExpr endIndex = others.get(0);
                SmtExpr offset = SmtExprBuilder.mkSub(endIndex, right);
                return SmtExprBuilder.mkStrSubstr(left, right, offset);
            }
            case REPLACEC: {
                SmtExpr target = SmtExprBuilder.mkIntToChar(right);
                SmtExpr replacement = SmtExprBuilder.mkIntToChar(others.get(0));
                return SmtExprBuilder.mkStrReplace(left, target, replacement);
            }
            case REPLACEALL: {
                return approximateToConcreteValue(source);
            }
            default:
                throw new UnsupportedOperationException("Not implemented yet! " + operator);
        }
    }

    @Override
    public final SmtExpr visit(StringMultipleToIntegerExpression e, Void arg) {
        SmtExpr left = e.getLeftOperand().accept(this, null);
        SmtExpr right = e.getRightOperand().accept(this, null);
        List<SmtExpr> others = e.getOther().stream().map(t -> t.accept(this, null)).collect(Collectors.toList());

        if (left == null || right == null || others.contains(null)) {
            return null;
        }

        if (!left.isSymbolic() && !right.isSymbolic() && !others.stream().anyMatch(other -> other.isSymbolic())) {
            return approximateToConcreteValue(e);
        }

        Operator op = e.getOperator();
        return postVisit(e, left, op, right, others);
    }

    protected SmtExpr postVisit(StringMultipleToIntegerExpression source, SmtExpr left, Operator operator,
                                SmtExpr right, List<SmtExpr> others) {
        switch (operator) {
            case INDEXOFCI: {
                SmtExpr strExpr = SmtExprBuilder.mkIntToChar(right);
                SmtExpr fromIndex = others.get(0);
                return SmtExprBuilder.mkStrIndexOf(left, strExpr, fromIndex);
            }
            case INDEXOFSI: {
                SmtExpr fromIndex = others.get(0);
                return SmtExprBuilder.mkStrIndexOf(left, right, fromIndex);
            }
            case LASTINDEXOFCI:
            case LASTINDEXOFSI: {
                return approximateToConcreteValue(source);
            }
            default: {
                throw new UnsupportedOperationException("Not implemented yet! " + operator);
            }
        }
    }

    @Override
    public final SmtExpr visit(StringNextTokenExpr n, Void arg) {
        SmtExpr operand = n.getTokenizerExpr().accept(this, null);
        if (operand == null) {
            return null;
        }
        if (!operand.isSymbolic()) {
            return approximateToConcreteValue(n);
        }

        return postVisit(n, operand);
    }

    protected SmtExpr postVisit(StringNextTokenExpr source, SmtExpr operand) {
        return approximateToConcreteValue(source);
    }

    @Override
    public final SmtExpr visit(StringReaderExpr e, Void arg) {
        SmtExpr operand = e.getString().accept(this, null);
        if (operand == null) {
            return null;
        }

        if (!operand.isSymbolic()) {
            return approximateToConcreteValue(e);
        }

        return postVisit(e, operand);
    }

    protected SmtExpr postVisit(StringReaderExpr source, SmtExpr operand) {
        return approximateToConcreteValue(source);
    }

    @Override
    public final SmtExpr visit(StringUnaryExpression e, Void arg) {
        SmtExpr operand = e.getOperand().accept(this, null);

        if (operand == null) {
            return null;
        }

        if (!operand.isSymbolic()) {
            return approximateToConcreteValue(e);
        }

        Operator operator = e.getOperator();
        return postVisit(e, operator, operand);
    }

    protected SmtExpr postVisit(StringUnaryExpression source, Operator operator, SmtExpr operand) {
        switch (operator) {
            case TRIM:
            case TOLOWERCASE:
            case TOUPPERCASE: {
                return approximateToConcreteValue(source);
            }
            default:
                throw new UnsupportedOperationException("Not implemented yet! " + operator);
        }
    }

    @Override
    public final SmtExpr visit(StringUnaryToIntegerExpression e, Void arg) {
        SmtExpr operand = e.getOperand().accept(this, null);
        if (operand == null) {
            return null;
        }
        if (!operand.isSymbolic()) {
            return approximateToConcreteValue(e);
        }

        Operator operator = e.getOperator();
        return postVisit(e, operator, operand);
    }

    protected SmtExpr postVisit(StringUnaryToIntegerExpression source, Operator operator, SmtExpr operand) {
        switch (operator) {
            case LENGTH: {
                return SmtExprBuilder.mkStrLen(operand);
            }
            case IS_INTEGER: {
                SmtExpr plusRE = SmtExprBuilder.mkStrToRE(SmtExprBuilder.PLUS);
                SmtExpr minusRE = SmtExprBuilder.mkStrToRE(SmtExprBuilder.MINUS);

                SmtExpr optPlusRE = SmtExprBuilder.mkREOpt(plusRE);
                SmtExpr optMinusRE = SmtExprBuilder.mkREOpt(minusRE);

                SmtExpr symbols = SmtExprBuilder.mkREUnion(optPlusRE, optMinusRE);

                SmtExpr rangeRE = SmtExprBuilder.mkRERange(SmtExprBuilder.ZERO_STRING, SmtExprBuilder.NINE_STRING);
                SmtExpr digits = SmtExprBuilder.mkREKleeneCross(rangeRE);

                SmtExpr isIntegerPattern = SmtExprBuilder.mkREConcat(symbols, digits);

                SmtExpr matchesExpr = SmtExprBuilder.mkStrInRE(operand, isIntegerPattern);
                return SmtExprBuilder.mkITE(matchesExpr, SmtExprBuilder.ONE_INT, SmtExprBuilder.ZERO_INT);
            }
            default:
                throw new UnsupportedOperationException("Not implemented yet!");
        }
    }

    @Override
    public final SmtExpr visit(StringVariable e, Void arg) {
        return SmtExprBuilder.mkStringVariable(e.getName());
    }

    @Override
    public final SmtExpr visit(StringToIntegerCast e, Void arg) {
        SmtExpr operand = e.getArgument().accept(this, null);

        if (operand == null) {
            return null;
        }

        if (!operand.isSymbolic()) {
            return approximateToConcreteValue(e);
        }

        return postVisit(e, operand);
    }

    protected SmtExpr postVisit(StringToIntegerCast source, SmtExpr operand) {
        return SmtExprBuilder.mkStrToInt(operand);
    }
>>>>>>> 8730aedd
}<|MERGE_RESOLUTION|>--- conflicted
+++ resolved
@@ -22,50 +22,6 @@
 import org.evosuite.symbolic.expr.Expression;
 import org.evosuite.symbolic.expr.ExpressionVisitor;
 import org.evosuite.symbolic.expr.Operator;
-<<<<<<< HEAD
-import org.evosuite.symbolic.expr.ref.ClassReferenceConstant;
-import org.evosuite.symbolic.expr.ref.NullReferenceConstant;
-import org.evosuite.symbolic.expr.ref.array.ArrayConstant;
-import org.evosuite.symbolic.expr.ref.array.ArraySelect;
-import org.evosuite.symbolic.expr.ref.array.ArrayStore;
-import org.evosuite.symbolic.expr.ref.array.ArrayVariable;
-import org.evosuite.symbolic.expr.bv.IntegerBinaryExpression;
-import org.evosuite.symbolic.expr.bv.IntegerComparison;
-import org.evosuite.symbolic.expr.bv.IntegerConstant;
-import org.evosuite.symbolic.expr.bv.IntegerUnaryExpression;
-import org.evosuite.symbolic.expr.bv.IntegerValue;
-import org.evosuite.symbolic.expr.bv.IntegerVariable;
-import org.evosuite.symbolic.expr.bv.RealComparison;
-import org.evosuite.symbolic.expr.bv.RealToIntegerCast;
-import org.evosuite.symbolic.expr.bv.RealUnaryToIntegerExpression;
-import org.evosuite.symbolic.expr.bv.StringBinaryComparison;
-import org.evosuite.symbolic.expr.bv.StringBinaryToIntegerExpression;
-import org.evosuite.symbolic.expr.bv.StringMultipleComparison;
-import org.evosuite.symbolic.expr.bv.StringMultipleToIntegerExpression;
-import org.evosuite.symbolic.expr.bv.StringToIntegerCast;
-import org.evosuite.symbolic.expr.bv.StringUnaryToIntegerExpression;
-import org.evosuite.symbolic.expr.fp.IntegerToRealCast;
-import org.evosuite.symbolic.expr.fp.RealBinaryExpression;
-import org.evosuite.symbolic.expr.fp.RealConstant;
-import org.evosuite.symbolic.expr.fp.RealUnaryExpression;
-import org.evosuite.symbolic.expr.fp.RealValue;
-import org.evosuite.symbolic.expr.fp.RealVariable;
-import org.evosuite.symbolic.expr.reader.StringReaderExpr;
-import org.evosuite.symbolic.expr.ref.GetFieldExpression;
-import org.evosuite.symbolic.expr.ref.ClassReferenceVariable;
-import org.evosuite.symbolic.expr.reftype.ArrayTypeConstant;
-import org.evosuite.symbolic.expr.reftype.LambdaSyntheticTypeConstant;
-import org.evosuite.symbolic.expr.reftype.ClassTypeConstant;
-import org.evosuite.symbolic.expr.reftype.NullTypeConstant;
-import org.evosuite.symbolic.expr.str.IntegerToStringCast;
-import org.evosuite.symbolic.expr.str.RealToStringCast;
-import org.evosuite.symbolic.expr.str.StringBinaryExpression;
-import org.evosuite.symbolic.expr.str.StringConstant;
-import org.evosuite.symbolic.expr.str.StringMultipleExpression;
-import org.evosuite.symbolic.expr.str.StringUnaryExpression;
-import org.evosuite.symbolic.expr.str.StringValue;
-import org.evosuite.symbolic.expr.str.StringVariable;
-=======
 import org.evosuite.symbolic.expr.bv.*;
 import org.evosuite.symbolic.expr.fp.*;
 import org.evosuite.symbolic.expr.reader.StringReaderExpr;
@@ -80,1076 +36,17 @@
 import org.evosuite.symbolic.expr.reftype.LiteralClassType;
 import org.evosuite.symbolic.expr.reftype.LiteralNullType;
 import org.evosuite.symbolic.expr.str.*;
->>>>>>> 8730aedd
 import org.evosuite.symbolic.expr.token.HasMoreTokensExpr;
 import org.evosuite.symbolic.expr.token.NewTokenizerExpr;
 import org.evosuite.symbolic.expr.token.NextTokenizerExpr;
 import org.evosuite.symbolic.expr.token.StringNextTokenExpr;
 import org.evosuite.symbolic.solver.SmtExprBuilder;
-import org.evosuite.symbolic.vm.heap.SymbolicHeap;
 
 import java.util.List;
 import java.util.stream.Collectors;
 
 public class ExprToSmtVisitor implements ExpressionVisitor<SmtExpr, Void> {
 
-<<<<<<< HEAD
-	protected static SmtExpr approximateToConcreteValue(Expression<?> e) {
-		if (e instanceof IntegerValue) {
-			return approximateToConcreteValue((IntegerValue) e);
-		} else if (e instanceof RealValue) {
-			return approximateToConcreteValue((RealValue) e);
-		} else if (e instanceof StringValue) {
-			return approximateToConcreteValue((StringValue) e);
-		} else {
-			throw new UnsupportedOperationException("unknown expression type:" + e.getClass().getName());
-		}
-	}
-
-	private static SmtRealConstant mkRepresentableRealConstant(double doubleValue) {
-		if (isRepresentable(doubleValue)) {
-			return SmtExprBuilder.mkRealConstant(doubleValue);
-		} else {
-			return null;
-		}
-	}
-
-	private static boolean isRepresentable(Double doubleVal) {
-		return !doubleVal.isNaN() && !doubleVal.isInfinite();
-	}
-
-	protected static SmtIntConstant approximateToConcreteValue(IntegerValue e) {
-		long longValue = e.getConcreteValue();
-		return SmtExprBuilder.mkIntConstant(longValue);
-
-	}
-
-	protected static SmtStringConstant approximateToConcreteValue(StringValue e) {
-		String stringValue = e.getConcreteValue();
-		return SmtExprBuilder.mkStringConstant(stringValue);
-	}
-
-	protected static SmtRealConstant approximateToConcreteValue(RealValue e) {
-		double doubleValue = e.getConcreteValue();
-		return mkRepresentableRealConstant(doubleValue);
-	}
-
-	@Override
-	public final SmtExpr visit(IntegerBinaryExpression e, Void v) {
-		SmtExpr left = e.getLeftOperand().accept(this, null);
-		SmtExpr right = e.getRightOperand().accept(this, null);
-
-		if (left == null || right == null) {
-			return null;
-		}
-
-		if (!left.isSymbolic() && !right.isSymbolic()) {
-			long longValue = e.getConcreteValue();
-			return SmtExprBuilder.mkIntConstant(longValue);
-		}
-
-		Operator operator = e.getOperator();
-		return postVisit(e, left, operator, right);
-	}
-
-	protected SmtExpr postVisit(IntegerBinaryExpression source, SmtExpr left, Operator operator, SmtExpr right) {
-		switch (operator) {
-
-		case DIV: {
-			return SmtExprBuilder.mkIntDiv(left, right);
-		}
-		case MUL: {
-			return SmtExprBuilder.mkMul(left, right);
-
-		}
-		case MINUS: {
-			return SmtExprBuilder.mkSub(left, right);
-		}
-		case PLUS: {
-			return SmtExprBuilder.mkAdd(left, right);
-		}
-		case REM: {
-			return SmtExprBuilder.mkMod(left, right);
-		}
-		case IOR: {
-			SmtExpr bv_left = SmtExprBuilder.mkInt2BV(32, left);
-			SmtExpr bv_right = SmtExprBuilder.mkInt2BV(32, right);
-			SmtExpr bvor = SmtExprBuilder.mkBVOR(bv_left, bv_right);
-			return SmtExprBuilder.mkBV2Int(bvor);
-		}
-		case IAND: {
-			SmtExpr bv_left = SmtExprBuilder.mkInt2BV(32, left);
-			SmtExpr bv_right = SmtExprBuilder.mkInt2BV(32, right);
-			SmtExpr bv_and = SmtExprBuilder.mkBVAND(bv_left, bv_right);
-			return SmtExprBuilder.mkBV2Int(bv_and);
-		}
-		case IXOR: {
-			SmtExpr bv_left = SmtExprBuilder.mkInt2BV(32, left);
-			SmtExpr bv_right = SmtExprBuilder.mkInt2BV(32, right);
-			SmtExpr bv_xor = SmtExprBuilder.mkBVXOR(bv_left, bv_right);
-			return SmtExprBuilder.mkBV2Int(bv_xor);
-		}
-
-		case SHL: {
-			SmtExpr bv_left = SmtExprBuilder.mkInt2BV(32, left);
-			SmtExpr bv_right = SmtExprBuilder.mkInt2BV(32, right);
-			SmtExpr bv_shl = SmtExprBuilder.mkBVSHL(bv_left, bv_right);
-			return SmtExprBuilder.mkBV2Int(bv_shl);
-		}
-
-		case SHR: {
-			SmtExpr bv_left = SmtExprBuilder.mkInt2BV(32, left);
-			SmtExpr bv_right = SmtExprBuilder.mkInt2BV(32, right);
-			SmtExpr bv_shr = SmtExprBuilder.mkBVASHR(bv_left, bv_right);
-			return SmtExprBuilder.mkBV2Int(bv_shr);
-		}
-		case USHR: {
-			SmtExpr bv_left = SmtExprBuilder.mkInt2BV(32, left);
-			SmtExpr bv_right = SmtExprBuilder.mkInt2BV(32, right);
-			SmtExpr bv_shr = SmtExprBuilder.mkBVLSHR(bv_left, bv_right);
-			return SmtExprBuilder.mkBV2Int(bv_shr);
-		}
-
-		case MAX: {
-			SmtExpr left_gt_right = SmtExprBuilder.mkGt(left, right);
-			return SmtExprBuilder.mkITE(left_gt_right, left, right);
-
-		}
-
-		case MIN: {
-			SmtExpr left_gt_right = SmtExprBuilder.mkLt(left, right);
-			return SmtExprBuilder.mkITE(left_gt_right, left, right);
-
-		}
-
-		default: {
-			throw new UnsupportedOperationException("Operatior not implemented yet: " + source.getOperator());
-		}
-		}
-	}
-
-	@Override
-	public final SmtExpr visit(IntegerConstant e, Void v) {
-		long concreteValue = e.getConcreteValue();
-		return SmtExprBuilder.mkIntConstant(concreteValue);
-	}
-
-	@Override
-	public final SmtExpr visit(IntegerUnaryExpression e, Void v) {
-		SmtExpr operand = e.getOperand().accept(this, null);
-
-		if (operand == null) {
-			return null;
-		}
-
-		if (!operand.isSymbolic()) {
-			return approximateToConcreteValue(e);
-		}
-
-		Operator operator = e.getOperator();
-		return postVisit(e, operator, operand);
-	}
-
-	protected SmtExpr postVisit(IntegerUnaryExpression source, Operator operator, SmtExpr operand) {
-		switch (operator) {
-		case NEG: {
-			return SmtExprBuilder.mkNeg(operand);
-		}
-		case GETNUMERICVALUE:
-		case ISDIGIT:
-		case ISLETTER: {
-			return approximateToConcreteValue(source);
-		}
-		case ABS:
-			SmtExpr zero = SmtExprBuilder.mkIntConstant(0);
-			SmtExpr gte_than_zero = SmtExprBuilder.mkGe(operand, zero);
-			SmtExpr minus_expr = SmtExprBuilder.mkNeg(operand);
-
-			return SmtExprBuilder.mkITE(gte_than_zero, operand, minus_expr);
-		default:
-			throw new UnsupportedOperationException("Not implemented yet!" + operator);
-		}
-	}
-
-	@Override
-	public final SmtExpr visit(RealToIntegerCast e, Void v) {
-		SmtExpr operand = e.getArgument().accept(this, null);
-		if (operand == null) {
-			return null;
-		}
-		if (!operand.isSymbolic()) {
-			return approximateToConcreteValue(e);
-		}
-
-		return postVisit(e, operand);
-	}
-
-	protected SmtExpr postVisit(RealToIntegerCast source, SmtExpr operand) {
-		return SmtExprBuilder.mkToInt(operand);
-	}
-
-	@Override
-	public final SmtExpr visit(RealUnaryToIntegerExpression e, Void v) {
-		SmtExpr realExpr = e.getOperand().accept(this, null);
-		if (realExpr == null) {
-			return null;
-		}
-		if (!realExpr.isSymbolic()) {
-			return approximateToConcreteValue(e);
-		}
-		Operator operator = e.getOperator();
-		return postVisit(e, realExpr, operator);
-	}
-
-	protected SmtExpr postVisit(RealUnaryToIntegerExpression source, SmtExpr operand, Operator operator) {
-		switch (operator) {
-		case ROUND: {
-			return SmtExprBuilder.mkToInt(operand);
-		}
-		case GETEXPONENT: {
-			return approximateToConcreteValue(source);
-		}
-		default:
-			throw new UnsupportedOperationException("Not implemented yet!");
-		}
-	}
-
-	@Override
-	public final SmtExpr visit(IntegerToRealCast e, Void v) {
-		SmtExpr operand = e.getArgument().accept(this, null);
-		if (operand == null) {
-			return null;
-		}
-		if (!operand.isSymbolic()) {
-			return approximateToConcreteValue(e);
-		}
-		return postVisit(e, operand);
-
-	}
-
-	protected SmtExpr postVisit(IntegerToRealCast source, SmtExpr operand) {
-		return SmtExprBuilder.mkToReal(operand);
-	}
-
-	@Override
-	public final SmtExpr visit(RealBinaryExpression e, Void v) {
-		SmtExpr left = e.getLeftOperand().accept(this, null);
-		Operator operator = e.getOperator();
-		SmtExpr right = e.getRightOperand().accept(this, null);
-
-		if (left == null || right == null) {
-			return null;
-		}
-
-		if (!left.isSymbolic() && !right.isSymbolic()) {
-			double doubleValue = e.getConcreteValue();
-			return mkRepresentableRealConstant(doubleValue);
-		}
-
-		return postVisit(e, left, operator, right);
-
-	}
-
-	protected SmtExpr postVisit(RealBinaryExpression source, SmtExpr left, Operator operator, SmtExpr right) {
-		switch (operator) {
-
-		case DIV: {
-			return SmtExprBuilder.mkRealDiv(left, right);
-		}
-		case MUL: {
-			return SmtExprBuilder.mkMul(left, right);
-
-		}
-		case MINUS: {
-			return SmtExprBuilder.mkSub(left, right);
-		}
-		case PLUS: {
-			return SmtExprBuilder.mkAdd(left, right);
-		}
-		case MAX: {
-			SmtExpr left_gt_right = SmtExprBuilder.mkGt(left, right);
-			return SmtExprBuilder.mkITE(left_gt_right, left, right);
-
-		}
-
-		case MIN: {
-			SmtExpr left_gt_right = SmtExprBuilder.mkLt(left, right);
-			return SmtExprBuilder.mkITE(left_gt_right, left, right);
-		}
-		case ATAN2:
-		case COPYSIGN:
-		case HYPOT:
-		case NEXTAFTER:
-		case POW:
-		case SCALB:
-		case IEEEREMAINDER:
-		case REM: {
-			return approximateToConcreteValue(source);
-		}
-
-		default: {
-			throw new UnsupportedOperationException("Not implemented yet! " + operator);
-		}
-		}
-	}
-
-	@Override
-	public final SmtExpr visit(RealConstant e, Void v) {
-		double doubleValue = e.getConcreteValue();
-		return mkRepresentableRealConstant(doubleValue);
-	}
-
-	@Override
-	public final SmtExpr visit(RealVariable e, Void v) {
-		String varName = e.getName();
-		return SmtExprBuilder.mkRealVariable(varName);
-	}
-
-	@Override
-	public final SmtExpr visit(RealUnaryExpression e, Void v) {
-		SmtExpr operand = e.getOperand().accept(this, null);
-
-		if (operand == null) {
-			return null;
-		}
-
-		if (!operand.isSymbolic()) {
-			return approximateToConcreteValue(e);
-		}
-
-		Operator operator = e.getOperator();
-		return postVisit(e, operand, operator);
-	}
-
-	protected SmtExpr postVisit(RealUnaryExpression source, SmtExpr operand, Operator operator) {
-		switch (operator) {
-		case ABS: {
-			SmtExpr zero_rational = SmtExprBuilder.ZERO_REAL;
-			SmtExpr gte_than_zero = SmtExprBuilder.mkGe(operand, zero_rational);
-			SmtExpr minus_expr = SmtExprBuilder.mkNeg(operand);
-			return SmtExprBuilder.mkITE(gte_than_zero, operand, minus_expr);
-		}
-		// trigonometric
-		case ACOS:
-		case ASIN:
-		case ATAN:
-		case COS:
-		case COSH:
-		case SIN:
-		case SINH:
-		case TAN:
-		case TANH:
-			// other functions
-		case CBRT:
-		case CEIL:
-		case EXP:
-		case EXPM1:
-		case FLOOR:
-		case LOG:
-		case LOG10:
-		case LOG1P:
-		case NEXTUP:
-		case RINT:
-		case SIGNUM:
-		case SQRT:
-		case TODEGREES:
-		case TORADIANS:
-		case ULP: {
-			return approximateToConcreteValue(source);
-		}
-		case GETEXPONENT:
-		case ROUND: {
-			throw new IllegalArgumentException("The Operation " + operator + " does not return a real expression!");
-		}
-		default:
-			throw new UnsupportedOperationException("Not implemented yet!");
-		}
-	}
-
-	@Override
-	public final SmtExpr visit(IntegerVariable e, Void v) {
-		String varName = e.getName();
-		return SmtExprBuilder.mkIntVariable(varName);
-	}
-
-	@Override
-	public final SmtExpr visit(RealComparison e, Void v) {
-		throw new IllegalStateException("RealComparison should be removed during normalization");
-	}
-
-	@Override
-	public final SmtExpr visit(IntegerComparison e, Void v) {
-		throw new IllegalStateException("IntegerComparison should be removed during normalization");
-	}
-
-	@Override
-	public final SmtExpr visit(IntegerToStringCast e, Void v) {
-		SmtExpr operand = e.getArgument().accept(this, null);
-		if (operand == null) {
-			return null;
-		}
-		if (!operand.isSymbolic()) {
-			return approximateToConcreteValue(e);
-		}
-		return postVisit(e, operand);
-	}
-
-	protected SmtExpr postVisit(IntegerToStringCast source, SmtExpr operand) {
-		return SmtExprBuilder.mkIntToStr(operand);
-	}
-
-	@Override
-	public final SmtExpr visit(RealToStringCast e, Void arg) {
-		SmtExpr operand = e.getArgument().accept(this, null);
-		if (operand == null) {
-			return null;
-		}
-		if (!operand.isSymbolic()) {
-			return approximateToConcreteValue(e);
-		}
-
-		return postVisit(e, operand);
-	}
-
-	protected SmtExpr postVisit(RealToStringCast source, SmtExpr operand) {
-		return approximateToConcreteValue(source);
-	}
-
-	@Override
-	public final SmtExpr visit(HasMoreTokensExpr e, Void v) {
-		SmtExpr expr = e.getTokenizerExpr().accept(this, null);
-		if (expr == null) {
-			return null;
-		}
-
-		return approximateToConcreteValue(e);
-	}
-
-	@Override
-	public final SmtExpr visit(NewTokenizerExpr e, Void v) {
-		// TODO
-		throw new IllegalStateException("NewTokenizerExpr is not implemented yet");
-
-	}
-
-	@Override
-	public final SmtExpr visit(NextTokenizerExpr e, Void v) {
-		return null;
-	}
-
-	@Override
-	public final SmtExpr visit(GetFieldExpression r, Void arg) {
-		throw new UnsupportedOperationException("Translation to Z3 of GetFieldExpression is not yet implemented!");
-
-	}
-
-	@Override
-	public SmtExpr visit(ArraySelect.IntegerArraySelect r, Void arg) {
-		SmtExpr arrayExpr = r.getSymbolicArray().accept(this, null);
-		SmtExpr indexExpr = r.getSymbolicIndex().accept(this, null);
-
-		if (arrayExpr == null || indexExpr == null) {
-			return null;
-		}
-
-		if (!arrayExpr.isSymbolic() && !indexExpr.isSymbolic()) {
-			Long arrayValue = r.getConcreteValue();
-			return SmtExprBuilder.mkIntConstant(arrayValue);
-		}
-
-		return SmtExprBuilder.mkArrayLoad(arrayExpr, indexExpr);
-	}
-
-	@Override
-	public SmtExpr visit(ArrayStore.IntegerArrayStore r, Void arg) {
-		SmtExpr arrayExpr = r.getSymbolicArray().accept(this, null);
-		SmtExpr indexExpr = r.getSymbolicIndex().accept(this, null);
-		SmtExpr valueExpression = r.getSymbolicValue().accept(this, null);
-
-		if (arrayExpr == null || indexExpr == null || valueExpression == null) {
-			return null;
-		}
-
-		if (!arrayExpr.isSymbolic() && !valueExpression.isSymbolic()) {
-			Object arrayValue = r.getConcreteValue();
-			return SmtExprBuilder.mkIntegerArrayConstant(arrayValue);
-		}
-
-		return SmtExprBuilder.mkArrayStore(arrayExpr, indexExpr, valueExpression);
-	}
-
-
-	@Override
-	public SmtExpr visit(ArraySelect.RealArraySelect r, Void arg) {
-		SmtExpr arrayExpr = r.getSymbolicArray().accept(this, null);
-		SmtExpr indexExpr = r.getSymbolicIndex().accept(this, null);
-
-		if (arrayExpr == null || indexExpr == null) {
-			return null;
-		}
-
-		if (!arrayExpr.isSymbolic() && !indexExpr.isSymbolic()) {
-			Double arrayValue = r.getConcreteValue();
-			return SmtExprBuilder.mkRealConstant(arrayValue);
-		}
-
-		return SmtExprBuilder.mkArrayLoad(arrayExpr, indexExpr);
-	}
-
-	@Override
-	public SmtExpr visit(ArraySelect.StringArraySelect r, Void arg) {
-		SmtExpr arrayExpr = r.getSymbolicArray().accept(this, null);
-		SmtExpr indexExpr = r.getSymbolicIndex().accept(this, null);
-
-		if (arrayExpr == null || indexExpr == null) {
-			return null;
-		}
-
-		if (!arrayExpr.isSymbolic() && !indexExpr.isSymbolic()) {
-			String arrayValue = r.getConcreteValue();
-			return SmtExprBuilder.mkStringConstant(arrayValue);
-		}
-
-		return SmtExprBuilder.mkArrayLoad(arrayExpr, indexExpr);
-	}
-
-	@Override
-	public SmtExpr visit(ArrayStore.RealArrayStore r, Void arg) {
-		SmtExpr arrayExpr = r.getSymbolicArray().accept(this, null);
-		SmtExpr indexExpr = r.getSymbolicIndex().accept(this, null);
-		SmtExpr valueExpression = r.getSymbolicValue().accept(this, null);
-
-		if (arrayExpr == null || indexExpr == null || valueExpression == null) {
-			return null;
-		}
-
-		if (!arrayExpr.isSymbolic() && !valueExpression.isSymbolic()) {
-			Object arrayValue = r.getConcreteValue();
-			return SmtExprBuilder.mkRealArrayConstant(arrayValue);
-		}
-
-		return SmtExprBuilder.mkArrayStore(arrayExpr, indexExpr, valueExpression);
-	}
-
-	@Override
-	public SmtExpr visit(ArrayStore.StringArrayStore r, Void arg) {
-		SmtExpr arrayExpr = r.getSymbolicArray().accept(this, null);
-		SmtExpr indexExpr = r.getSymbolicIndex().accept(this, null);
-		SmtExpr valueExpression = r.getSymbolicValue().accept(this, null);
-
-		if (arrayExpr == null || indexExpr == null || valueExpression == null) {
-			return null;
-		}
-
-		if (!arrayExpr.isSymbolic() && !valueExpression.isSymbolic()) {
-			Object arrayValue = r.getConcreteValue();
-			return SmtExprBuilder.mkRealArrayConstant(arrayValue);
-		}
-
-		return SmtExprBuilder.mkArrayStore(arrayExpr, indexExpr, valueExpression);
-	}
-
-	@Override
-	public SmtExpr visit(ArrayConstant.IntegerArrayConstant r, Void arg) {
-		Object concreteValue = r.getConcreteValue();
-		return SmtExprBuilder.mkIntegerArrayConstant(concreteValue);
-	}
-
-	@Override
-	public SmtExpr visit(ArrayConstant.RealArrayConstant r, Void arg) {
-		Object concreteValue = r.getConcreteValue();
-		return SmtExprBuilder.mkRealArrayConstant(concreteValue);
-	}
-
-	@Override
-	public SmtExpr visit(ArrayConstant.StringArrayConstant r, Void arg) {
-		Object concreteValue = r.getConcreteValue();
-		return SmtExprBuilder.mkStringArrayConstant(concreteValue);
-	}
-
-	@Override
-	public SmtExpr visit(ArrayConstant.ReferenceArrayConstant r, Void arg) {
-		Object concreteValue = r.getConcreteValue();
-		return SmtExprBuilder.mkReferenceArrayConstant(concreteValue);
-	}
-
-	@Override
-	public SmtExpr visit(ArrayVariable.IntegerArrayVariable r, Void arg) {
-		String varName = r.getName();
-		return SmtExprBuilder.mkIntegerArrayVariable(varName);
-	}
-
-	@Override
-	public SmtExpr visit(ArrayVariable.RealArrayVariable r, Void arg) {
-		String varName = r.getName();
-		return SmtExprBuilder.mkRealArrayVariable(varName);
-	}
-
-	@Override
-	public SmtExpr visit(ArrayVariable.StringArrayVariable r, Void arg) {
-		return null;
-	}
-
-	@Override
-	public SmtExpr visit(ArrayVariable.ReferenceArrayVariable r, Void arg) {
-		return null;
-	}
-
-	@Override
-	public final SmtExpr visit(StringBinaryComparison e, Void arg) {
-		Expression<String> leftOperand = e.getLeftOperand();
-		Expression<?> rightOperand = e.getRightOperand();
-		Operator op = e.getOperator();
-
-		SmtExpr left = leftOperand.accept(this, null);
-		SmtExpr right = rightOperand.accept(this, null);
-
-		if (left == null || right == null) {
-			return null;
-		}
-
-		if (!left.isSymbolic() && !right.isSymbolic()) {
-			return approximateToConcreteValue(e);
-		}
-
-		return postVisit(e, left, op, right);
-
-	}
-
-	protected SmtExpr postVisit(StringBinaryComparison source, SmtExpr left, Operator op, SmtExpr right) {
-		switch (op) {
-		case EQUALS: {
-			SmtExpr equalsFormula = SmtExprBuilder.mkEq(left, right);
-			return SmtExprBuilder.mkITE(equalsFormula, SmtExprBuilder.ONE_INT,
-					SmtExprBuilder.ZERO_INT);
-		}
-		case ENDSWITH: {
-			SmtExpr endsWithExpr = SmtExprBuilder.mkStrSuffixOf(right, left);
-			return SmtExprBuilder.mkITE(endsWithExpr, SmtExprBuilder.ONE_INT,
-					SmtExprBuilder.ZERO_INT);
-		}
-		case CONTAINS: {
-			SmtExpr containsExpr = SmtExprBuilder.mkStrContains(left, right);
-			return SmtExprBuilder.mkITE(containsExpr, SmtExprBuilder.ONE_INT,
-					SmtExprBuilder.ZERO_INT);
-		}
-		case STARTSWITH: {
-			SmtExpr startsWithExpr = SmtExprBuilder.mkStrPrefixOf(right, left);
-			SmtExpr eqTrue = SmtExprBuilder.mkEq(startsWithExpr, SmtExprBuilder.TRUE);
-			return SmtExprBuilder.mkITE(eqTrue, SmtExprBuilder.ONE_INT, SmtExprBuilder.ZERO_INT);
-		}
-		case EQUALSIGNORECASE:
-		case REGIONMATCHES:
-		case PATTERNMATCHES:
-		case APACHE_ORO_PATTERN_MATCHES: {
-			return approximateToConcreteValue(source);
-		}
-		default:
-			throw new UnsupportedOperationException("Not implemented yet! " + op);
-		}
-	}
-
-	@Override
-	public final SmtExpr visit(StringBinaryExpression e, Void arg) {
-		SmtExpr left = e.getLeftOperand().accept(this, null);
-		SmtExpr right = e.getRightOperand().accept(this, null);
-		Operator operator = e.getOperator();
-
-		if (left == null || right == null) {
-			return null;
-		}
-
-		if (!left.isSymbolic() && !right.isSymbolic()) {
-			return approximateToConcreteValue(e);
-		}
-
-		return postVisit(e, left, operator, right);
-
-	}
-
-	protected SmtExpr postVisit(StringBinaryExpression source, SmtExpr left, Operator operator, SmtExpr right) {
-		switch (operator) {
-		case CONCAT:
-		case APPEND_STRING: {
-			return SmtExprBuilder.mkStrConcat(left, right);
-		}   
-		case APPEND_BOOLEAN: {
-			SmtIntConstant zero = SmtExprBuilder.ZERO_INT;
-			SmtExpr eqZero = SmtExprBuilder.mkEq(right, zero);
-			SmtExpr ite = SmtExprBuilder.mkITE(eqZero, SmtExprBuilder.FALSE_STRING, SmtExprBuilder.TRUE_STRING);
-			return SmtExprBuilder.mkStrConcat(left, ite);
-		}
-		case APPEND_CHAR: {
-			SmtExpr rigthStr = SmtExprBuilder.mkIntToChar(right);
-			return SmtExprBuilder.mkStrConcat(left, rigthStr);
-		}
-		case APPEND_INTEGER: {
-			SmtExpr rigthStr = SmtExprBuilder.mkIntToStr(right);
-			return SmtExprBuilder.mkStrConcat(left, rigthStr);
-		}
-		case APPEND_REAL: {
-			double concreteRightValue = (Double) source.getRightOperand().getConcreteValue();
-			String concreteRight = String.valueOf(concreteRightValue);
-			SmtExpr concreteRightConstant = SmtExprBuilder.mkStringConstant(concreteRight);
-			return SmtExprBuilder.mkStrConcat(left, concreteRightConstant);
-		}
-		default: {
-			throw new UnsupportedOperationException("Not implemented yet! " + operator);
-		}
-		}
-	}
-
-	@Override
-	public final SmtExpr visit(StringBinaryToIntegerExpression e, Void arg) {
-		Expression<String> leftOperand = e.getLeftOperand();
-		Operator op = e.getOperator();
-		Expression<?> rightOperand = e.getRightOperand();
-
-		SmtExpr left = leftOperand.accept(this, null);
-		SmtExpr right = rightOperand.accept(this, null);
-
-		if (left == null || right == null) {
-			return null;
-		}
-
-		if (!left.isSymbolic() && !right.isSymbolic()) {
-			return approximateToConcreteValue(e);
-		}
-
-		return postVisit(e, left, op, right);
-
-	}
-
-	protected SmtExpr postVisit(StringBinaryToIntegerExpression source, SmtExpr left, Operator op, SmtExpr right) {
-		switch (op) {
-		case CHARAT: {
-			SmtExpr charAtExpr = SmtExprBuilder.mkStrAt(left, right);
-			return SmtExprBuilder.mkCharToInt(charAtExpr);
-		}
-		case INDEXOFS: {
-			return SmtExprBuilder.mkStrIndexOf(left, right, SmtExprBuilder.ZERO_INT);
-		}
-
-		case INDEXOFC: {
-			SmtExpr string = SmtExprBuilder.mkIntToChar(right);
-			return SmtExprBuilder.mkStrIndexOf(left, string, SmtExprBuilder.ZERO_INT);
-
-		}
-		case LASTINDEXOFC:
-		case LASTINDEXOFS:
-		case COMPARETO:
-		case COMPARETOIGNORECASE: {
-			return approximateToConcreteValue(source);
-		}
-		default: {
-			throw new UnsupportedOperationException("Not implemented yet!" + source.getOperator());
-		}
-		}
-	}
-
-	@Override
-	public final SmtExpr visit(StringConstant n, Void arg) {
-		String stringValue = n.getConcreteValue();
-		return SmtExprBuilder.mkStringConstant(stringValue);
-	}
-
-	@Override
-	public final SmtExpr visit(StringMultipleComparison e, Void arg) {
-		SmtExpr left = e.getLeftOperand().accept(this, null);
-		Operator operator = e.getOperator();
-		SmtExpr right = e.getRightOperand().accept(this, null);
-
-		List<SmtExpr> others = e.getOther().stream().map(t -> t.accept(this, null)).collect(Collectors.toList());
-
-		if (left == null || right == null || others.contains(null)) {
-			return null;
-		}
-
-		if (!left.isSymbolic() && !right.isSymbolic() && !others.stream().anyMatch(other -> other.isSymbolic())) {
-			return approximateToConcreteValue(e);
-		}
-
-		return postVisit(e, left, operator, right, others);
-	}
-
-	protected SmtExpr postVisit(StringMultipleComparison source, SmtExpr left, Operator operator, SmtExpr right,
-			List<SmtExpr> others) {
-		switch (operator) {
-		case STARTSWITH: {
-			SmtExpr startIndex = others.get(0);
-			SmtExpr leftLength = SmtExprBuilder.mkStrLen(left);
-			SmtExpr offset = SmtExprBuilder.mkSub(leftLength, startIndex);
-			SmtExpr s = SmtExprBuilder.mkStrSubstr(left, startIndex, offset);
-			SmtExpr startsWith = SmtExprBuilder.mkStrPrefixOf(right, s);
-			SmtExpr ifThenElse = SmtExprBuilder.mkITE(startsWith, SmtExprBuilder.ONE_INT, SmtExprBuilder.ZERO_INT);
-			return ifThenElse;
-		}
-		case EQUALS:
-		case EQUALSIGNORECASE:
-		case ENDSWITH:
-		case CONTAINS: {
-			throw new IllegalArgumentException("Illegal StringMultipleComparison operator " + operator);
-		}
-		case REGIONMATCHES:
-		case PATTERNMATCHES:
-		case APACHE_ORO_PATTERN_MATCHES: {
-			return approximateToConcreteValue(source);
-		}
-		default:
-			throw new UnsupportedOperationException("Not implemented yet! " + operator);
-		}
-	}
-
-	@Override
-	public final SmtExpr visit(StringMultipleExpression e, Void arg) {
-		Operator operator = e.getOperator();
-		SmtExpr left = e.getLeftOperand().accept(this, null);
-		SmtExpr right = e.getRightOperand().accept(this, null);
-		List<SmtExpr> others = e.getOther().stream().map(t -> t.accept(this, null)).collect(Collectors.toList());
-
-		if (left == null || right == null || others.contains(null)) {
-			return null;
-		}
-
-		if (!left.isSymbolic() && !right.isSymbolic() && !others.stream().anyMatch(other -> other.isSymbolic())) {
-			return approximateToConcreteValue(e);
-		}
-
-		return postVisit(e, left, operator, right, others);
-
-	}
-
-	protected SmtExpr postVisit(StringMultipleExpression source, SmtExpr left, Operator operator, SmtExpr right,
-			List<SmtExpr> others) {
-		switch (operator) {
-		case REPLACECS:
-		case REPLACEFIRST: {
-			SmtExpr replacement = others.get(0);
-			return SmtExprBuilder.mkStrReplace(left, right, replacement);
-		}
-
-		case SUBSTRING: {
-			SmtExpr endIndex = others.get(0);
-			SmtExpr offset = SmtExprBuilder.mkSub(endIndex, right);
-			return SmtExprBuilder.mkStrSubstr(left, right, offset);
-		}
-		case REPLACEC: {
-			SmtExpr target = SmtExprBuilder.mkIntToChar(right);
-			SmtExpr replacement = SmtExprBuilder.mkIntToChar(others.get(0));
-			return SmtExprBuilder.mkStrReplace(left, target, replacement);
-		}
-		case REPLACEALL: {
-			return approximateToConcreteValue(source);
-		}
-		default:
-			throw new UnsupportedOperationException("Not implemented yet! " + operator);
-		}
-	}
-
-	@Override
-	public final SmtExpr visit(StringMultipleToIntegerExpression e, Void arg) {
-		SmtExpr left = e.getLeftOperand().accept(this, null);
-		SmtExpr right = e.getRightOperand().accept(this, null);
-		List<SmtExpr> others = e.getOther().stream().map(t -> t.accept(this, null)).collect(Collectors.toList());
-
-		if (left == null || right == null || others.contains(null)) {
-			return null;
-		}
-
-		if (!left.isSymbolic() && !right.isSymbolic() && !others.stream().anyMatch(other -> other.isSymbolic())) {
-			return approximateToConcreteValue(e);
-		}
-
-		Operator op = e.getOperator();
-		return postVisit(e, left, op, right, others);
-	}
-
-	protected SmtExpr postVisit(StringMultipleToIntegerExpression source, SmtExpr left, Operator operator,
-			SmtExpr right, List<SmtExpr> others) {
-		switch (operator) {
-		case INDEXOFCI: {
-			SmtExpr strExpr = SmtExprBuilder.mkIntToChar(right);
-			SmtExpr fromIndex = others.get(0);
-			return SmtExprBuilder.mkStrIndexOf(left, strExpr, fromIndex);
-		}
-		case INDEXOFSI: {
-			SmtExpr fromIndex = others.get(0);
-			return SmtExprBuilder.mkStrIndexOf(left, right, fromIndex);
-		}
-		case LASTINDEXOFCI:
-		case LASTINDEXOFSI: {
-			return approximateToConcreteValue(source);
-		}
-		default: {
-			throw new UnsupportedOperationException("Not implemented yet! " + operator);
-		}
-		}
-	}
-
-	@Override
-	public final SmtExpr visit(StringNextTokenExpr n, Void arg) {
-		SmtExpr operand = n.getTokenizerExpr().accept(this, null);
-		if (operand == null) {
-			return null;
-		}
-		if (!operand.isSymbolic()) {
-			return approximateToConcreteValue(n);
-		}
-
-		return postVisit(n, operand);
-	}
-
-	protected SmtExpr postVisit(StringNextTokenExpr source, SmtExpr operand) {
-		return approximateToConcreteValue(source);
-	}
-
-	@Override
-	public final SmtExpr visit(StringReaderExpr e, Void arg) {
-		SmtExpr operand = e.getString().accept(this, null);
-		if (operand == null) {
-			return null;
-		}
-
-		if (!operand.isSymbolic()) {
-			return approximateToConcreteValue(e);
-		}
-
-		return postVisit(e, operand);
-	}
-
-	protected SmtExpr postVisit(StringReaderExpr source, SmtExpr operand) {
-		return approximateToConcreteValue(source);
-	}
-
-	@Override
-	public final SmtExpr visit(StringUnaryExpression e, Void arg) {
-		SmtExpr operand = e.getOperand().accept(this, null);
-
-		if (operand == null) {
-			return null;
-		}
-
-		if (!operand.isSymbolic()) {
-			return approximateToConcreteValue(e);
-		}
-
-		Operator operator = e.getOperator();
-		return postVisit(e, operator, operand);
-	}
-
-	protected SmtExpr postVisit(StringUnaryExpression source, Operator operator, SmtExpr operand) {
-		switch (operator) {
-		case TRIM:
-		case TOLOWERCASE:
-		case TOUPPERCASE: {
-			return approximateToConcreteValue(source);
-		}
-		default:
-			throw new UnsupportedOperationException("Not implemented yet! " + operator);
-		}
-	}
-
-	@Override
-	public final SmtExpr visit(StringUnaryToIntegerExpression e, Void arg) {
-		SmtExpr operand = e.getOperand().accept(this, null);
-		if (operand == null) {
-			return null;
-		}
-		if (!operand.isSymbolic()) {
-			return approximateToConcreteValue(e);
-		}
-
-		Operator operator = e.getOperator();
-		return postVisit(e, operator, operand);
-	}
-
-	protected SmtExpr postVisit(StringUnaryToIntegerExpression source, Operator operator, SmtExpr operand) {
-		switch (operator) {
-		case LENGTH: {
-			return SmtExprBuilder.mkStrLen(operand);
-		}
-		case IS_INTEGER: {
-			SmtExpr plusRE = SmtExprBuilder.mkStrToRE(SmtExprBuilder.PLUS);
-			SmtExpr minusRE = SmtExprBuilder.mkStrToRE(SmtExprBuilder.MINUS);
-
-			SmtExpr optPlusRE = SmtExprBuilder.mkREOpt(plusRE);
-			SmtExpr optMinusRE = SmtExprBuilder.mkREOpt(minusRE);
-
-			SmtExpr symbols = SmtExprBuilder.mkREUnion(optPlusRE, optMinusRE);
-
-			SmtExpr rangeRE = SmtExprBuilder.mkRERange(SmtExprBuilder.ZERO_STRING, SmtExprBuilder.NINE_STRING);
-			SmtExpr digits = SmtExprBuilder.mkREKleeneCross(rangeRE);
-
-			SmtExpr isIntegerPattern = SmtExprBuilder.mkREConcat(symbols, digits);
-
-			SmtExpr matchesExpr = SmtExprBuilder.mkStrInRE(operand, isIntegerPattern);
-			return SmtExprBuilder.mkITE(matchesExpr, SmtExprBuilder.ONE_INT, SmtExprBuilder.ZERO_INT);
-		}
-		default:
-			throw new UnsupportedOperationException("Not implemented yet!");
-		}
-	}
-
-	@Override
-	public final SmtExpr visit(StringVariable e, Void arg) {
-		return SmtExprBuilder.mkStringVariable(e.getName());
-	}
-
-	@Override
-	public final SmtExpr visit(StringToIntegerCast e, Void arg) {
-		SmtExpr operand = e.getArgument().accept(this, null);
-
-		if (operand == null) {
-			return null;
-		}
-
-		if (!operand.isSymbolic()) {
-			return approximateToConcreteValue(e);
-		}
-
-		return postVisit(e, operand);
-	}
-
-	@Override
-	public SmtExpr visit(NullReferenceConstant r, Void arg) {
-		return SmtExprBuilder.mkIntConstant(SymbolicHeap.NULL_INSTANCE_ID);
-	}
-
-	@Override
-	public SmtExpr visit(ClassReferenceConstant r, Void args) {
-		return SmtExprBuilder.mkIntConstant(r.getInstanceId());
-	}
-
-	@Override
-	public final SmtExpr visit(ClassReferenceVariable r, Void arg) {
-		String varName = r.getName();
-		return SmtExprBuilder.mkIntVariable(varName);
-	}
-
-	@Override
-	public SmtExpr visit(NullTypeConstant r, Void arg) {
-		return SmtExprBuilder.mkIntConstant(r.getReferenceTypeId());
-	}
-
-	@Override
-	public SmtExpr visit(LambdaSyntheticTypeConstant r, Void arg) {
-		return null;
-	}
-
-	@Override
-	public SmtExpr visit(ClassTypeConstant r, Void arg) {
-		return null;
-	}
-
-	@Override
-	public SmtExpr visit(ArrayTypeConstant r, Void arg) {
-		return null;
-	}
-
-	protected SmtExpr postVisit(StringToIntegerCast source, SmtExpr operand) {
-		return SmtExprBuilder.mkStrToInt(operand);
-	}
-=======
     protected static SmtExpr approximateToConcreteValue(Expression<?> e) {
         if (e instanceof IntegerValue) {
             return approximateToConcreteValue((IntegerValue) e);
@@ -2195,5 +1092,4 @@
     protected SmtExpr postVisit(StringToIntegerCast source, SmtExpr operand) {
         return SmtExprBuilder.mkStrToInt(operand);
     }
->>>>>>> 8730aedd
 }
/**
 * Copyright (C) 2010-2018 Gordon Fraser, Andrea Arcuri and EvoSuite
 * contributors
 *
 * This file is part of EvoSuite.
 *
 * EvoSuite is free software: you can redistribute it and/or modify it
 * under the terms of the GNU Lesser General Public License as published
 * by the Free Software Foundation, either version 3.0 of the License, or
 * (at your option) any later version.
 *
 * EvoSuite is distributed in the hope that it will be useful, but
 * WITHOUT ANY WARRANTY; without even the implied warranty of
 * MERCHANTABILITY or FITNESS FOR A PARTICULAR PURPOSE. See the GNU
 * Lesser Public License for more details.
 *
 * You should have received a copy of the GNU Lesser General Public
 * License along with EvoSuite. If not, see <http://www.gnu.org/licenses/>.
 */
package org.evosuite.ga.metaheuristics.mosa;

import java.util.*;
import java.util.concurrent.ConcurrentLinkedQueue;

import org.evosuite.ClientProcess;
import org.evosuite.Properties;
import org.evosuite.ga.Chromosome;
import org.evosuite.ga.ChromosomeFactory;
import org.evosuite.ga.FitnessFunction;
import org.evosuite.ga.comparators.OnlyCrowdingComparator;
import org.evosuite.ga.operators.ranking.CrowdingDistance;
import org.evosuite.ga.operators.selection.BestKSelection;
import org.evosuite.ga.operators.selection.RandomKSelection;
import org.evosuite.ga.operators.selection.RankSelection;
import org.evosuite.ga.operators.selection.SelectionFunction;
import org.evosuite.rmi.ClientServices;
import org.evosuite.statistics.RuntimeVariable;
import org.evosuite.utils.Listener;
import org.slf4j.Logger;
import org.slf4j.LoggerFactory;

/**
 * Implementation of the Many-Objective Sorting Algorithm (MOSA) described in the
 * paper "Reformulating branch coverage as a many-objective optimization problem".
 * 
 * @author Annibale Panichella, Fitsum M. Kifetew
 */
public class MOSA<T extends Chromosome> extends AbstractMOSA<T> {

	private static final long serialVersionUID = 146182080947267628L;

	private static final Logger logger = LoggerFactory.getLogger(MOSA.class);
	
    /** immigrant groups from neighbouring client */
    protected ConcurrentLinkedQueue<List<T>> immigrants = new ConcurrentLinkedQueue<>();
    
    protected SelectionFunction<T> emigrantsSelection;

	/** Crowding distance measure to use */
	protected CrowdingDistance<T> distance = new CrowdingDistance<T>();

	/**
	 * Constructor based on the abstract class {@link AbstractMOSA}
	 * @param factory
	 */
	public MOSA(ChromosomeFactory<T> factory) {
		super(factory);
		
		switch (Properties.SELECT_EMIGRANT_FUNCTION) {
            case RANK:
                this.emigrantsSelection = new RankSelection<>();
                break;
            case RANDOMK:
                this.emigrantsSelection = new RandomKSelection<>();
                break;
            default:
                this.emigrantsSelection = new BestKSelection<>();
        }
	}

	/**
	 * {@inheritDoc}
	 */
	@Override
	protected void evolve() {
		List<T> offspringPopulation = this.breedNextGeneration();

		// Create the union of parents and offSpring
		List<T> union = new ArrayList<T>();
		union.addAll(this.population);
		union.addAll(offspringPopulation);
		
		// for parallel runs: integrate possible immigrants
        if (Properties.PARALLEL_RUN > 1 && !immigrants.isEmpty()) {
            
            union.addAll(immigrants.poll());
        }

		Set<FitnessFunction<T>> uncoveredGoals = this.getUncoveredGoals();

		// Ranking the union
		logger.debug("Union Size =" + union.size());
		// Ranking the union using the best rank algorithm (modified version of the non dominated sorting algorithm)
		this.rankingFunction.computeRankingAssignment(union, uncoveredGoals);

		int remain = this.population.size();
		int index = 0;
		List<T> front = null;
		this.population.clear();

		// Obtain the next front
		front = this.rankingFunction.getSubfront(index);

		while ((remain > 0) && (remain >= front.size()) && !front.isEmpty()) {
			// Assign crowding distance to individuals
			this.distance.fastEpsilonDominanceAssignment(front, uncoveredGoals);
			// Add the individuals of this front
			this.population.addAll(front);
			
			// Decrement remain
			remain = remain - front.size();
			
			// Obtain the next front
			index++;
			if (remain > 0) {
				front = this.rankingFunction.getSubfront(index);
			}
		}

		// Remain is less than front(index).size, insert only the best one
		if (remain > 0 && !front.isEmpty()) { // front contains individuals to insert
			this.distance.fastEpsilonDominanceAssignment(front, uncoveredGoals);
			Collections.sort(front, new OnlyCrowdingComparator());
			for (int k = 0; k < remain; k++) {
				this.population.add(front.get(k));
			}

			remain = 0;
		}

        // for parallel runs: collect best k individuals for migration
        if (Properties.PARALLEL_RUN > 1 && (currentIteration + 1) % Properties.FREQUENCY == 0
                && !this.population.isEmpty()) {
            HashSet<T> emigrants = new HashSet<>(emigrantsSelection.select(this.population, Properties.RATE));
            ClientServices.getInstance().getClientNode().emigrate(emigrants);
        }
		
		this.currentIteration++;
	}

	/**
	 * {@inheritDoc}
	 */
	@Override
	public void generateSolution() {
		logger.info("executing generateSolution function");

		// keep track of covered goals
		this.fitnessFunctions.forEach(this::addUncoveredGoal);

		// initialize population
		if (this.population.isEmpty()) {
			this.initializePopulation();
		}

		// Calculate dominance ranks and crowding distance
		this.rankingFunction.computeRankingAssignment(this.population, this.getUncoveredGoals());
		for (int i = 0; i < this.rankingFunction.getNumberOfSubfronts(); i++) {
			this.distance.fastEpsilonDominanceAssignment(this.rankingFunction.getSubfront(i), this.getUncoveredGoals());
		}

		Listener<Set<? extends Chromosome>> listener = null;
		
        if (Properties.PARALLEL_RUN > 1) {
            listener = new Listener<Set<? extends Chromosome>>() {
                @Override
                public void receiveEvent(Set<? extends Chromosome> event) {
                    immigrants.add(new LinkedList<T>((Set<? extends T>) event));
                }
            };
            
            ClientServices.getInstance().getClientNode().addListener(listener);
        }
        
        // TODO add here dynamic stopping condition
		while (!this.isFinished() && this.getNumberOfUncoveredGoals() > 0) {
			this.evolve();
            this.notifyIteration();
        }

        if (Properties.PARALLEL_RUN > 1) {
            ClientServices.getInstance().getClientNode().deleteListener(listener);
            
            if ("ClientNode0".equals(ClientProcess.identifier)) {
                //collect all end result test cases
                Set<Set<? extends Chromosome>> collectedSolutions = ClientServices.getInstance()
                        .getClientNode().getBestSolutions();

                logger.debug("ClientNode0: Received " + collectedSolutions.size() + " solution sets");
<<<<<<< HEAD
                this.mergeSolutions(collectedSolutions);
                this.notifyIteration();
=======
                for (Set<? extends Chromosome> solution : collectedSolutions) {
                  for (Chromosome t : solution) {
                    this.calculateFitness((T) t);
                  }
                }
>>>>>>> 97256f74
            } else {
                //send end result test cases to ClientNode0
                Set<T> solutionsSet = new HashSet<T>(getSolutions());
                logger.debug(ClientProcess.identifier + ": Sending " + solutionsSet.size()
                                + " solutions to ClientNode0.");
                ClientServices.getInstance().getClientNode().sendBestSolution(solutionsSet);
            }
        }
        
		// storing the time needed to reach the maximum coverage
		ClientServices.getInstance().getClientNode().trackOutputVariable(RuntimeVariable.Time2MaxCoverage,
                this.budgetMonitor.getTime2MaxCoverage());
		this.notifySearchFinished();
	}
	
	private void mergeSolutions(Set<Set<? extends Chromosome>> solutions) {
	    // Add own solutions
        List<T> union = new ArrayList<T>(this.population);
        int minSize = getSolutions().size();
        
        // Add solutions from all other clients
        for (Set<? extends Chromosome> solution : solutions) {
            union.addAll((Set<? extends T>) solution);
            
            if (solution.size() < minSize) {
                minSize = solution.size();
            }
        }
        
        Set<FitnessFunction<T>> uncoveredGoals = this.getUncoveredGoals();

        // Ranking the union
        logger.debug("Union Size =" + union.size());
        // Ranking the union using the best rank algorithm (modified version of the non dominated sorting algorithm)
        this.rankingFunction.computeRankingAssignment(union, uncoveredGoals);

        int remain = minSize;
        int index = 0;
        this.population.clear();

        // Obtain the first front
        List<T> front = this.rankingFunction.getSubfront(index);

        while ((remain > 0) && (remain >= front.size()) && !front.isEmpty()) {
            // Assign crowding distance to individuals
            this.distance.fastEpsilonDominanceAssignment(front, uncoveredGoals);
            // Add the individuals of this front
            this.population.addAll(front);

            // Decrement remain
            remain = remain - front.size();

            // Obtain the next front
            index++;
            if (remain > 0) {
                front = this.rankingFunction.getSubfront(index);
            }
        }

        // Remain is less than front(index).size, insert only the best one
        if (remain > 0 && !front.isEmpty()) { // front contains individuals to insert
            this.distance.fastEpsilonDominanceAssignment(front, uncoveredGoals);
            Collections.sort(front, new OnlyCrowdingComparator());
            for (int k = 0; k < remain; k++) {
                this.population.add(front.get(k));
            }

            remain = 0;
        }

        this.currentIteration++;
    }
}<|MERGE_RESOLUTION|>--- conflicted
+++ resolved
@@ -197,16 +197,11 @@
                         .getClientNode().getBestSolutions();
 
                 logger.debug("ClientNode0: Received " + collectedSolutions.size() + " solution sets");
-<<<<<<< HEAD
-                this.mergeSolutions(collectedSolutions);
-                this.notifyIteration();
-=======
                 for (Set<? extends Chromosome> solution : collectedSolutions) {
                   for (Chromosome t : solution) {
                     this.calculateFitness((T) t);
                   }
                 }
->>>>>>> 97256f74
             } else {
                 //send end result test cases to ClientNode0
                 Set<T> solutionsSet = new HashSet<T>(getSolutions());
@@ -221,62 +216,4 @@
                 this.budgetMonitor.getTime2MaxCoverage());
 		this.notifySearchFinished();
 	}
-	
-	private void mergeSolutions(Set<Set<? extends Chromosome>> solutions) {
-	    // Add own solutions
-        List<T> union = new ArrayList<T>(this.population);
-        int minSize = getSolutions().size();
-        
-        // Add solutions from all other clients
-        for (Set<? extends Chromosome> solution : solutions) {
-            union.addAll((Set<? extends T>) solution);
-            
-            if (solution.size() < minSize) {
-                minSize = solution.size();
-            }
-        }
-        
-        Set<FitnessFunction<T>> uncoveredGoals = this.getUncoveredGoals();
-
-        // Ranking the union
-        logger.debug("Union Size =" + union.size());
-        // Ranking the union using the best rank algorithm (modified version of the non dominated sorting algorithm)
-        this.rankingFunction.computeRankingAssignment(union, uncoveredGoals);
-
-        int remain = minSize;
-        int index = 0;
-        this.population.clear();
-
-        // Obtain the first front
-        List<T> front = this.rankingFunction.getSubfront(index);
-
-        while ((remain > 0) && (remain >= front.size()) && !front.isEmpty()) {
-            // Assign crowding distance to individuals
-            this.distance.fastEpsilonDominanceAssignment(front, uncoveredGoals);
-            // Add the individuals of this front
-            this.population.addAll(front);
-
-            // Decrement remain
-            remain = remain - front.size();
-
-            // Obtain the next front
-            index++;
-            if (remain > 0) {
-                front = this.rankingFunction.getSubfront(index);
-            }
-        }
-
-        // Remain is less than front(index).size, insert only the best one
-        if (remain > 0 && !front.isEmpty()) { // front contains individuals to insert
-            this.distance.fastEpsilonDominanceAssignment(front, uncoveredGoals);
-            Collections.sort(front, new OnlyCrowdingComparator());
-            for (int k = 0; k < remain; k++) {
-                this.population.add(front.get(k));
-            }
-
-            remain = 0;
-        }
-
-        this.currentIteration++;
-    }
 }
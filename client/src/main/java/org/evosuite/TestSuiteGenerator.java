/**
 * Copyright (C) 2011,2012 Gordon Fraser, Andrea Arcuri and EvoSuite
 * contributors
 * 
 * This file is part of EvoSuite.
 * 
 * EvoSuite is free software: you can redistribute it and/or modify it under the
 * terms of the GNU Public License as published by the Free Software Foundation,
 * either version 3 of the License, or (at your option) any later version.
 * 
 * EvoSuite is distributed in the hope that it will be useful, but WITHOUT ANY
 * WARRANTY; without even the implied warranty of MERCHANTABILITY or FITNESS FOR
 * A PARTICULAR PURPOSE. See the GNU Public License for more details.
 * 
 * You should have received a copy of the GNU Public License along with
 * EvoSuite. If not, see <http://www.gnu.org/licenses/>.
 */
package org.evosuite;

 
import java.io.File;
import java.text.NumberFormat;
import java.util.ArrayList;
import java.util.Arrays;
import java.util.Collections;
import java.util.List;
import java.util.Map;
import java.util.Set;

import org.apache.commons.io.FileUtils;
import org.evosuite.Properties.AssertionStrategy;
import org.evosuite.Properties.Criterion;
import org.evosuite.Properties.TestFactory;
import org.evosuite.assertion.AssertionGenerator;
import org.evosuite.assertion.CompleteAssertionGenerator;
import org.evosuite.assertion.SimpleMutationAssertionGenerator;
import org.evosuite.assertion.UnitAssertionGenerator;
import org.evosuite.classpath.ClassPathHandler;
import org.evosuite.contracts.ContractChecker;
import org.evosuite.contracts.FailingTestSet;
import org.evosuite.coverage.CoverageAnalysis;
import org.evosuite.coverage.FitnessFunctions;
import org.evosuite.coverage.TestFitnessFactory;
import org.evosuite.coverage.branch.Branch;
import org.evosuite.coverage.branch.BranchPool;
import org.evosuite.coverage.dataflow.DefUseCoverageSuiteFitness;
import org.evosuite.junit.JUnitAnalyzer;
import org.evosuite.junit.writer.TestSuiteWriter;
<<<<<<< HEAD
import org.evosuite.regression.RegressionAssertionCounter;
import org.evosuite.regression.RegressionSearchListener;
import org.evosuite.regression.RegressionSuiteFitness;
import org.evosuite.regression.RegressionTestChromosome;
import org.evosuite.regression.RegressionTestChromosomeFactory;
import org.evosuite.regression.RegressionTestSuiteChromosome;
import org.evosuite.regression.RegressionTestSuiteChromosomeFactory;
=======
>>>>>>> 901a257f
import org.evosuite.result.TestGenerationResult;
import org.evosuite.result.TestGenerationResultBuilder;
import org.evosuite.rmi.ClientServices;
import org.evosuite.rmi.service.ClientState;
import org.evosuite.runtime.sandbox.PermissionStatistics;
import org.evosuite.runtime.sandbox.Sandbox;
import org.evosuite.ga.metaheuristics.GeneticAlgorithm;
import org.evosuite.ga.stoppingconditions.StoppingCondition;
import org.evosuite.seeding.ObjectPool;
import org.evosuite.seeding.ObjectPoolManager;
import org.evosuite.setup.DependencyAnalysis;
import org.evosuite.setup.TestCluster;
import org.evosuite.statistics.RuntimeVariable;
import org.evosuite.statistics.StatisticsSender;
import org.evosuite.strategy.FixedNumRandomTestStrategy;
import org.evosuite.strategy.IndividualTestStrategy;
import org.evosuite.strategy.RandomTestStrategy;
import org.evosuite.strategy.TestGenerationStrategy;
import org.evosuite.strategy.WholeTestSuiteStrategy;
import org.evosuite.symbolic.DSEStats;
import org.evosuite.testcase.ConstantInliner;
import org.evosuite.testcase.execution.ExecutionResult;
import org.evosuite.testcase.execution.ExecutionTraceImpl;
import org.evosuite.testcase.TestCase;
import org.evosuite.testcase.execution.TestCaseExecutor;
import org.evosuite.testcase.TestChromosome;
import org.evosuite.testcase.TestFitnessFunction;
import org.evosuite.testcase.ValueMinimizer;
import org.evosuite.testsuite.TestSuiteChromosome;
import org.evosuite.testsuite.TestSuiteFitnessFunction;
import org.evosuite.testsuite.TestSuiteMinimizer;
import org.evosuite.testsuite.TestSuiteSerialization;
import org.evosuite.testsuite.factories.SerializationSuiteChromosomeFactory;
import org.evosuite.utils.ArrayUtil;
import org.evosuite.utils.LoggingUtils;
<<<<<<< HEAD
import org.evosuite.utils.Randomness;
import org.evosuite.utils.ResourceController;
import org.evosuite.utils.Utils;
=======
>>>>>>> 901a257f
import org.objectweb.asm.Opcodes;
import org.slf4j.Logger;
import org.slf4j.LoggerFactory;


/**
 * Main entry point.
 * Does all the static analysis, invokes a test generation strategy,
 * and then applies postprocessing.
 * 
 * @author Gordon Fraser
 */
public class TestSuiteGenerator {

	private static Logger logger = LoggerFactory.getLogger(TestSuiteGenerator.class);

<<<<<<< HEAD
	//@Deprecated
	//private final SearchStatistics statistics = SearchStatistics.getInstance();

	/** Constant <code>zero_fitness</code> */
	public final static ZeroFitnessStoppingCondition zero_fitness = new ZeroFitnessStoppingCondition();

	/** Constant <code>global_time</code> */
	public static final GlobalTimeStoppingCondition global_time = new GlobalTimeStoppingCondition();

	/** Constant <code>stopping_condition</code> */
	public static StoppingCondition stopping_condition;

	private final ProgressMonitor progressMonitor = new ProgressMonitor();
	
	private final RegressionSearchListener regressionMonitor = new RegressionSearchListener();

	/*
	 * FIXME: a field is needed for "ga" to avoid a large re-factoring of the
	 * code. "ga" is given as input to many functions, but there are
	 * side-effects like "ga = setup()" that are not propagated to the "ga"
	 * reference of the top-function caller
	 */
	private GeneticAlgorithm ga;

=======
>>>>>>> 901a257f
	/**
	 * Generate a test suite for the target class
	 * 
	 * @return a {@link java.lang.String} object.
	 */
	public TestGenerationResult generateTestSuite() {

		LoggingUtils.getEvoLogger().info("* Analyzing classpath: ");

		ClientServices.getInstance().getClientNode().changeState(ClientState.INITIALIZATION);

		TestCaseExecutor.initExecutor();
		Sandbox.goingToExecuteSUTCode();
        TestGenerationContext.getInstance().goingToExecuteSUTCode();
		Sandbox.goingToExecuteUnsafeCodeOnSameThread();
		try {
			String cp = ClassPathHandler.getInstance().getTargetProjectClasspath();
			DependencyAnalysis.analyze(Properties.TARGET_CLASS,
			                           Arrays.asList(cp.split(File.pathSeparator)));
			LoggingUtils.getEvoLogger().info("* Finished analyzing classpath");
		} catch (Throwable e) {
			LoggingUtils.getEvoLogger().error("* Error while initializing target class: "
			                                          + (e.getMessage() != null ? e.getMessage()
			                                                  : e.toString()));
			logger.error("Problem for " + Properties.TARGET_CLASS + ". Full stack:", e);
			return TestGenerationResultBuilder.buildErrorResult(
			          e.getMessage() != null ? e.getMessage() : e.toString());
		} finally {
			Sandbox.doneWithExecutingUnsafeCodeOnSameThread();
			Sandbox.doneWithExecutingSUTCode();
            TestGenerationContext.getInstance().doneWithExecuteingSUTCode();
		}
		

        /*
         * Initialises the object pool with objects carved from SELECTED_JUNIT classes
         */
		// TODO: Do parts of this need to be wrapped into sandbox statements?
		ObjectPoolManager.getInstance();


		LoggingUtils.getEvoLogger().info("* Generating tests for class "
		                                         + Properties.TARGET_CLASS);
		printTestCriterion();

		if (Properties.getTargetClass() == null)
		    return TestGenerationResultBuilder.buildErrorResult("Could not load target class");

		TestSuiteChromosome testCases = generateTests();
		postProcessTests(testCases);
        ClientServices.getInstance().getClientNode().publishPermissionStatistics();
		PermissionStatistics.getInstance().printStatistics(LoggingUtils.getEvoLogger());
		
		// progressMonitor.setCurrentPhase("Writing JUnit test cases");
		TestGenerationResult result = writeJUnitTestsAndCreateResult(testCases);

		TestCaseExecutor.pullDown();
		/*
		 * TODO: when we will have several processes running in parallel, we ll
		 * need to handle the gathering of the statistics.
		 */
		ClientServices.getInstance().getClientNode().changeState(ClientState.WRITING_STATISTICS);
		
		LoggingUtils.getEvoLogger().info("* Done!");
		LoggingUtils.getEvoLogger().info("");

		return result;
	}

	/**
	 * Apply any readability optimizations and other techniques
	 * that should use or modify the generated tests
	 *  
	 * @param testSuite
	 */
	protected void postProcessTests(TestSuiteChromosome testSuite) {
		
        if (Properties.TEST_FACTORY == TestFactory.SERIALIZATION) {
            SerializationSuiteChromosomeFactory.saveTests(testSuite);
        }
        
        if(Properties.CTG_SEEDS_FILE_OUT != null){
                TestSuiteSerialization.saveTests(testSuite, new File(Properties.CTG_SEEDS_FILE_OUT));
        }
        
		if (Properties.MINIMIZE_VALUES && 
		                Properties.CRITERION.length == 1) {
		    double fitness = testSuite.getFitness();

			ClientServices.getInstance().getClientNode().changeState(ClientState.MINIMIZING_VALUES);
			LoggingUtils.getEvoLogger().info("* Minimizing values");
			ValueMinimizer minimizer = new ValueMinimizer();
			minimizer.minimize(testSuite, (TestSuiteFitnessFunction)testSuite.getFitnessValues().keySet().iterator().next());
//			minimizer.minimizeUnsafeType(testSuite);
			assert (fitness >= testSuite.getFitness());
		}

		if (Properties.INLINE) {
			ClientServices.getInstance().getClientNode().changeState(ClientState.INLINING);
			ConstantInliner inliner = new ConstantInliner();
			// progressMonitor.setCurrentPhase("Inlining constants");

			//Map<FitnessFunction<? extends TestSuite<?>>, Double> fitnesses = testSuite.getFitnesses();

			inliner.inline(testSuite);
		}

		if (Properties.MINIMIZE) {
			ClientServices.getInstance().getClientNode().changeState(ClientState.MINIMIZATION);
			// progressMonitor.setCurrentPhase("Minimizing test cases");
			TestSuiteMinimizer minimizer = new TestSuiteMinimizer(getFitnessFactories());
			//if (Properties.CRITERION.length == 1) {
				LoggingUtils.getEvoLogger().info("* Minimizing test suite");
			    minimizer.minimize(testSuite, true);
			//}
//			else {
//				LoggingUtils.getEvoLogger().info("* Minimizing test suites");
//				minimizer.minimize(testSuite, false);
//			}
		} else {
		    ClientServices.getInstance().getClientNode().trackOutputVariable(RuntimeVariable.Result_Size, testSuite.size());
		    ClientServices.getInstance().getClientNode().trackOutputVariable(RuntimeVariable.Minimized_Size, testSuite.size());
		    ClientServices.getInstance().getClientNode().trackOutputVariable(RuntimeVariable.Result_Length, testSuite.totalLengthOfTestCases());
            ClientServices.getInstance().getClientNode().trackOutputVariable(RuntimeVariable.Minimized_Length, testSuite.totalLengthOfTestCases());
		}

		if (Properties.COVERAGE) {
		    for (Properties.Criterion pc : Properties.CRITERION) {
		    	LoggingUtils.getEvoLogger().info("* Coverage analysis for criterion " + pc);
		        CoverageAnalysis.analyzeCoverage(testSuite, pc);
		    }
		}

        double coverage = testSuite.getCoverage();

        if (ArrayUtil.contains(Properties.CRITERION, Criterion.MUTATION)
                || ArrayUtil.contains(Properties.CRITERION, Criterion.STRONGMUTATION)) {
		    //SearchStatistics.getInstance().mutationScore(coverage);
		}

		StatisticsSender.executedAndThenSendIndividualToMaster(testSuite);
		LoggingUtils.getEvoLogger().info("* Generated " + testSuite.size()
		                                         + " tests with total length "
		                                         + testSuite.totalLengthOfTestCases());

		// TODO: In the end we will only need one analysis technique
		if (!Properties.ANALYSIS_CRITERIA.isEmpty()) {
		    //SearchStatistics.getInstance().addCoverage(Properties.CRITERION.toString(), coverage);
		    CoverageAnalysis.analyzeCriteria(testSuite, Properties.ANALYSIS_CRITERIA); // FIXME: can we send all bestSuites?
		}
        if (Properties.CRITERION.length > 1)
            LoggingUtils.getEvoLogger().info("* Resulting test suite's coverage: "
                    + NumberFormat.getPercentInstance().format(coverage) + " (average coverage for all fitness functions)");
        else
            LoggingUtils.getEvoLogger().info("* Resulting test suite's coverage: "
                    + NumberFormat.getPercentInstance().format(coverage));

		// printBudget(ga); // TODO - need to move this somewhere else
		if (ArrayUtil.contains(Properties.CRITERION, Criterion.DEFUSE)
		        && Properties.ANALYSIS_CRITERIA.isEmpty())
			DefUseCoverageSuiteFitness.printCoverage();

        DSEStats.trackConstraintTypes();

        if (Properties.DSE_PROBABILITY > 0.0 && Properties.LOCAL_SEARCH_RATE > 0 && Properties.LOCAL_SEARCH_PROBABILITY > 0.0) {
                DSEStats.logStatistics();
        }
        
		if (Properties.FILTER_SANDBOX_TESTS) {
			for (TestChromosome test : testSuite.getTestChromosomes()) {
				// delete all statements leading to security exceptions
				ExecutionResult result = test.getLastExecutionResult();
				if (result == null) {
					result = TestCaseExecutor.runTest(test.getTestCase());
				}
				if (result.hasSecurityException()) {
					int position = result.getFirstPositionOfThrownException();
					if (position > 0) {
						test.getTestCase().chop(position);
						result = TestCaseExecutor.runTest(test.getTestCase());
						test.setLastExecutionResult(result);
					}
				}
		    }
		}
		
		if (Properties.ASSERTIONS) {
			LoggingUtils.getEvoLogger().info("* Generating assertions");
			// progressMonitor.setCurrentPhase("Generating assertions");
			ClientServices.getInstance().getClientNode().changeState(ClientState.ASSERTION_GENERATION);
			addAssertions(testSuite);
			StatisticsSender.sendIndividualToMaster(testSuite); // FIXME: can we pass the list of testsuitechromosomes?
		}

		if (Properties.CHECK_CONTRACTS) {
			for (TestCase failing_test : FailingTestSet.getFailingTests()) {
				testSuite.addTest(failing_test);    			
		    }
			FailingTestSet.sendStatistics();
		}
	}
	
	private void checkAndCompileTests(TestSuiteChromosome testSuite) {
		LoggingUtils.getEvoLogger().info("* Compiling and checking tests");
		int i = 0;
		//List<TestCase> testCases = tests.getTests();
		List<TestCase> testCases = testSuite.getTests();

		if (Properties.JUNIT_TESTS && Properties.JUNIT_CHECK) {
			if (JUnitAnalyzer.isJavaCompilerAvailable()) {
				if(testSuite.size() > 1)
					LoggingUtils.getEvoLogger().info("  - Compiling and checking test " + i);

				JUnitAnalyzer.removeTestsThatDoNotCompile(testCases);

				boolean unstable = false;
				int numUnstable = 0;
				numUnstable = JUnitAnalyzer.handleTestsThatAreUnstable(testCases); 
				unstable = numUnstable > 0;

				//second passage on reverse order, this is to spot dependencies among tests
				if (testCases.size() > 1) {
					Collections.reverse(testCases);
					numUnstable += JUnitAnalyzer.handleTestsThatAreUnstable(testCases); 
					unstable = (numUnstable > 0) || unstable;
				}

				ClientServices.getInstance().getClientNode().trackOutputVariable(RuntimeVariable.HadUnstableTests,unstable);
				ClientServices.getInstance().getClientNode().trackOutputVariable(RuntimeVariable.NumUnstableTests,numUnstable);
			}
			else {
				logger.error("No Java compiler is available. Are you running with the JDK?");
			}			
		}

		testSuite.clearTests();
		for (TestCase testCase : testCases)
			testSuite.addTest(testCase);

		i++;


		assert !Properties.JUNIT_TESTS || JUnitAnalyzer.verifyCompilationAndExecution(testSuite.getTests()); // check still on original
	}
	
	
	private int getBytecodeCount(RuntimeVariable v, Map<RuntimeVariable,Set<Integer>> m){
		Set<Integer> branchSet = m.get(v);
		return (branchSet==null) ? 0 : branchSet.size();
	}

	private TestSuiteChromosome generateTests() {
		// Make sure target class is loaded at this point
		TestCluster.getInstance();

<<<<<<< HEAD
		trackBranches();

		if (TestCluster.getInstance().getNumTestCalls() == 0) {
			LoggingUtils.getEvoLogger().info("* Found no testable methods in the target class "
			                                         + Properties.TARGET_CLASS);
			List<TestFitnessFunction> goals = new ArrayList<TestFitnessFunction>();
			List<TestFitnessFactory<? extends TestFitnessFunction>> goalFactories = getFitnessFactory();
			if(goalFactories.size() == 1) {
				TestFitnessFactory<? extends TestFitnessFunction> factory = goalFactories.iterator().next();
				LoggingUtils.getEvoLogger().info("* Total number of test goals: {}", factory.getCoverageGoals().size());
				goals.addAll(factory.getCoverageGoals());
			} else {
				LoggingUtils.getEvoLogger().info("* Total number of test goals: ");
				for (TestFitnessFactory<? extends TestFitnessFunction> goalFactory : goalFactories) {
					goals.addAll(goalFactory.getCoverageGoals());
					LoggingUtils.getEvoLogger().info("  - " + goalFactory.getClass().getSimpleName().replace("CoverageFactory", "")
							+ " " + goalFactory.getCoverageGoals().size());
				}
			}
		    ClientServices.getInstance().getClientNode().trackOutputVariable(RuntimeVariable.Result_Size, 0);
		    ClientServices.getInstance().getClientNode().trackOutputVariable(RuntimeVariable.Size, 0);
		    ClientServices.getInstance().getClientNode().trackOutputVariable(RuntimeVariable.Result_Length, 0);
            ClientServices.getInstance().getClientNode().trackOutputVariable(RuntimeVariable.Length, 0);

			ClientServices.getInstance().getClientNode().trackOutputVariable(RuntimeVariable.Total_Goals,
			                                                                 goals.size());
			ClientServices.getInstance().getClientNode().trackOutputVariable(RuntimeVariable.Total_Goals,
                    goals.size());
			sendExecutionStatistics();
			StatisticsSender.executedAndThenSendIndividualToMaster(new TestSuiteChromosome());
			return new ArrayList<TestSuiteChromosome>();
		}
=======
		if (TestCluster.getInstance().getNumTestCalls() == 0) {
			LoggingUtils.getEvoLogger().info("* Found no testable methods in the target class "
			                                         + Properties.TARGET_CLASS);
			return new TestSuiteChromosome();
		}
		getBytecodeStatistics();
>>>>>>> 901a257f

		ContractChecker checker = null;
		if (Properties.CHECK_CONTRACTS) {
			checker = new ContractChecker();
			TestCaseExecutor.getInstance().addObserver(checker);
		}

<<<<<<< HEAD
		if (Properties.STRATEGY == Strategy.EVOSUITE)
		    tests.addAll(generateWholeSuite());
		else if (Properties.STRATEGY == Strategy.RANDOM)
		    tests.add(generateRandomTests());
		else if (Properties.STRATEGY == Strategy.RANDOM_FIXED)
		    tests.add(generateFixedRandomTests());
		else if (Properties.STRATEGY == Strategy.REGRESSION)
		    tests.add(generateRegressionSuite());
		else
		    tests.add(generateIndividualTests());

		if (Properties.CHECK_CONTRACTS) {
			TestCaseExecutor.getInstance().removeObserver(checker);
		}

        ClientServices.getInstance().getClientNode().publishPermissionStatistics();

		LoggingUtils.getEvoLogger().info("* Time spent executing tests: "
		                                         + TestCaseExecutor.timeExecuted + "ms");

		if (ArrayUtil.contains(Properties.CRITERION, Criterion.DEFUSE)) {
			if (Properties.ENABLE_ALTERNATIVE_FITNESS_CALCULATION)
				LoggingUtils.getEvoLogger().info("* Time spent calculating alternative fitness: "
				                                         + DefUseFitnessCalculator.alternativeTime
				                                         + "ms");
			LoggingUtils.getEvoLogger().info("* Time spent calculating single fitnesses: "
			                                         + DefUseCoverageTestFitness.singleFitnessTime
			                                         + "ms");
		}

		if (Properties.ASSERTIONS && !Properties.isRegression()) {
			LoggingUtils.getEvoLogger().info("* Generating assertions");
			// progressMonitor.setCurrentPhase("Generating assertions");
			ClientServices.getInstance().getClientNode().changeState(ClientState.ASSERTION_GENERATION);
			addAssertions(tests);
			StatisticsSender.sendIndividualToMaster(tests.get(0)); // FIXME: can we pass the list of testsuitechromosomes?
		}

		if (Properties.CHECK_CONTRACTS) {
			for (TestSuiteChromosome test : tests) {
    		    for (TestCase failing_test : FailingTestSet.getFailingTests()) {
    				test.addTest(failing_test);
    			}
		    }
			FailingTestSet.sendStatistics();
		}

        if (Properties.JUNIT_TESTS && Properties.JUNIT_CHECK) {
            compileAndCheckTests(tests);
        }

		writeObjectPool(tests);

		return tests;
	}

	/**
	 * 
	 */
	private void trackBranches() {
=======
		TestGenerationStrategy strategy = getTestGenerationStrategy();
		TestSuiteChromosome testSuite = strategy.generateTests();
		
		if (Properties.CHECK_CONTRACTS) {
			TestCaseExecutor.getInstance().removeObserver(checker);
		}
		
		StatisticsSender.executedAndThenSendIndividualToMaster(testSuite);
		
        ClientServices.getInstance().getClientNode().publishPermissionStatistics();

		checkAndCompileTests(testSuite);
		writeObjectPool(testSuite);

		/*
		 * PUTGeneralizer generalizer = new PUTGeneralizer(); for (TestCase test
		 * : tests) { generalizer.generalize(test); // ParameterizedTestCase put
		 * = new ParameterizedTestCase(test); }
		 */

		return testSuite;
	}
	
	private TestGenerationStrategy getTestGenerationStrategy() {
		switch(Properties.STRATEGY) {
		case EVOSUITE:
			return new WholeTestSuiteStrategy();
		case RANDOM:
			return new RandomTestStrategy();
		case RANDOM_FIXED:
			return new FixedNumRandomTestStrategy();
		case ONEBRANCH:
			return new IndividualTestStrategy();
		default:
			throw new RuntimeException("Unsupported strategy: "+Properties.STRATEGY);
		}
	}

	/**
	 * <p>
	 * If Properties.JUNIT_TESTS is set, this method writes the given test cases
	 * to the default directory Properties.TEST_DIR.
	 * 
	 * <p>
	 * The name of the test will be equal to the SUT followed by the given
	 * suffix
	 * 
	 * @param tests
	 *            a {@link java.util.List} object.
	 */
	public static TestGenerationResult writeJUnitTestsAndCreateResult(List<TestCase> tests, String suffix) {
		if (Properties.JUNIT_TESTS) {
			ClientServices.getInstance().getClientNode().changeState(ClientState.WRITING_TESTS);

			TestSuiteWriter suite = new TestSuiteWriter();
			if (Properties.ASSERTION_STRATEGY == AssertionStrategy.STRUCTURED)
				suite.insertAllTests(tests);
			else
				suite.insertTests(tests);

			if (Properties.CHECK_CONTRACTS) {
				LoggingUtils.getEvoLogger().info("* Writing failing test cases");
				// suite.insertAllTests(FailingTestSet.getFailingTests());
				FailingTestSet.writeJUnitTestSuite(suite);
			}

			String name = Properties.TARGET_CLASS.substring(Properties.TARGET_CLASS.lastIndexOf(".") + 1);
			String testDir = Properties.TEST_DIR;

			LoggingUtils.getEvoLogger().info("* Writing JUnit test case '" + (name + suffix) + "' to " + testDir);
			suite.writeTestSuite(name + suffix, testDir);
		}
		return TestGenerationResultBuilder.buildSuccessResult();
	}

	/**
	 * 
	 * @param tests
	 *            the test cases which should be written to file
	 */
	public static TestGenerationResult writeJUnitTestsAndCreateResult(TestSuiteChromosome testSuite) {
		return writeJUnitTestsAndCreateResult(testSuite.getTests(), Properties.JUNIT_SUFFIX);	    
	}

	private void addAssertions(TestSuiteChromosome tests) {
		AssertionGenerator asserter;
		ContractChecker.setActive(false);

		if (Properties.ASSERTION_STRATEGY == AssertionStrategy.MUTATION) {
			asserter = new SimpleMutationAssertionGenerator();
		} else if (Properties.ASSERTION_STRATEGY == AssertionStrategy.ALL) {
			asserter = new CompleteAssertionGenerator();
		} else
			asserter = new UnitAssertionGenerator();

		asserter.addAssertions(tests);

		if (Properties.FILTER_ASSERTIONS)
			asserter.filterFailingAssertions(tests);
	}

	private void writeObjectPool(TestSuiteChromosome suite) {
		if (!Properties.WRITE_POOL.isEmpty()) {
			LoggingUtils.getEvoLogger().info("* Writing sequences to pool");
			ObjectPool pool = ObjectPool.getPoolFromTestSuite(suite);
			pool.writePool(Properties.WRITE_POOL);
		}
	}

	private void getBytecodeStatistics() {
>>>>>>> 901a257f
		if(Properties.TRACK_BOOLEAN_BRANCHES){
			int gradientBranchCount = ExecutionTraceImpl.gradientBranches.size() * 2;
			ClientServices.getInstance().getClientNode().trackOutputVariable(RuntimeVariable.Gradient_Branches, gradientBranchCount);
		}
		if (Properties.TRACK_COVERED_GRADIENT_BRANCHES) {
			int coveredGradientBranchCount = ExecutionTraceImpl.gradientBranchesCoveredTrue.size()
					+ ExecutionTraceImpl.gradientBranchesCoveredFalse.size();
			ClientServices.getInstance().getClientNode().trackOutputVariable(RuntimeVariable.Gradient_Branches_Covered, coveredGradientBranchCount);
		}
		if(Properties.BRANCH_COMPARISON_TYPES){
			int cmp_intzero=0, cmp_intint=0, cmp_refref=0, cmp_refnull=0;
			int bc_lcmp=0, bc_fcmpl=0, bc_fcmpg=0, bc_dcmpl=0, bc_dcmpg=0;
			for(Branch b:BranchPool.getInstance(TestGenerationContext.getInstance().getClassLoaderForSUT()).getAllBranches()){
				int branchOpCode = b.getInstruction().getASMNode().getOpcode();
				int previousOpcode = -2;
				if(b.getInstruction().getASMNode().getPrevious() != null)
					previousOpcode = b.getInstruction().getASMNode().getPrevious().getOpcode();
				switch(previousOpcode){
					case Opcodes.LCMP:
						bc_lcmp++;
						break;
					case Opcodes.FCMPL:
						bc_fcmpl++;
						break;
					case Opcodes.FCMPG:
						bc_fcmpg++;
						break;
					case Opcodes.DCMPL:
						bc_dcmpl++;
						break;
					case Opcodes.DCMPG:
						bc_dcmpg++;
						break;
				}
				switch(branchOpCode){
					// copmpare int with zero
					case Opcodes.IFEQ:
					case Opcodes.IFNE:
					case Opcodes.IFLT:
					case Opcodes.IFGE:
					case Opcodes.IFGT:
					case Opcodes.IFLE:
						cmp_intzero++;
					break;
					// copmpare int with int
					case Opcodes.IF_ICMPEQ:
					case Opcodes.IF_ICMPNE:
					case Opcodes.IF_ICMPLT:
					case Opcodes.IF_ICMPGE:
					case Opcodes.IF_ICMPGT:
					case Opcodes.IF_ICMPLE:
						cmp_intint++;
					break;
					// copmpare reference with reference
					case Opcodes.IF_ACMPEQ:
					case Opcodes.IF_ACMPNE:
						cmp_refref++;
					break;
					// compare reference with null
					case Opcodes.IFNULL:
					case Opcodes.IFNONNULL:
						cmp_refnull++;
					break;
					
				}
			}
			ClientServices.getInstance().getClientNode().trackOutputVariable(RuntimeVariable.Cmp_IntZero, cmp_intzero);
			ClientServices.getInstance().getClientNode().trackOutputVariable(RuntimeVariable.Cmp_IntInt, cmp_intint);
			ClientServices.getInstance().getClientNode().trackOutputVariable(RuntimeVariable.Cmp_RefRef, cmp_refref);
			ClientServices.getInstance().getClientNode().trackOutputVariable(RuntimeVariable.Cmp_RefNull, cmp_refnull);

			ClientServices.getInstance().getClientNode().trackOutputVariable(RuntimeVariable.BC_lcmp, bc_lcmp);
			ClientServices.getInstance().getClientNode().trackOutputVariable(RuntimeVariable.BC_fcmpl, bc_fcmpl);
			ClientServices.getInstance().getClientNode().trackOutputVariable(RuntimeVariable.BC_fcmpg, bc_fcmpg);
			ClientServices.getInstance().getClientNode().trackOutputVariable(RuntimeVariable.BC_dcmpl, bc_dcmpl);
			ClientServices.getInstance().getClientNode().trackOutputVariable(RuntimeVariable.BC_dcmpg, bc_dcmpg);
			
			
			
			RuntimeVariable[] bytecodeVarsCovered = new RuntimeVariable[] {
					RuntimeVariable.Covered_lcmp, 
					RuntimeVariable.Covered_fcmpl, 
					RuntimeVariable.Covered_fcmpg,
					RuntimeVariable.Covered_dcmpl,
					RuntimeVariable.Covered_dcmpg,
					RuntimeVariable.Covered_IntInt,
					RuntimeVariable.Covered_IntInt,
					RuntimeVariable.Covered_IntZero,
					RuntimeVariable.Covered_RefRef,
					RuntimeVariable.Covered_RefNull };
			
			for(RuntimeVariable bcvar:bytecodeVarsCovered){
				ClientServices.getInstance().getClientNode().trackOutputVariable(bcvar, 
						getBytecodeCount(bcvar, ExecutionTraceImpl.bytecodeInstructionCoveredFalse) 
						+ getBytecodeCount(bcvar, ExecutionTraceImpl.bytecodeInstructionCoveredTrue)
						);
			}

			RuntimeVariable[] bytecodeVarsReached = new RuntimeVariable[] {
					RuntimeVariable.Reached_lcmp, 
					RuntimeVariable.Reached_fcmpl, 
					RuntimeVariable.Reached_fcmpg,
					RuntimeVariable.Reached_dcmpl,
					RuntimeVariable.Reached_dcmpg,
					RuntimeVariable.Reached_IntInt,
					RuntimeVariable.Reached_IntInt,
					RuntimeVariable.Reached_IntZero,
					RuntimeVariable.Reached_RefRef,
					RuntimeVariable.Reached_RefNull };
			
			for(RuntimeVariable bcvar:bytecodeVarsReached){
				ClientServices.getInstance().getClientNode().trackOutputVariable(bcvar, 
						getBytecodeCount(bcvar, ExecutionTraceImpl.bytecodeInstructionReached) * 2);
			}
<<<<<<< HEAD

		}
	}

    /**
     * Compile and run the given tests. Remove from input list all tests that do not compile, and handle the
     * cases of instability (either remove tests or comment out failing assertions)
     *
     * @param chromosomeList
     */
    private void compileAndCheckTests(List<TestSuiteChromosome> chromosomeList) {
        LoggingUtils.getEvoLogger().info("* Compiling and checking tests");

        if(!JUnitAnalyzer.isJavaCompilerAvailable()) {
            String msg = "No Java compiler is available. Are you running with the JDK?";
            logger.error(msg);
            throw new RuntimeException(msg);
        }

        ClientServices.getInstance().getClientNode().changeState(ClientState.JUNIT_CHECK);
        
        // Store this value; if this option is true then the JUnit check
        // would not succeed, as the JUnit classloader wouldn't find the class
        boolean junitSeparateClassLoader = Properties.USE_SEPARATE_CLASSLOADER;
        Properties.USE_SEPARATE_CLASSLOADER = false;
        
        int numUnstable = 0;

        int i = 0;
        for (TestSuiteChromosome chromosome : chromosomeList) {

            //note: compiling and running JUnit tests can be very time consuming
            if(!TimeController.getInstance().isThereStillTimeInThisPhase()) {
                break;
            }

            List<TestCase> testCases = chromosome.getTests(); // make copy of current tests

            if(chromosomeList.size() > 1) {
                LoggingUtils.getEvoLogger().info("  - Compiling and checking test " + i);
            }

            //first, let's just get rid of all the tests that do not compile
            JUnitAnalyzer.removeTestsThatDoNotCompile(testCases);

            //compile and run each test one at a time. and keep track of total time
            long start = java.lang.System.currentTimeMillis();
            Iterator<TestCase> iter = testCases.iterator();
            while(iter.hasNext()){
                if(!TimeController.getInstance().hasTimeToExecuteATestCase()) {
                    break;
                }
                TestCase tc = iter.next();
                List<TestCase> list = new ArrayList<>();
                list.add(tc);
                numUnstable += JUnitAnalyzer.handleTestsThatAreUnstable(list);
                if(list.isEmpty()){
                    //if the test was unstable and deleted, need to remove it from final testSuite
                    iter.remove();
                }
            }
            /*
                compiling and running each single test individually will take more than
                compiling/running everything in on single suite. so it can be used as an
                upper bound
             */
            long delta = java.lang.System.currentTimeMillis() - start;

            numUnstable += checkAllTestsIfTime(testCases, delta);

            //second passage on reverse order, this is to spot dependencies among tests
            if (testCases.size() > 1) {
                Collections.reverse(testCases);
                numUnstable += checkAllTestsIfTime(testCases, delta);
            }

            chromosome.clearTests(); //remove all tests
            for (TestCase testCase : testCases) {
                chromosome.addTest(testCase); //add back the filtered tests
            }

            i++;
        }

        boolean unstable = (numUnstable > 0);

        if(!TimeController.getInstance().isThereStillTimeInThisPhase()){
            logger.warn("JUnit checking timed out");
        }

        ClientServices.getInstance().getClientNode().trackOutputVariable(RuntimeVariable.HadUnstableTests, unstable);
        ClientServices.getInstance().getClientNode().trackOutputVariable(RuntimeVariable.NumUnstableTests, numUnstable);
        Properties.USE_SEPARATE_CLASSLOADER = junitSeparateClassLoader;

    }

    private int checkAllTestsIfTime(List<TestCase> testCases, long delta) {
        if(TimeController.getInstance().hasTimeToExecuteATestCase() &&
                TimeController.getInstance().isThereStillTimeInThisPhase(delta)) {
            return JUnitAnalyzer.handleTestsThatAreUnstable(testCases);
        }
        return 0;
    }

    /**
	 * <p>
	 * If Properties.JUNIT_TESTS is set, this method writes the given test cases
	 * to the default directory Properties.TEST_DIR.
	 *
	 * <p>
	 * The name of the test will be equal to the SUT followed by the given
	 * suffix
	 *
	 * @param tests
	 *            a {@link java.util.List} object.
	 */
	public static TestGenerationResult writeJUnitTestsAndCreateResult(List<TestCase> tests, String suffix) {
		if (Properties.JUNIT_TESTS) {
			ClientServices.getInstance().getClientNode().changeState(ClientState.WRITING_TESTS);

			TestSuiteWriter suite = new TestSuiteWriter();
			if (Properties.ASSERTION_STRATEGY == AssertionStrategy.STRUCTURED)
				suite.insertAllTests(tests);
			else
				suite.insertTests(tests);

			if (Properties.CHECK_CONTRACTS) {
				LoggingUtils.getEvoLogger().info("* Writing failing test cases");
				// suite.insertAllTests(FailingTestSet.getFailingTests());
				FailingTestSet.writeJUnitTestSuite(suite);
			}

			String name = Properties.TARGET_CLASS.substring(Properties.TARGET_CLASS.lastIndexOf(".") + 1);
			String testDir = Properties.TEST_DIR;

			LoggingUtils.getEvoLogger().info("* Writing JUnit test case '" + (name + suffix) + "' to " + testDir);
			suite.writeTestSuite(name + suffix, testDir);
			
			// If in regression mode, create a separate copy of the tests 
			if (!RegressionSearchListener.statsID.equals("")) {
				File evosuiterTestDir = new File("evosuiter-stats");

				if (!evosuiterTestDir.exists() || !evosuiterTestDir.isDirectory()) {
					evosuiterTestDir.mkdirs();
				}

				String regressionTestName = RegressionSearchListener.statsID + "Test";
				
				LoggingUtils.getEvoLogger().info("* Writing JUnit test case '" + (regressionTestName) + "' to " + evosuiterTestDir);
				// TODO: Unfortunate Hack to avoid makeDirectory() making nested dirs from the classpath.
				String tmpClass = Properties.CLASS_PREFIX;
				Properties.CLASS_PREFIX = "";
				suite.writeTestSuite(regressionTestName, evosuiterTestDir.getName());
				Properties.CLASS_PREFIX = tmpClass;
			}
			
		}
		return TestGenerationResultBuilder.buildSuccessResult();
	}

	/**
	 *
	 * @param tests
	 *            the test cases which should be written to file
	 */
	public static List<TestGenerationResult> writeJUnitTestsAndCreateResult(List<TestSuiteChromosome> tests) {
	    List<TestGenerationResult> results = new ArrayList<TestGenerationResult>();
	    if(tests.size() > 1) {
	    	for (int i = 0; i < tests.size(); i++)
	    		results.add(writeJUnitTestsAndCreateResult(tests.get(i).getTests(), "_"+i+"_" + Properties.JUNIT_SUFFIX  ));
	    } else {
		    if (tests.size() == 1 && tests.get(0).getTests().size() > 0)
		    	results.add(writeJUnitTestsAndCreateResult(tests.get(0).getTests(), Properties.JUNIT_SUFFIX  ));
	    }
	    return results;
	}

	private void addAssertions(List<TestSuiteChromosome> l_tests) {
	    for (TestSuiteChromosome tests : l_tests)
	        addAssertions(tests);
	}

	private void addAssertions(TestSuiteChromosome tests) {
		AssertionGenerator asserter;
		ContractChecker.setActive(false);

		if (Properties.ASSERTION_STRATEGY == AssertionStrategy.MUTATION) {
			asserter = new SimpleMutationAssertionGenerator();
		} else if (Properties.ASSERTION_STRATEGY == AssertionStrategy.STRUCTURED) {
			asserter = new StructuredAssertionGenerator();
		} else if (Properties.ASSERTION_STRATEGY == AssertionStrategy.ALL) {
			asserter = new CompleteAssertionGenerator();
		} else
			asserter = new UnitAssertionGenerator();

		// Remove final fields, and add mutations if necessary
		// TODO: This shouldn't be done for every suite
		asserter.setupClassLoader(tests);
		asserter.addAssertions(tests);

		if (Properties.FILTER_ASSERTIONS)
			asserter.filterFailingAssertions(tests);
	}

	private void writeObjectPool(List<TestSuiteChromosome> suites) {
	    for (TestSuiteChromosome suite : suites)
	        writeObjectPool(suite);
	}

	private void writeObjectPool(TestSuiteChromosome suite) {
		if (!Properties.WRITE_POOL.isEmpty()) {
			LoggingUtils.getEvoLogger().info("* Writing sequences to pool");
			ObjectPool pool = ObjectPool.getPoolFromTestSuite(suite);
			pool.writePool(Properties.WRITE_POOL);
		}
	}

	/**
	 * Executes all given test cases and carves their execution. Note that the
	 * accessed classes of a TestCase are considered as classes to be observed
	 * (if they do not represent primitive types).
	 *
	 * @param testsToBeCarved
	 *            list of test cases
	 * @return list of test cases carved from the execution of the given test
	 *         cases
	 */
	private List<TestCase> carveTests(List<TestCase> testsToBeCarved) {
		final ArrayList<TestCase> result = new ArrayList<TestCase>(testsToBeCarved.size());
		final TestCaseExecutor executor = TestCaseExecutor.getInstance();
		final TestCarvingExecutionObserver execObserver = new TestCarvingExecutionObserver();
		executor.addObserver(execObserver);

		final HashSet<Class<?>> allAccessedClasses = new HashSet<Class<?>>();
		final Logger logger = LoggingUtils.getEvoLogger();

		// variables needed in loop
		CaptureLog log;
		TestCase carvedTestCase;

		final CaptureLogAnalyzer analyzer = new CaptureLogAnalyzer();
		final EvoTestCaseCodeGenerator codeGen = new EvoTestCaseCodeGenerator();

		for (TestCase t : testsToBeCarved) {
			// collect all accessed classes ( = classes to be observed)
			allAccessedClasses.addAll(t.getAccessedClasses());

			// start capture before genetic algorithm is applied so that all
			// interactions can be captured
			Capturer.startCapture();

			// execute test case
			executor.execute(t);

			// stop capture after best individual has been determined and obtain
			// corresponding capture log
			log = Capturer.stopCapture();

			// ----- filter accessed classes

			// remove all classes representing primitive types
			Class<?> c;
			final Iterator<Class<?>> iter = allAccessedClasses.iterator();
			while (iter.hasNext()) {
				c = iter.next();
				if (c.isPrimitive()) {
					iter.remove();
				}
			}

			if (allAccessedClasses.isEmpty()) {
				logger.warn("There are no classes which can be observed in test\n{}\n --> no test carving performed",
				            t);
				Capturer.clear();
				continue;
			}

			// ----- generate code out of capture log

			logger.debug("Evosuite Test:\n{}", t);

			// generate carved test with the currently captured log and
			// allAccessedlasses as classes to be observed

			analyzer.analyze(log,
			                 codeGen,
			                 allAccessedClasses.toArray(new Class[allAccessedClasses.size()]));
			carvedTestCase = codeGen.getCode();
			codeGen.clear();

			logger.info("Carved Test:\n{}", carvedTestCase);
			result.add(carvedTestCase);

			// reuse helper data structures
			allAccessedClasses.clear();

			// clear Capturer content to save memory
			Capturer.clear();
		}

		executor.removeObserver(execObserver);

		return result;
	}

	/**
	 * Use the EvoSuite approach (Whole test suite generation)
	 *
	 * @return a {@link java.util.List} object.
	 */
	public List<TestSuiteChromosome> generateWholeSuite() {
		// Set up search algorithm
		if (ga == null || ga.getAge() == 0) {
			LoggingUtils.getEvoLogger().info("* Setting up search algorithm for whole suite generation");
			ga = setup();
		} else {
			LoggingUtils.getEvoLogger().info("* Resuming search algorithm at generation "
			                                         + ga.getAge()
			                                         + " for whole suite generation");
		}
		if(Properties.SERIALIZE_GA || Properties.CLIENT_ON_THREAD)
			TestGenerationResultBuilder.getInstance().setGeneticAlgorithm(ga);

		long start_time = System.currentTimeMillis() / 1000;

		// What's the search target
		List<TestSuiteFitnessFunction> fitness_functions = getFitnessFunction();
		ga.addFitnessFunctions(fitness_functions);

//		if (ArrayUtil.contains(Properties.CRITERION, Criterion.STRONGMUTATION)) {
//		    for (FitnessFunction<?> fitness_function : fitness_functions)
//		        ga.addListener((StrongMutationSuiteFitness) fitness_function);
//		}

		//ga.setChromosomeFactory(getChromosomeFactory(fitness_function));
		ga.setChromosomeFactory(getChromosomeFactory(fitness_functions.get(0))); // FIXME: just one fitness function?
		// if (Properties.SHOW_PROGRESS && !logger.isInfoEnabled())
		ga.addListener(progressMonitor); // FIXME progressMonitor may cause
		// client hang if EvoSuite is
		// executed with -prefix!

		if (ArrayUtil.contains(Properties.CRITERION, Criterion.DEFUSE)
		        || ArrayUtil.contains(Properties.CRITERION, Criterion.ALLDEFS)
		        || ArrayUtil.contains(Properties.CRITERION, Criterion.STATEMENT)
		        || ArrayUtil.contains(Properties.CRITERION, Criterion.RHO)
		        || ArrayUtil.contains(Properties.CRITERION, Criterion.AMBIGUITY))
			ExecutionTracer.enableTraceCalls();

		
		// TODO: why it was only if "analyzing"???
		// if (analyzing)
		ga.resetStoppingConditions();

		List<TestFitnessFunction> goals = getGoals(true);
		List<TestSuiteChromosome> bestSuites = new ArrayList<>();
        /*
         * Proceed with search if CRITERION=EXCEPTION, even if goals is empty
         */
		if (!(Properties.STOP_ZERO && goals.isEmpty()) || ArrayUtil.contains(Properties.CRITERION, Criterion.EXCEPTION)) {
			// Perform search
			LoggingUtils.getEvoLogger().info("* Using seed {}", Randomness.getSeed() );
			LoggingUtils.getEvoLogger().info("* Starting evolution");
			ClientServices.getInstance().getClientNode().changeState(ClientState.SEARCH);

			ga.generateSolution();
			bestSuites = (List<TestSuiteChromosome>) ga.getBestIndividuals();
			if (bestSuites.isEmpty()) {
				LoggingUtils.getEvoLogger().warn("Could not find any suitable chromosome");
				return bestSuites;
			}
		} else {
			bestSuites.add(new TestSuiteChromosome());
			//statistics.searchStarted(ga);
			//statistics.searchFinished(ga);
			zero_fitness.setFinished();
			for (TestSuiteChromosome best : bestSuites) {
                for (FitnessFunction<?> ff : getFitnessFunction()) {
                    best.setCoverage(ff, 1.0);
                }
            }
		}

		long end_time = System.currentTimeMillis() / 1000;

		goals = getGoals(false); //recalculated now after the search, eg to handle exception fitness
		ClientServices.getInstance().getClientNode().trackOutputVariable(RuntimeVariable.Total_Goals, goals.size());

		// Newline after progress bar
		if (Properties.SHOW_PROGRESS)
			LoggingUtils.getEvoLogger().info("");
		String text = " statements, best individual has fitness: ";
		if(bestSuites.size() > 1) {
			text = " statements, best individuals have fitness: ";
		}
		LoggingUtils.getEvoLogger().info("* Search finished after "
		                                         + (end_time - start_time)
		                                         + "s and "
		                                         + ga.getAge()
		                                         + " generations, "
		                                         + MaxStatementsStoppingCondition.getNumExecutedStatements()
		                                         + text
		                                         + bestSuites.get(0).getFitness());
        // Search is finished, send statistics
        sendExecutionStatistics();

		// TODO also consider time for test carving in end_time?
		if (Properties.TEST_CARVING) {
			/*
			 * If the SUT is class X,
			 * then we might get tests that call methods from Y which indirectly call X.
			 * A unit test that only calls Y is useless
			 * but one could use the test carver to produce a test on X out of it.
			 */

		    for (TestSuiteChromosome best : bestSuites) {
		        // execute all tests to carve them
		        final List<TestCase> carvedTests = this.carveTests(best.getTests());

		        // replace chromosome test cases with carved tests
		        best.clearTests();
		        for (TestCase t : carvedTests)
		            best.addTest(t);
		    }
		}

		if (Properties.TEST_FACTORY == TestFactory.SERIALIZATION) {
		    SerializationSuiteChromosomeFactory.saveTests(bestSuites);
        }
		if(Properties.CTG_SEEDS_FILE_OUT != null){
			TestSuiteSerialization.saveTests(bestSuites,new File(Properties.CTG_SEEDS_FILE_OUT));
		}

		if (Properties.MINIMIZE_VALUES &&
		                Properties.CRITERION.length == 1) {
		    double fitness = bestSuites.get(0).getFitness();

			ClientServices.getInstance().getClientNode().changeState(ClientState.MINIMIZING_VALUES);
			LoggingUtils.getEvoLogger().info("* Minimizing values");
			ValueMinimizer minimizer = new ValueMinimizer();
			minimizer.minimize(bestSuites.get(0), (TestSuiteFitnessFunction) fitness_functions.get(0));
			assert (fitness >= bestSuites.get(0).getFitness());
		}
		// progressMonitor.updateStatus(33);

		// progressMonitor.updateStatus(66);
		if (Properties.INLINE) {
			ClientServices.getInstance().getClientNode().changeState(ClientState.INLINING);
			ConstantInliner inliner = new ConstantInliner();
			// progressMonitor.setCurrentPhase("Inlining constants");

			for (TestSuiteChromosome best : bestSuites) {
                Map<FitnessFunction<?>, Double> fitnesses = best.getFitnessValues();

                inliner.inline(best);
                for (FitnessFunction<?> fitness : fitnesses.keySet())
                    assert (fitnesses.get(fitness) >= best.getFitness(fitness));
			}
		}

		if (Properties.MINIMIZE) {
			ClientServices.getInstance().getClientNode().changeState(ClientState.MINIMIZATION);
			// progressMonitor.setCurrentPhase("Minimizing test cases");
			TestSuiteMinimizer minimizer = new TestSuiteMinimizer(getFitnessFactory());
			if (bestSuites.size() == 1 ) {
				LoggingUtils.getEvoLogger().info("* Minimizing test suite");
			    minimizer.minimize(bestSuites.get(0), true);
			}
			else {
				LoggingUtils.getEvoLogger().info("* Minimizing test suites");
			    for (TestSuiteChromosome best : bestSuites)
			        minimizer.minimize(best, false);
			}
		} else {
		    ClientServices.getInstance().getClientNode().trackOutputVariable(RuntimeVariable.Result_Size, bestSuites.get(0).size());
		    ClientServices.getInstance().getClientNode().trackOutputVariable(RuntimeVariable.Minimized_Size, bestSuites.get(0).size());
		    ClientServices.getInstance().getClientNode().trackOutputVariable(RuntimeVariable.Result_Length, bestSuites.get(0).totalLengthOfTestCases());
            ClientServices.getInstance().getClientNode().trackOutputVariable(RuntimeVariable.Minimized_Length, bestSuites.get(0).totalLengthOfTestCases());
		}

		if (Properties.COVERAGE) {
		    for (Properties.Criterion pc : Properties.CRITERION) {
		        LoggingUtils.getEvoLogger().info("* Coverage analysis for criterion " + pc);
		        CoverageAnalysis.analyzeCoverage(bestSuites.get(0), pc); // FIXME: can we send all bestSuites?
            }
		}

		// progressMonitor.updateStatus(99);

		int number_of_test_cases = 0;
        int totalLengthOfTestCases = 0;
        double coverage = 0.0;
        for (TestSuiteChromosome tsc : bestSuites) {
            number_of_test_cases += tsc.size();
            totalLengthOfTestCases += tsc.totalLengthOfTestCases();
            coverage += tsc.getCoverage();
        }
        coverage = coverage / ((double)bestSuites.size());
        if (ArrayUtil.contains(Properties.CRITERION, Criterion.MUTATION)
                || ArrayUtil.contains(Properties.CRITERION, Criterion.STRONGMUTATION)) {
		    //SearchStatistics.getInstance().mutationScore(coverage);
		}

		StatisticsSender.executedAndThenSendIndividualToMaster(bestSuites.get(0)); // FIXME: can we send all bestSuites?
		//statistics.iteration(ga);
		//statistics.minimized(bestSuites.get(0)); // FIXME: can we send all bestSuites?
		LoggingUtils.getEvoLogger().info("* Generated " + number_of_test_cases
		                                         + " tests with total length "
		                                         + totalLengthOfTestCases);

		// TODO: In the end we will only need one analysis technique
		if (!Properties.ANALYSIS_CRITERIA.isEmpty()) {
		    //SearchStatistics.getInstance().addCoverage(Properties.CRITERION.toString(), coverage);
		    CoverageAnalysis.analyzeCriteria(bestSuites.get(0), Properties.ANALYSIS_CRITERIA); // FIXME: can we send all bestSuites?
		}
        if (Properties.CRITERION.length > 1)
            LoggingUtils.getEvoLogger().info("* Resulting test suite's coverage: "
                    + NumberFormat.getPercentInstance().format(coverage) + " (average coverage for all fitness functions)");
        else
            LoggingUtils.getEvoLogger().info("* Resulting test suite's coverage: "
                    + NumberFormat.getPercentInstance().format(coverage));

		ga.printBudget();
		if (ArrayUtil.contains(Properties.CRITERION, Criterion.DEFUSE)
		        && Properties.ANALYSIS_CRITERIA.isEmpty())
			DefUseCoverageSuiteFitness.printCoverage();

		DSEStats.trackConstraintTypes();
		
		if (Properties.DSE_PROBABILITY > 0.0 && Properties.LOCAL_SEARCH_RATE > 0 && Properties.LOCAL_SEARCH_PROBABILITY > 0.0) {
			DSEStats.logStatistics();
		}

		if (Properties.FILTER_SANDBOX_TESTS) {
		    for (TestSuiteChromosome best : bestSuites) {
    			for (TestChromosome test : best.getTestChromosomes()) {
    				// delete all statements leading to security exceptions
    				ExecutionResult result = test.getLastExecutionResult();
    				if (result == null) {
    					result = TestCaseExecutor.runTest(test.getTestCase());
    				}
    				if (result.hasSecurityException()) {
    					int position = result.getFirstPositionOfThrownException();
    					if (position > 0) {
    						test.getTestCase().chop(position);
    						result = TestCaseExecutor.runTest(test.getTestCase());
    						test.setLastExecutionResult(result);
    					}
    				}
    			}
		    }
		}

		return bestSuites;
	}

	private List<TestFitnessFunction> getGoals(boolean verbose) {
		List<TestFitnessFactory<? extends TestFitnessFunction>> goalFactories = getFitnessFactory();
		List<TestFitnessFunction> goals = new ArrayList<>();

		if(goalFactories.size() == 1) {
			TestFitnessFactory<? extends TestFitnessFunction> factory = goalFactories.iterator().next();
			goals.addAll(factory.getCoverageGoals());

			if(verbose) {
				LoggingUtils.getEvoLogger().info("* Total number of test goals: {}", factory.getCoverageGoals().size());
			}
		} else {
			if(verbose) {
				LoggingUtils.getEvoLogger().info("* Total number of test goals: ");
			}

			for (TestFitnessFactory<? extends TestFitnessFunction> goalFactory : goalFactories) {
				goals.addAll(goalFactory.getCoverageGoals());

				if(verbose) {
					LoggingUtils.getEvoLogger().info("  - " + goalFactory.getClass().getSimpleName().replace("CoverageFactory", "")
							+ " " + goalFactory.getCoverageGoals().size());
				}
			}
		}
		return goals;
	}

	private void sendExecutionStatistics() {
        ClientServices.getInstance().getClientNode().trackOutputVariable(RuntimeVariable.Statements_Executed, MaxStatementsStoppingCondition.getNumExecutedStatements());
        ClientServices.getInstance().getClientNode().trackOutputVariable(RuntimeVariable.Tests_Executed, MaxTestsStoppingCondition.getNumExecutedTests());
    }
	
	/**
	 * Use the EvoSuite approach (Whole test suite generation)
	 * 
	 * @return a {@link java.util.List} object.
	 */
	public TestSuiteChromosome generateRegressionSuite() {
		
		if(Properties.REGRESSION_USE_FITNESS==10){
			Properties.REGRESSION_USE_FITNESS=1;
			 Properties.REGRESSION_DIFFERENT_BRANCHES = false;
			 return generateRandomRegressionTests();
		}
		
		// Set up search algorithm
		if (ga == null || ga.getAge() == 0) {
			LoggingUtils.getEvoLogger().info("* Setting up search algorithm for regression suite generation");
			ga = setup();
		} else {
			LoggingUtils.getEvoLogger().info("* Resuming search algorithm at generation "
			                                         + ga.getAge()
			                                         + " for regression suite generation");
		}
		if(Properties.SERIALIZE_GA || Properties.CLIENT_ON_THREAD)
			TestGenerationResultBuilder.getInstance().setGeneticAlgorithm(ga);
		
		long start_time = System.currentTimeMillis() / 1000;

		// What's the search target
		List<TestSuiteFitnessFunction> fitness_functions = new ArrayList<TestSuiteFitnessFunction>(){
			{
			add(new RegressionSuiteFitness());
			}
		};
		ga.addFitnessFunctions(fitness_functions);

		

		ga.setChromosomeFactory(getChromosomeFactory(fitness_functions.get(0))); // FIXME: just one fitness function?
		// if (Properties.SHOW_PROGRESS && !logger.isInfoEnabled())
		//ga.addListener(progressMonitor); // FIXME progressMonitor may cause
		ga.addListener(regressionMonitor); // FIXME progressMonitor may cause
		// client hang if EvoSuite is
		// executed with -prefix!

		if (ArrayUtil.contains(Properties.CRITERION, Criterion.DEFUSE)
		        || ArrayUtil.contains(Properties.CRITERION, Criterion.ALLDEFS)
		        || ArrayUtil.contains(Properties.CRITERION, Criterion.STATEMENT)
		        || ArrayUtil.contains(Properties.CRITERION, Criterion.RHO)
		        || ArrayUtil.contains(Properties.CRITERION, Criterion.AMBIGUITY))
			ExecutionTracer.enableTraceCalls();

		// TODO: why it was only if "analyzing"???
		// if (analyzing)
		ga.resetStoppingConditions();

		List<TestFitnessFactory<? extends TestFitnessFunction>> goalFactories = getFitnessFactory();
		List<TestFitnessFunction> goals = new ArrayList<TestFitnessFunction>();
		if(goalFactories.size() == 1) {
			TestFitnessFactory<? extends TestFitnessFunction> factory = goalFactories.iterator().next();
			LoggingUtils.getEvoLogger().info("* Total number of test goals: {}", factory.getCoverageGoals().size());
			goals.addAll(factory.getCoverageGoals());
		} else {
			LoggingUtils.getEvoLogger().info("* Total number of test goals: ");
			for (TestFitnessFactory<? extends TestFitnessFunction> goalFactory : goalFactories) {
				goals.addAll(goalFactory.getCoverageGoals());
				LoggingUtils.getEvoLogger().info("  - " + goalFactory.getClass().getSimpleName().replace("CoverageFactory", "")
						+ " " + goalFactory.getCoverageGoals().size());
			}
		}
		ClientServices.getInstance().getClientNode().trackOutputVariable(RuntimeVariable.Total_Goals,
		                                                                 goals.size());

		//List<TestSuiteChromosome> bestSuites = new ArrayList<TestSuiteChromosome>();
		TestSuiteChromosome bestSuites = new TestSuiteChromosome();
		RegressionTestSuiteChromosome best = null;
		if (!(Properties.STOP_ZERO && goals.isEmpty())) {
			//logger.warn("performing search ... ############################################################");
			// Perform search
			LoggingUtils.getEvoLogger().info("* Using seed {}", Randomness.getSeed() );
			LoggingUtils.getEvoLogger().info("* Starting evolution");
			ClientServices.getInstance().getClientNode().changeState(ClientState.SEARCH);

			ga.generateSolution();
			best = (RegressionTestSuiteChromosome) ga
					.getBestIndividual();
			//List<TestSuiteChromosome> tmpTestSuiteList = new ArrayList<TestSuiteChromosome>();
			for(TestCase t:best.getTests())
				bestSuites.addTest(t);
			//bestSuites = (List<TestSuiteChromosome>) ga.getBestIndividuals();
			if (bestSuites.size()==0) {
				LoggingUtils.getEvoLogger().warn("Could not find any suiteable chromosome");
				return bestSuites;
			}
		} else {
			bestSuites = new TestSuiteChromosome();
			//statistics.searchStarted(ga);
			//statistics.searchFinished(ga);
			zero_fitness.setFinished();
			//for (TestSuiteChromosome best : bestSuites)
			bestSuites.setCoverage(fitness_functions.get(0),1.0);
		}

		long end_time = System.currentTimeMillis() / 1000;

		// Newline after progress bar
		if (Properties.SHOW_PROGRESS)
			LoggingUtils.getEvoLogger().info("");
		String text = " statements, best individual has fitness: ";
		if(bestSuites.size() > 1) {
			text = " statements, best individuals have fitness: ";			
		}
		LoggingUtils.getEvoLogger().info("* Search finished after "
		                                         + (end_time - start_time)
		                                         + "s and "
		                                         + ga.getAge()
		                                         + " generations, "
		                                         + MaxStatementsStoppingCondition.getNumExecutedStatements()
		                                         + text
		                                         + best.getFitness());




		// progressMonitor.updateStatus(33);

		// progressMonitor.updateStatus(66);

		



		if (Properties.COVERAGE) {
		    for (Properties.Criterion pc : Properties.CRITERION)
		        CoverageAnalysis.analyzeCoverage(bestSuites, pc); // FIXME: can we send all bestSuites?
		}

		// progressMonitor.updateStatus(99);

		int number_of_test_cases = 0;
        int totalLengthOfTestCases = 0;
        double coverage = 0.0;

        //for (TestSuiteChromosome tsc : bestSuites) {
            number_of_test_cases += bestSuites.size();
            totalLengthOfTestCases += bestSuites.totalLengthOfTestCases();
            coverage += bestSuites.getCoverage();
        //}
        // coverage = coverage / ((double)bestSuites.size());

        if (ArrayUtil.contains(Properties.CRITERION, Criterion.MUTATION)
                || ArrayUtil.contains(Properties.CRITERION, Criterion.STRONGMUTATION)) {
		    //SearchStatistics.getInstance().mutationScore(coverage);
		}

		//StatisticsSender.executedAndThenSendIndividualToMaster(bestSuites); // FIXME: can we send all bestSuites?
		//statistics.iteration(ga);
		//statistics.minimized(bestSuites.get(0)); // FIXME: can we send all bestSuites?
		LoggingUtils.getEvoLogger().info("* Generated " + number_of_test_cases
		                                         + " tests with total length "
		                                         + totalLengthOfTestCases);

		// TODO: In the end we will only need one analysis technique
		if (!Properties.ANALYSIS_CRITERIA.isEmpty()) {
		    //SearchStatistics.getInstance().addCoverage(Properties.CRITERION.toString(), coverage);
		    CoverageAnalysis.analyzeCriteria(bestSuites, Properties.ANALYSIS_CRITERIA); // FIXME: can we send all bestSuites?
		}

		LoggingUtils.getEvoLogger().info("* Resulting test suite's coverage: "
		                                         + NumberFormat.getPercentInstance().format(coverage));

		ga.printBudget();
		
//System.exit(0);

		return bestSuites;
	}
	
	
	/*
	 * Generate one random test at a time and check if adding it improves
	 * fitness (1+1)RT
	 * 
	 * @return a {@link java.util.List} object.
	 */
	@SuppressWarnings({ "rawtypes", "unchecked" })
	public TestSuiteChromosome generateRandomRegressionTests() {
		LoggingUtils.getEvoLogger().info(
				"* Using random regression test generation");

		RegressionTestSuiteChromosome suite = new RegressionTestSuiteChromosome();
		

		List<TestSuiteFitnessFunction> fitness_functions = new ArrayList<TestSuiteFitnessFunction>(){
			{
			add(new RegressionSuiteFitness());
			}
		};
		if (ga == null || ga.getAge() == 0) {
			LoggingUtils.getEvoLogger().info("* Setting up search algorithm for regression suite generation");
			ga = setup();
		} else {
			LoggingUtils.getEvoLogger().info("* Resuming search algorithm at generation "
			                                         + ga.getAge()
			                                         + " for regression suite generation");
		}
		ga.addFitnessFunctions(fitness_functions);

		// The GA is not actually used, except to provide statistics during the search
		GeneticAlgorithm suiteGA = getGeneticAlgorithm(new RegressionTestSuiteChromosomeFactory());


		//statistics.searchStarted(suiteGA);


		regressionMonitor.searchStarted(suiteGA);
		RegressionTestChromosomeFactory factory = new RegressionTestChromosomeFactory();
		logger.warn("*** generating random regression tests");
		// TODO: Shutdown hook?

		stopping_condition = getStoppingCondition();
		// fitnessFunction.getFitness(suite);
		int totalTestCount = 0;
		int usefulTestCount = 0;

		int simulatedAge = 0;
		int numAssertions = 0;
		
		int executedStatemets = 0;

		boolean firstTry = true;
		// Properties.REGRESSION_RANDOM_STRATEGY:
		// 0: skip evaluation after first find, dont keep tests [default]
		// 1: dont skip evaluation after first find, dont keep tests
		// 2: dont skip evaluation after first find, keep tests
		// 3: skip evaluation, keep tests

		long startTime = System.currentTimeMillis();
		while (!stopping_condition.isFinished() || (numAssertions != 0)) {

			if (numAssertions == 0 || Properties.REGRESSION_RANDOM_STRATEGY==1 || Properties.REGRESSION_RANDOM_STRATEGY==2 ) {

				RegressionTestChromosome test = factory.getChromosome();
				RegressionTestSuiteChromosome clone = new RegressionTestSuiteChromosome();
				clone.addTest(test);
				
				List<TestCase> testCases = clone.getTests();
				// fitnessFunction.getFitness(clone);
				/*
				 * logger.debug("Old fitness: {}, new fitness: {}",
				 * suite.getFitness(), clone.getFitness());
				 */
				executedStatemets+= test.size();
				numAssertions = RegressionAssertionCounter.getNumAssertions(clone);
				logger.warn("Generated test with {} assertions.", numAssertions);
				totalTestCount++;
				if (numAssertions > 0) {
					numAssertions = 0;
					//boolean compilable = JUnitAnalyzer.verifyCompilationAndExecution(testCases);
					if(true){
						JUnitAnalyzer.removeTestsThatDoNotCompile(testCases);
						JUnitAnalyzer.handleTestsThatAreUnstable(testCases);	
						if(testCases.size()>0){
							clone = new RegressionTestSuiteChromosome();
							
							for(TestCase t: testCases){
								RegressionTestChromosome rtc = new RegressionTestChromosome();
								if(t.isUnstable())
									continue;
								TestChromosome tc = new TestChromosome();
								tc.setTestCase(t);
								rtc.setTest(tc);
								clone.addTest(rtc);
							}
							//test.set
							//clone.addTest(testCases);
							 
							numAssertions = RegressionAssertionCounter.getNumAssertions(
									clone, false ,false);
							logger.warn("Keeping {} assertions.", numAssertions);
							if (numAssertions > 0) {
								usefulTestCount++;
								suite.addTest(test);
							}
						} else {
							logger.warn("ignored assertions. tests were removed.");
						}
					} else {
						logger.warn("ignored assertions. not compilable.");
					}
				}
			} else {
				
				if(numAssertions > 0)
					break;
				/*
				try {
					Thread.sleep(1000);
				} catch (InterruptedException e) {
					// TODO Auto-generated catch block
					e.printStackTrace();
				}
				*/
			}

			// regressionMonitor.fitnessEvaluation(suite);
			// regressionMonitor.iteration(suiteGA);
			if (firstTry
					|| (System.currentTimeMillis() - startTime) >= 4000) {
				try {

					startTime = System.currentTimeMillis();
					simulatedAge++;
					FileUtils
							.writeStringToFile(
									RegressionSearchListener.statsFile,
									"\r\n"
											+ "0,"
											+ totalTestCount
											+ ","
											+ suite.totalLengthOfTestCases()
											+ ",0,0,0,0,"
											+ RegressionSearchListener.exceptionDiff
											+",0,0," + executedStatemets
											+ ","
											+ simulatedAge
											+ ","
											+ (System.currentTimeMillis() - RegressionSearchListener.startTime)
											+ "," + numAssertions + ","
											+ (firstTry ? "F" : "P") + ",,,,,,",
									true);
					firstTry = false;
				} catch (Exception e) {
					e.printStackTrace();
				}
			}
		}

		try {
			FileUtils
					.writeStringToFile(
							RegressionSearchListener.statsFile,
							"\r\n"
									+ "0,"
									+ totalTestCount //suite.size()
									+ ","
									+ suite.totalLengthOfTestCases()
									+ ",0,0,0,0,0,0,0," + executedStatemets
									+ ","
									+ (++simulatedAge)
									+ ","
									+ (System.currentTimeMillis() - RegressionSearchListener.startTime)
									+ "," + numAssertions + "," + "L"
									+ ",0,0,0,0,0,0", true);
		} catch (IOException e1) {
			// TODO Auto-generated catch block
			e1.printStackTrace();
		}
		// regressionMonitor.searchFinished(suiteGA);
		logger.warn("*** Random test generation finished.");
		logger.warn("*=*=*=* Total tests: {} | Tests with assertion: {}",
				totalTestCount, usefulTestCount);

		//statistics.searchFinished(suiteGA);
		zero_fitness.setFinished();

		LoggingUtils.getEvoLogger().info(
				"* Generated " + suite.size() + " tests with total length "
						+ suite.totalLengthOfTestCases());
		try {
			File file = new File("results.txt");
			System.out.println("\n\r" + numAssertions + ", "
					+ suite.totalLengthOfTestCases());
			FileUtils.writeStringToFile(file, "\r\n" + executedStatemets + ", "
					+ suite.totalLengthOfTestCases(), true);
		} catch (IOException e) {
			assert false;
			// TODO Auto-generated catch block
			e.printStackTrace();
		}

		suiteGA.printBudget();

		if (!(Properties.REGRESSION_RANDOM_STRATEGY == 2 || Properties.REGRESSION_RANDOM_STRATEGY == 3))
			suite = new RegressionTestSuiteChromosome();

		TestSuiteChromosome bestSuites = new TestSuiteChromosome();
		

		for(TestCase t:suite.getTests())
			bestSuites.addTest(t);
		
		return bestSuites;
	}
	
	
=======
			
		}

	}
>>>>>>> 901a257f

	private void printTestCriterion() {
		if (Properties.CRITERION.length > 1)
			LoggingUtils.getEvoLogger().info("* Test criteria:");
		else
			LoggingUtils.getEvoLogger().info("* Test criterion:");
	    for (int i = 0; i < Properties.CRITERION.length; i++)
	        printTestCriterion(Properties.CRITERION[i]);
	}

	private void printTestCriterion(Criterion criterion) {
		switch (criterion) {
		case WEAKMUTATION:
			LoggingUtils.getEvoLogger().info("  - Mutation testing (weak)");
			break;
        case ONLYMUTATION:
            LoggingUtils.getEvoLogger().info("  - Only Mutation testing (weak)");
            break;
		case STRONGMUTATION:
		case MUTATION:
			LoggingUtils.getEvoLogger().info("  - Mutation testing (strong)");
			break;
		case DEFUSE:
			LoggingUtils.getEvoLogger().info("  - All DU Pairs");
			break;
		case STATEMENT:
			LoggingUtils.getEvoLogger().info("  - Statement Coverage");
			break;
		case RHO:
			LoggingUtils.getEvoLogger().info("  - Rho Coverage");
			break;
		case AMBIGUITY:
			LoggingUtils.getEvoLogger().info("  - Ambiguity Coverage");
			break;
		case ALLDEFS:
			LoggingUtils.getEvoLogger().info("  - All Definitions");
			break;
		case EXCEPTION:
			LoggingUtils.getEvoLogger().info("  - Exception");
			break;
		case ONLYBRANCH:
			LoggingUtils.getEvoLogger().info("  - Only-Branch Coverage");
			break;
		case METHODTRACE:
			LoggingUtils.getEvoLogger().info("  - Method Coverage");
			break;
		case METHOD:
			LoggingUtils.getEvoLogger().info("  - Top-Level Method Coverage");
			break;
		case METHODNOEXCEPTION:
			LoggingUtils.getEvoLogger().info("  - No-Exception Top-Level Method Coverage");
			break;
		case LINE:
			LoggingUtils.getEvoLogger().info("  - Line Coverage");
			break;
		case OUTPUT:
			LoggingUtils.getEvoLogger().info("  - Method-Output Coverage");
			break;
		default:
			LoggingUtils.getEvoLogger().info("  - Branch Coverage");
		}
	}

	/**
	 * <p>
	 * getFitnessFunction
	 * </p>
	 * 
	 * @return a {@link org.evosuite.testsuite.TestSuiteFitnessFunction} object.
	 */
	public static List<TestSuiteFitnessFunction> getFitnessFunction() {
	    List<TestSuiteFitnessFunction> ffs = new ArrayList<TestSuiteFitnessFunction>();
	    for (int i = 0; i < Properties.CRITERION.length; i++) {
	        ffs.add(FitnessFunctions.getFitnessFunction(Properties.CRITERION[i]));
	    }

		return ffs;
	}


	/**
	 * Prints out all information regarding this GAs stopping conditions
	 * 
<<<<<<< HEAD
	 * for(Entry<Integer,Integer> entry :
	 * CFGMethodAdapter.branch_map.get(className).get(methodName).entrySet()) {
	 * // Identify vertex in CFG goals.add(new
	 * BranchCoverageGoal(entry.getValue(), entry.getKey(), true, cfg,
	 * className, methodName)); goals.add(new
	 * BranchCoverageGoal(entry.getValue(), entry.getKey(), false, cfg,
	 * className, methodName));
	 * logger.info("Adding new branch goals for method "+methodName); }
	 * 
	 * // Approach level is measured in terms of line coverage? Or possible in
	 * terms of branches... } }
	 * 
	 * return goals; }
	 */

	/**
	 * <p>
	 * getStoppingCondition
	 * </p>
	 *
	 * @return a {@link org.evosuite.ga.stoppingconditions.StoppingCondition}
	 *         object.
	 */
	public static StoppingCondition getStoppingCondition() {
		logger.info("Setting stopping condition: " + Properties.STOPPING_CONDITION);
		switch (Properties.STOPPING_CONDITION) {
		case MAXGENERATIONS:
			return new MaxGenerationStoppingCondition();
		case MAXFITNESSEVALUATIONS:
			return new MaxFitnessEvaluationsStoppingCondition();
		case MAXTIME:
			return new MaxTimeStoppingCondition();
		case MAXTESTS:
			return new MaxTestsStoppingCondition();
		case MAXSTATEMENTS:
			return new MaxStatementsStoppingCondition();
		case TIMEDELTA:
			return new TimeDeltaStoppingCondition();
		default:
			logger.warn("Unknown stopping condition: " + Properties.STOPPING_CONDITION);
			return new MaxGenerationStoppingCondition();
		}
	}

	/**
	 * <p>
	 * getCrossoverFunction
	 * </p>
	 *
	 * @return a {@link org.evosuite.ga.operators.crossover.CrossOverFunction} object.
	 */
	public static CrossOverFunction getCrossoverFunction() {
		switch (Properties.CROSSOVER_FUNCTION) {
		case SINGLEPOINTFIXED:
			return new SinglePointFixedCrossOver();
		case SINGLEPOINTRELATIVE:
			return new SinglePointRelativeCrossOver();
		case SINGLEPOINT:
			return new SinglePointCrossOver();
		case COVERAGE:
			if (Properties.STRATEGY != Properties.Strategy.EVOSUITE)
				throw new RuntimeException(
				        "Coverage crossover function requires test suite mode");

			return new CoverageCrossOver();
		default:
			throw new RuntimeException("Unknown crossover function: "
			        + Properties.CROSSOVER_FUNCTION);
		}
	}

	/**
	 * <p>
	 * getSelectionFunction
	 * </p>
	 *
	 * @return a {@link org.evosuite.ga.operators.selection.SelectionFunction} object.
	 */
	public static SelectionFunction getSelectionFunction() {
		switch (Properties.SELECTION_FUNCTION) {
		case ROULETTEWHEEL:
			return new FitnessProportionateSelection();
		case TOURNAMENT:
			return new TournamentSelection();
		case BINARY_TOURNAMENT:
		    return new BinaryTournamentSelectionCrowdedComparison();
		default:
			return new RankSelection();
		}
	}

	public static GeneticAlgorithm<TestSuiteChromosome> getLastGeneticAlgorithm(){
		try {
			FileInputStream fis = new FileInputStream(Properties.SEED_FILE);
			ObjectInputStream oo = new ObjectInputStream(fis);
			Object stored = oo.readObject();

			GeneticAlgorithm<?> lastGa = null;

			if (stored instanceof GeneticAlgorithm<?>){

				lastGa = (GeneticAlgorithm<?>) stored;

			} else if (stored instanceof TestGenerationResult){
				lastGa = ((TestGenerationResult) stored).getGeneticAlgorithm();
			}

			if (lastGa != null){
				if (lastGa.getBestIndividual() instanceof TestSuiteChromosome){
					return (GeneticAlgorithm<TestSuiteChromosome>) lastGa;
				}
			}
			LoggingUtils.getEvoLogger().error("* Could not load Genetic Algorithm from file " + Properties.SEED_FILE);
		} catch (IOException e) {
			// TODO Auto-generated catch block
			e.printStackTrace();
		} catch (ClassNotFoundException e) {
			// TODO Auto-generated catch block
			e.printStackTrace();
		}

		return null;
	}

	/**
	 * <p>
	 * getChromosomeFactory
	 * </p>
	 *
	 * @param fitness
	 *            a {@link org.evosuite.ga.FitnessFunction} object.
	 * @return a {@link org.evosuite.ga.ChromosomeFactory} object.
	 */
	@SuppressWarnings("unchecked")
	protected static ChromosomeFactory<? extends Chromosome> getChromosomeFactory(
	        FitnessFunction<? extends Chromosome> fitness) {
		TestSuiteChromosomeFactory defaultSeedingFactory = new
				TestSuiteChromosomeFactory(
						new RandomLengthTestFactory());
		switch (Properties.STRATEGY) {
		case EVOSUITE:
			switch (Properties.TEST_FACTORY) {
			case ALLMETHODS:
				logger.info("Using all methods chromosome factory");
				return new TestSuiteChromosomeFactory(
				        new AllMethodsTestChromosomeFactory());
			case RANDOM:
				logger.info("Using random chromosome factory");
				return new TestSuiteChromosomeFactory(new RandomLengthTestFactory());
			case ARCHIVE:
				logger.info("Using archive chromosome factory");
				return new TestSuiteChromosomeFactory(new ArchiveTestChromosomeFactory());
			case TOURNAMENT:
				logger.info("Using tournament chromosome factory");
				return new TournamentChromosomeFactory<TestSuiteChromosome>(
				        (FitnessFunction<TestSuiteChromosome>) fitness,
				        new TestSuiteChromosomeFactory());
			case JUNIT:
				logger.info("Using seeding chromosome factory");
				JUnitTestCarvedChromosomeFactory factory = new JUnitTestCarvedChromosomeFactory(
				        new RandomLengthTestFactory());
				return new TestSuiteChromosomeFactory(factory);
            case SERIALIZATION:
                logger.info("Using serialization seeding chromosome factory");
                return new SerializationSuiteChromosomeFactory(
                        new RandomLengthTestFactory());
            case SEED_BEST_INDIVIDUAL:{
            	logger.info("Using Best Individual Seeding factory");
            	GeneticAlgorithm<TestSuiteChromosome> lastGa = getLastGeneticAlgorithm();
            	if (lastGa instanceof GeneticAlgorithm<?>){
            		return new BestIndividualTestSuiteChromosomeFactory(
            				defaultSeedingFactory, (TestSuiteChromosome) lastGa.getBestIndividual());
            	} else {
            		return defaultSeedingFactory;
            	}
            }
            case SEED_RANDOM_INDIVIDUAL:{
            	logger.info("Using Random Individual Seeding factory");
            	GeneticAlgorithm<TestSuiteChromosome> lastGa = getLastGeneticAlgorithm();
            	if (lastGa instanceof GeneticAlgorithm<?>){
            		return new RandomIndividualTestSuiteChromosomeFactory(
            				defaultSeedingFactory, lastGa);
            	} else {
            		return defaultSeedingFactory;
            	}
            }
            case SEED_BEST_AND_RANDOM_INDIVIDUAL:{
            	logger.info("Using Best and Random Individual Seeding factory");
            	GeneticAlgorithm<TestSuiteChromosome> lastGa = getLastGeneticAlgorithm();
            	if (lastGa instanceof GeneticAlgorithm<?>){
            		return new BIAndRITestSuiteChromosomeFactory(
            				defaultSeedingFactory, lastGa);
            	} else {
            		return defaultSeedingFactory;
            	}
            }
            case SEED_BEST_INDIVIDUAL_METHOD:{
            	logger.info("Using Best Individual (methods) Seeding factory");
            	GeneticAlgorithm<TestSuiteChromosome> lastGa = getLastGeneticAlgorithm();
            	if (lastGa instanceof GeneticAlgorithm<?>){
            		return new BIMethodSeedingTestSuiteChromosomeFactory(
            				defaultSeedingFactory, (TestSuiteChromosome) lastGa.getBestIndividual());
            	} else {
            		return defaultSeedingFactory;
            	}
            }
            case SEED_RANDOM_INDIVIDUAL_METHOD:{
            	logger.info("Using Random Individual (methods) Seeding factory");
            	GeneticAlgorithm<TestSuiteChromosome> lastGa = getLastGeneticAlgorithm();
            	if (lastGa instanceof GeneticAlgorithm<?>){
            		return new RandomMethodSeedingTestSuiteChromosomeFactory(
            				defaultSeedingFactory, lastGa);
            	} else {
            		return defaultSeedingFactory;
            	}
            }
            case SEED_MUTATED_BEST_INDIVIDUAL:{
            	logger.info("Using Mutated Best Individual (methods) Seeding factory");
            	GeneticAlgorithm<TestSuiteChromosome> lastGa = getLastGeneticAlgorithm();
            	if (lastGa instanceof GeneticAlgorithm<?>){
            		return new BIMutatedMethodSeedingTestSuiteChromosomeFactory(
            				defaultSeedingFactory, (TestSuiteChromosome) lastGa.getBestIndividual());
            	} else {
            		return defaultSeedingFactory;
            	}
            }
			default:
				throw new RuntimeException("Unsupported test factory: "
				        + Properties.TEST_FACTORY);
			}
		case REGRESSION:
			return new RegressionTestSuiteChromosomeFactory();
		default:
			switch (Properties.TEST_FACTORY) {
			case ALLMETHODS:
				logger.info("Using all methods chromosome factory");
				return new AllMethodsTestChromosomeFactory();
			case RANDOM:
				logger.info("Using random chromosome factory");
				return new RandomLengthTestFactory();
			case TOURNAMENT:
				logger.info("Using tournament chromosome factory");
				return new TournamentChromosomeFactory<TestChromosome>(
				        (FitnessFunction<TestChromosome>) fitness,
				        new RandomLengthTestFactory());
			case JUNIT:
				logger.info("Using seeding chromosome factory");
				return new JUnitTestCarvedChromosomeFactory(new RandomLengthTestFactory());
			case SERIALIZATION:
                logger.info("Using serialization seeding chromosome factory");
                return new SerializationSuiteChromosomeFactory(new RandomLengthTestFactory());
			default:
				throw new RuntimeException("Unsupported test factory: "
				        + Properties.TEST_FACTORY);
			}
		}
	}

	/**
	 * <p>
	 * getDefaultChromosomeFactory
	 * </p>
	 *
	 * @return a {@link org.evosuite.ga.ChromosomeFactory} object.
	 */
	public static ChromosomeFactory<? extends Chromosome> getDefaultChromosomeFactory() {
		switch (Properties.STRATEGY) {
		case EVOSUITE:
			return new TestSuiteChromosomeFactory(new RandomLengthTestFactory());
		case REGRESSION:
			return new RegressionTestChromosomeFactory();
		case REGRESSIONTESTS:
			return new RegressionTestChromosomeFactory();	
		default:
			return new RandomLengthTestFactory();
		}
	}

	/**
	 * <p>
	 * getSecondaryTestObjective
	 * </p>
	 *
	 * @param name
	 *            a {@link java.lang.String} object.
	 * @return a {@link org.evosuite.ga.SecondaryObjective} object.
=======
	 * So far only used for testing purposes in TestSuiteGenerator
>>>>>>> 901a257f
	 */
	public void printBudget(GeneticAlgorithm<?> algorithm) {
		LoggingUtils.getEvoLogger().info("* Search Budget:");
		for (StoppingCondition sc : algorithm.getStoppingConditions())
			LoggingUtils.getEvoLogger().info("\t- " + sc.toString());
	}

	/**
	 * <p>
	 * getBudgetString
	 * </p>
	 * 
	 * @return a {@link java.lang.String} object.
	 */
	public String getBudgetString(GeneticAlgorithm<?> algorithm) {
		String r = "";
		for (StoppingCondition sc : algorithm.getStoppingConditions())
			r += sc.toString() + " ";

		return r;
	}

	/**
	 * <p>
	 * getFitnessFactory
	 * </p>
	 * 
	 * @return a {@link org.evosuite.coverage.TestFitnessFactory} object.
	 */
<<<<<<< HEAD
	@SuppressWarnings({ "rawtypes", "unchecked" })
	public GeneticAlgorithm<?> setup() {

		ChromosomeFactory<? extends Chromosome> factory = getDefaultChromosomeFactory();
		GeneticAlgorithm<?> ga = getGeneticAlgorithm(factory);

		if (Properties.NEW_STATISTICS)
			ga.addListener(new org.evosuite.statistics.StatisticsListener());

		// How to select candidates for reproduction
		SelectionFunction selection_function = getSelectionFunction();
		selection_function.setMaximize(false);
		ga.setSelectionFunction(selection_function);

		// When to stop the search
		stopping_condition = getStoppingCondition();
		ga.setStoppingCondition(stopping_condition);
		// ga.addListener(stopping_condition);
		if (Properties.STOP_ZERO) {
			ga.addStoppingCondition(zero_fitness);
		}

		if (!(stopping_condition instanceof MaxTimeStoppingCondition)) {
			ga.addStoppingCondition(global_time);
		}

		if (ArrayUtil.contains(Properties.CRITERION, Criterion.MUTATION)
		        || ArrayUtil.contains(Properties.CRITERION, Criterion.STRONGMUTATION)) {
			if (Properties.STRATEGY == Strategy.ONEBRANCH)
				ga.addStoppingCondition(new MutationTimeoutStoppingCondition());
			else
				ga.addListener(new MutationTestPool());
			// } else if (Properties.CRITERION == Criterion.DEFUSE) {
			// if (Properties.STRATEGY == Strategy.EVOSUITE)
			// ga.addListener(new DefUseTestPool());
		}
		ga.resetStoppingConditions();
		ga.setPopulationLimit(getPopulationLimit());

		// How to cross over
		CrossOverFunction crossover_function = getCrossoverFunction();
		ga.setCrossOverFunction(crossover_function);

		// What to do about bloat
		// MaxLengthBloatControl bloat_control = new MaxLengthBloatControl();
		// ga.setBloatControl(bloat_control);

		if (Properties.CHECK_BEST_LENGTH) {
			if (Properties.STRATEGY == Strategy.EVOSUITE ) {
				RelativeSuiteLengthBloatControl bloat_control = new org.evosuite.testsuite.RelativeSuiteLengthBloatControl();
				ga.addBloatControl(bloat_control);
				ga.addListener(bloat_control);
			} else if (Properties.STRATEGY == Strategy.REGRESSION || Properties.STRATEGY == Strategy.REGRESSIONTESTS ){
				RelativeSuiteLengthBloatControl bloat_control = new org.evosuite.testsuite.RelativeSuiteLengthBloatControl();
				ga.addBloatControl(bloat_control);
				ga.addListener(bloat_control);
			} else {
				org.evosuite.testcase.RelativeTestLengthBloatControl bloat_control = new org.evosuite.testcase.RelativeTestLengthBloatControl();
				ga.addBloatControl(bloat_control);
				ga.addListener(bloat_control);
			}
		}
		// ga.addBloatControl(new MaxLengthBloatControl());

		getSecondaryObjectives(ga);

		// Some statistics
		//if (Properties.STRATEGY == Strategy.EVOSUITE)
		//	ga.addListener(SearchStatistics.getInstance());
		// ga.addListener(new MemoryMonitor());
		// ga.addListener(MutationStatistics.getInstance());
		// ga.addListener(BestChromosomeTracker.getInstance());

		if (Properties.DYNAMIC_LIMIT) {
			// max_s = GAProperties.generations * getBranches().size();
			// TODO: might want to make this dependent on the selected coverage
			// criterion
			// TODO also, question: is branchMap.size() really intended here?
			// I think BranchPool.getBranchCount() was intended
			Properties.SEARCH_BUDGET = Properties.SEARCH_BUDGET
			        * (BranchPool.getInstance(TestGenerationContext.getInstance().getClassLoaderForSUT()).getNumBranchlessMethods(Properties.TARGET_CLASS) + BranchPool.getInstance(TestGenerationContext.getInstance().getClassLoaderForSUT()).getBranchCountForClass(Properties.TARGET_CLASS) * 2);
			stopping_condition.setLimit(Properties.SEARCH_BUDGET);
			logger.info("Setting dynamic length limit to " + Properties.SEARCH_BUDGET);
		}

		if (Properties.LOCAL_SEARCH_RESTORE_COVERAGE) {
			ga.addListener(BranchCoverageMap.getInstance());
		}

		if (Properties.RECYCLE_CHROMOSOMES) {
			if (Properties.STRATEGY == Strategy.ONEBRANCH)
				ga.addListener(TestCaseRecycler.getInstance());
		}

		if (Properties.SHUTDOWN_HOOK) {
			// ShutdownTestWriter writer = new
			// ShutdownTestWriter(Thread.currentThread());
			ShutdownTestWriter writer = new ShutdownTestWriter();
			ga.addStoppingCondition(writer);
			ga.addStoppingCondition(RMIStoppingCondition.getInstance());

			if (Properties.STOPPING_PORT != -1) {
				SocketStoppingCondition ss = new SocketStoppingCondition();
				ss.accept();
				ga.addStoppingCondition(ss);
			}

			// Runtime.getRuntime().addShutdownHook(writer);
			Signal.handle(new Signal("INT"), writer);
		}

		ga.addListener(new ResourceController());
=======
	public static List<TestFitnessFactory<? extends TestFitnessFunction>> getFitnessFactories() {
	    List<TestFitnessFactory<? extends TestFitnessFunction>> goalsFactory = new ArrayList<TestFitnessFactory<? extends TestFitnessFunction>>();
	    for (int i = 0; i < Properties.CRITERION.length; i++) {
	        goalsFactory.add(FitnessFunctions.getFitnessFactory(Properties.CRITERION[i]));
	    }
>>>>>>> 901a257f

		return goalsFactory;
	}

	/**
	 * <p>
	 * main
	 * </p>
	 * 
	 * @param args
	 *            an array of {@link java.lang.String} objects.
	 */
	public static void main(String[] args) {
		TestSuiteGenerator generator = new TestSuiteGenerator();
		generator.generateTestSuite();
		System.exit(0);
	}

}<|MERGE_RESOLUTION|>--- conflicted
+++ resolved
@@ -27,7 +27,6 @@
 import java.util.Map;
 import java.util.Set;
 
-import org.apache.commons.io.FileUtils;
 import org.evosuite.Properties.AssertionStrategy;
 import org.evosuite.Properties.Criterion;
 import org.evosuite.Properties.TestFactory;
@@ -46,16 +45,6 @@
 import org.evosuite.coverage.dataflow.DefUseCoverageSuiteFitness;
 import org.evosuite.junit.JUnitAnalyzer;
 import org.evosuite.junit.writer.TestSuiteWriter;
-<<<<<<< HEAD
-import org.evosuite.regression.RegressionAssertionCounter;
-import org.evosuite.regression.RegressionSearchListener;
-import org.evosuite.regression.RegressionSuiteFitness;
-import org.evosuite.regression.RegressionTestChromosome;
-import org.evosuite.regression.RegressionTestChromosomeFactory;
-import org.evosuite.regression.RegressionTestSuiteChromosome;
-import org.evosuite.regression.RegressionTestSuiteChromosomeFactory;
-=======
->>>>>>> 901a257f
 import org.evosuite.result.TestGenerationResult;
 import org.evosuite.result.TestGenerationResultBuilder;
 import org.evosuite.rmi.ClientServices;
@@ -91,12 +80,6 @@
 import org.evosuite.testsuite.factories.SerializationSuiteChromosomeFactory;
 import org.evosuite.utils.ArrayUtil;
 import org.evosuite.utils.LoggingUtils;
-<<<<<<< HEAD
-import org.evosuite.utils.Randomness;
-import org.evosuite.utils.ResourceController;
-import org.evosuite.utils.Utils;
-=======
->>>>>>> 901a257f
 import org.objectweb.asm.Opcodes;
 import org.slf4j.Logger;
 import org.slf4j.LoggerFactory;
@@ -113,33 +96,6 @@
 
 	private static Logger logger = LoggerFactory.getLogger(TestSuiteGenerator.class);
 
-<<<<<<< HEAD
-	//@Deprecated
-	//private final SearchStatistics statistics = SearchStatistics.getInstance();
-
-	/** Constant <code>zero_fitness</code> */
-	public final static ZeroFitnessStoppingCondition zero_fitness = new ZeroFitnessStoppingCondition();
-
-	/** Constant <code>global_time</code> */
-	public static final GlobalTimeStoppingCondition global_time = new GlobalTimeStoppingCondition();
-
-	/** Constant <code>stopping_condition</code> */
-	public static StoppingCondition stopping_condition;
-
-	private final ProgressMonitor progressMonitor = new ProgressMonitor();
-	
-	private final RegressionSearchListener regressionMonitor = new RegressionSearchListener();
-
-	/*
-	 * FIXME: a field is needed for "ga" to avoid a large re-factoring of the
-	 * code. "ga" is given as input to many functions, but there are
-	 * side-effects like "ga = setup()" that are not propagated to the "ga"
-	 * reference of the top-function caller
-	 */
-	private GeneticAlgorithm ga;
-
-=======
->>>>>>> 901a257f
 	/**
 	 * Generate a test suite for the target class
 	 * 
@@ -395,47 +351,12 @@
 		// Make sure target class is loaded at this point
 		TestCluster.getInstance();
 
-<<<<<<< HEAD
-		trackBranches();
-
-		if (TestCluster.getInstance().getNumTestCalls() == 0) {
-			LoggingUtils.getEvoLogger().info("* Found no testable methods in the target class "
-			                                         + Properties.TARGET_CLASS);
-			List<TestFitnessFunction> goals = new ArrayList<TestFitnessFunction>();
-			List<TestFitnessFactory<? extends TestFitnessFunction>> goalFactories = getFitnessFactory();
-			if(goalFactories.size() == 1) {
-				TestFitnessFactory<? extends TestFitnessFunction> factory = goalFactories.iterator().next();
-				LoggingUtils.getEvoLogger().info("* Total number of test goals: {}", factory.getCoverageGoals().size());
-				goals.addAll(factory.getCoverageGoals());
-			} else {
-				LoggingUtils.getEvoLogger().info("* Total number of test goals: ");
-				for (TestFitnessFactory<? extends TestFitnessFunction> goalFactory : goalFactories) {
-					goals.addAll(goalFactory.getCoverageGoals());
-					LoggingUtils.getEvoLogger().info("  - " + goalFactory.getClass().getSimpleName().replace("CoverageFactory", "")
-							+ " " + goalFactory.getCoverageGoals().size());
-				}
-			}
-		    ClientServices.getInstance().getClientNode().trackOutputVariable(RuntimeVariable.Result_Size, 0);
-		    ClientServices.getInstance().getClientNode().trackOutputVariable(RuntimeVariable.Size, 0);
-		    ClientServices.getInstance().getClientNode().trackOutputVariable(RuntimeVariable.Result_Length, 0);
-            ClientServices.getInstance().getClientNode().trackOutputVariable(RuntimeVariable.Length, 0);
-
-			ClientServices.getInstance().getClientNode().trackOutputVariable(RuntimeVariable.Total_Goals,
-			                                                                 goals.size());
-			ClientServices.getInstance().getClientNode().trackOutputVariable(RuntimeVariable.Total_Goals,
-                    goals.size());
-			sendExecutionStatistics();
-			StatisticsSender.executedAndThenSendIndividualToMaster(new TestSuiteChromosome());
-			return new ArrayList<TestSuiteChromosome>();
-		}
-=======
 		if (TestCluster.getInstance().getNumTestCalls() == 0) {
 			LoggingUtils.getEvoLogger().info("* Found no testable methods in the target class "
 			                                         + Properties.TARGET_CLASS);
 			return new TestSuiteChromosome();
 		}
 		getBytecodeStatistics();
->>>>>>> 901a257f
 
 		ContractChecker checker = null;
 		if (Properties.CHECK_CONTRACTS) {
@@ -443,68 +364,6 @@
 			TestCaseExecutor.getInstance().addObserver(checker);
 		}
 
-<<<<<<< HEAD
-		if (Properties.STRATEGY == Strategy.EVOSUITE)
-		    tests.addAll(generateWholeSuite());
-		else if (Properties.STRATEGY == Strategy.RANDOM)
-		    tests.add(generateRandomTests());
-		else if (Properties.STRATEGY == Strategy.RANDOM_FIXED)
-		    tests.add(generateFixedRandomTests());
-		else if (Properties.STRATEGY == Strategy.REGRESSION)
-		    tests.add(generateRegressionSuite());
-		else
-		    tests.add(generateIndividualTests());
-
-		if (Properties.CHECK_CONTRACTS) {
-			TestCaseExecutor.getInstance().removeObserver(checker);
-		}
-
-        ClientServices.getInstance().getClientNode().publishPermissionStatistics();
-
-		LoggingUtils.getEvoLogger().info("* Time spent executing tests: "
-		                                         + TestCaseExecutor.timeExecuted + "ms");
-
-		if (ArrayUtil.contains(Properties.CRITERION, Criterion.DEFUSE)) {
-			if (Properties.ENABLE_ALTERNATIVE_FITNESS_CALCULATION)
-				LoggingUtils.getEvoLogger().info("* Time spent calculating alternative fitness: "
-				                                         + DefUseFitnessCalculator.alternativeTime
-				                                         + "ms");
-			LoggingUtils.getEvoLogger().info("* Time spent calculating single fitnesses: "
-			                                         + DefUseCoverageTestFitness.singleFitnessTime
-			                                         + "ms");
-		}
-
-		if (Properties.ASSERTIONS && !Properties.isRegression()) {
-			LoggingUtils.getEvoLogger().info("* Generating assertions");
-			// progressMonitor.setCurrentPhase("Generating assertions");
-			ClientServices.getInstance().getClientNode().changeState(ClientState.ASSERTION_GENERATION);
-			addAssertions(tests);
-			StatisticsSender.sendIndividualToMaster(tests.get(0)); // FIXME: can we pass the list of testsuitechromosomes?
-		}
-
-		if (Properties.CHECK_CONTRACTS) {
-			for (TestSuiteChromosome test : tests) {
-    		    for (TestCase failing_test : FailingTestSet.getFailingTests()) {
-    				test.addTest(failing_test);
-    			}
-		    }
-			FailingTestSet.sendStatistics();
-		}
-
-        if (Properties.JUNIT_TESTS && Properties.JUNIT_CHECK) {
-            compileAndCheckTests(tests);
-        }
-
-		writeObjectPool(tests);
-
-		return tests;
-	}
-
-	/**
-	 * 
-	 */
-	private void trackBranches() {
-=======
 		TestGenerationStrategy strategy = getTestGenerationStrategy();
 		TestSuiteChromosome testSuite = strategy.generateTests();
 		
@@ -615,7 +474,6 @@
 	}
 
 	private void getBytecodeStatistics() {
->>>>>>> 901a257f
 		if(Properties.TRACK_BOOLEAN_BRANCHES){
 			int gradientBranchCount = ExecutionTraceImpl.gradientBranches.size() * 2;
 			ClientServices.getInstance().getClientNode().trackOutputVariable(RuntimeVariable.Gradient_Branches, gradientBranchCount);
@@ -730,996 +588,10 @@
 				ClientServices.getInstance().getClientNode().trackOutputVariable(bcvar, 
 						getBytecodeCount(bcvar, ExecutionTraceImpl.bytecodeInstructionReached) * 2);
 			}
-<<<<<<< HEAD
-
-		}
-	}
-
-    /**
-     * Compile and run the given tests. Remove from input list all tests that do not compile, and handle the
-     * cases of instability (either remove tests or comment out failing assertions)
-     *
-     * @param chromosomeList
-     */
-    private void compileAndCheckTests(List<TestSuiteChromosome> chromosomeList) {
-        LoggingUtils.getEvoLogger().info("* Compiling and checking tests");
-
-        if(!JUnitAnalyzer.isJavaCompilerAvailable()) {
-            String msg = "No Java compiler is available. Are you running with the JDK?";
-            logger.error(msg);
-            throw new RuntimeException(msg);
-        }
-
-        ClientServices.getInstance().getClientNode().changeState(ClientState.JUNIT_CHECK);
-        
-        // Store this value; if this option is true then the JUnit check
-        // would not succeed, as the JUnit classloader wouldn't find the class
-        boolean junitSeparateClassLoader = Properties.USE_SEPARATE_CLASSLOADER;
-        Properties.USE_SEPARATE_CLASSLOADER = false;
-        
-        int numUnstable = 0;
-
-        int i = 0;
-        for (TestSuiteChromosome chromosome : chromosomeList) {
-
-            //note: compiling and running JUnit tests can be very time consuming
-            if(!TimeController.getInstance().isThereStillTimeInThisPhase()) {
-                break;
-            }
-
-            List<TestCase> testCases = chromosome.getTests(); // make copy of current tests
-
-            if(chromosomeList.size() > 1) {
-                LoggingUtils.getEvoLogger().info("  - Compiling and checking test " + i);
-            }
-
-            //first, let's just get rid of all the tests that do not compile
-            JUnitAnalyzer.removeTestsThatDoNotCompile(testCases);
-
-            //compile and run each test one at a time. and keep track of total time
-            long start = java.lang.System.currentTimeMillis();
-            Iterator<TestCase> iter = testCases.iterator();
-            while(iter.hasNext()){
-                if(!TimeController.getInstance().hasTimeToExecuteATestCase()) {
-                    break;
-                }
-                TestCase tc = iter.next();
-                List<TestCase> list = new ArrayList<>();
-                list.add(tc);
-                numUnstable += JUnitAnalyzer.handleTestsThatAreUnstable(list);
-                if(list.isEmpty()){
-                    //if the test was unstable and deleted, need to remove it from final testSuite
-                    iter.remove();
-                }
-            }
-            /*
-                compiling and running each single test individually will take more than
-                compiling/running everything in on single suite. so it can be used as an
-                upper bound
-             */
-            long delta = java.lang.System.currentTimeMillis() - start;
-
-            numUnstable += checkAllTestsIfTime(testCases, delta);
-
-            //second passage on reverse order, this is to spot dependencies among tests
-            if (testCases.size() > 1) {
-                Collections.reverse(testCases);
-                numUnstable += checkAllTestsIfTime(testCases, delta);
-            }
-
-            chromosome.clearTests(); //remove all tests
-            for (TestCase testCase : testCases) {
-                chromosome.addTest(testCase); //add back the filtered tests
-            }
-
-            i++;
-        }
-
-        boolean unstable = (numUnstable > 0);
-
-        if(!TimeController.getInstance().isThereStillTimeInThisPhase()){
-            logger.warn("JUnit checking timed out");
-        }
-
-        ClientServices.getInstance().getClientNode().trackOutputVariable(RuntimeVariable.HadUnstableTests, unstable);
-        ClientServices.getInstance().getClientNode().trackOutputVariable(RuntimeVariable.NumUnstableTests, numUnstable);
-        Properties.USE_SEPARATE_CLASSLOADER = junitSeparateClassLoader;
-
-    }
-
-    private int checkAllTestsIfTime(List<TestCase> testCases, long delta) {
-        if(TimeController.getInstance().hasTimeToExecuteATestCase() &&
-                TimeController.getInstance().isThereStillTimeInThisPhase(delta)) {
-            return JUnitAnalyzer.handleTestsThatAreUnstable(testCases);
-        }
-        return 0;
-    }
-
-    /**
-	 * <p>
-	 * If Properties.JUNIT_TESTS is set, this method writes the given test cases
-	 * to the default directory Properties.TEST_DIR.
-	 *
-	 * <p>
-	 * The name of the test will be equal to the SUT followed by the given
-	 * suffix
-	 *
-	 * @param tests
-	 *            a {@link java.util.List} object.
-	 */
-	public static TestGenerationResult writeJUnitTestsAndCreateResult(List<TestCase> tests, String suffix) {
-		if (Properties.JUNIT_TESTS) {
-			ClientServices.getInstance().getClientNode().changeState(ClientState.WRITING_TESTS);
-
-			TestSuiteWriter suite = new TestSuiteWriter();
-			if (Properties.ASSERTION_STRATEGY == AssertionStrategy.STRUCTURED)
-				suite.insertAllTests(tests);
-			else
-				suite.insertTests(tests);
-
-			if (Properties.CHECK_CONTRACTS) {
-				LoggingUtils.getEvoLogger().info("* Writing failing test cases");
-				// suite.insertAllTests(FailingTestSet.getFailingTests());
-				FailingTestSet.writeJUnitTestSuite(suite);
-			}
-
-			String name = Properties.TARGET_CLASS.substring(Properties.TARGET_CLASS.lastIndexOf(".") + 1);
-			String testDir = Properties.TEST_DIR;
-
-			LoggingUtils.getEvoLogger().info("* Writing JUnit test case '" + (name + suffix) + "' to " + testDir);
-			suite.writeTestSuite(name + suffix, testDir);
 			
-			// If in regression mode, create a separate copy of the tests 
-			if (!RegressionSearchListener.statsID.equals("")) {
-				File evosuiterTestDir = new File("evosuiter-stats");
-
-				if (!evosuiterTestDir.exists() || !evosuiterTestDir.isDirectory()) {
-					evosuiterTestDir.mkdirs();
-				}
-
-				String regressionTestName = RegressionSearchListener.statsID + "Test";
-				
-				LoggingUtils.getEvoLogger().info("* Writing JUnit test case '" + (regressionTestName) + "' to " + evosuiterTestDir);
-				// TODO: Unfortunate Hack to avoid makeDirectory() making nested dirs from the classpath.
-				String tmpClass = Properties.CLASS_PREFIX;
-				Properties.CLASS_PREFIX = "";
-				suite.writeTestSuite(regressionTestName, evosuiterTestDir.getName());
-				Properties.CLASS_PREFIX = tmpClass;
-			}
-			
-		}
-		return TestGenerationResultBuilder.buildSuccessResult();
-	}
-
-	/**
-	 *
-	 * @param tests
-	 *            the test cases which should be written to file
-	 */
-	public static List<TestGenerationResult> writeJUnitTestsAndCreateResult(List<TestSuiteChromosome> tests) {
-	    List<TestGenerationResult> results = new ArrayList<TestGenerationResult>();
-	    if(tests.size() > 1) {
-	    	for (int i = 0; i < tests.size(); i++)
-	    		results.add(writeJUnitTestsAndCreateResult(tests.get(i).getTests(), "_"+i+"_" + Properties.JUNIT_SUFFIX  ));
-	    } else {
-		    if (tests.size() == 1 && tests.get(0).getTests().size() > 0)
-		    	results.add(writeJUnitTestsAndCreateResult(tests.get(0).getTests(), Properties.JUNIT_SUFFIX  ));
-	    }
-	    return results;
-	}
-
-	private void addAssertions(List<TestSuiteChromosome> l_tests) {
-	    for (TestSuiteChromosome tests : l_tests)
-	        addAssertions(tests);
-	}
-
-	private void addAssertions(TestSuiteChromosome tests) {
-		AssertionGenerator asserter;
-		ContractChecker.setActive(false);
-
-		if (Properties.ASSERTION_STRATEGY == AssertionStrategy.MUTATION) {
-			asserter = new SimpleMutationAssertionGenerator();
-		} else if (Properties.ASSERTION_STRATEGY == AssertionStrategy.STRUCTURED) {
-			asserter = new StructuredAssertionGenerator();
-		} else if (Properties.ASSERTION_STRATEGY == AssertionStrategy.ALL) {
-			asserter = new CompleteAssertionGenerator();
-		} else
-			asserter = new UnitAssertionGenerator();
-
-		// Remove final fields, and add mutations if necessary
-		// TODO: This shouldn't be done for every suite
-		asserter.setupClassLoader(tests);
-		asserter.addAssertions(tests);
-
-		if (Properties.FILTER_ASSERTIONS)
-			asserter.filterFailingAssertions(tests);
-	}
-
-	private void writeObjectPool(List<TestSuiteChromosome> suites) {
-	    for (TestSuiteChromosome suite : suites)
-	        writeObjectPool(suite);
-	}
-
-	private void writeObjectPool(TestSuiteChromosome suite) {
-		if (!Properties.WRITE_POOL.isEmpty()) {
-			LoggingUtils.getEvoLogger().info("* Writing sequences to pool");
-			ObjectPool pool = ObjectPool.getPoolFromTestSuite(suite);
-			pool.writePool(Properties.WRITE_POOL);
-		}
-	}
-
-	/**
-	 * Executes all given test cases and carves their execution. Note that the
-	 * accessed classes of a TestCase are considered as classes to be observed
-	 * (if they do not represent primitive types).
-	 *
-	 * @param testsToBeCarved
-	 *            list of test cases
-	 * @return list of test cases carved from the execution of the given test
-	 *         cases
-	 */
-	private List<TestCase> carveTests(List<TestCase> testsToBeCarved) {
-		final ArrayList<TestCase> result = new ArrayList<TestCase>(testsToBeCarved.size());
-		final TestCaseExecutor executor = TestCaseExecutor.getInstance();
-		final TestCarvingExecutionObserver execObserver = new TestCarvingExecutionObserver();
-		executor.addObserver(execObserver);
-
-		final HashSet<Class<?>> allAccessedClasses = new HashSet<Class<?>>();
-		final Logger logger = LoggingUtils.getEvoLogger();
-
-		// variables needed in loop
-		CaptureLog log;
-		TestCase carvedTestCase;
-
-		final CaptureLogAnalyzer analyzer = new CaptureLogAnalyzer();
-		final EvoTestCaseCodeGenerator codeGen = new EvoTestCaseCodeGenerator();
-
-		for (TestCase t : testsToBeCarved) {
-			// collect all accessed classes ( = classes to be observed)
-			allAccessedClasses.addAll(t.getAccessedClasses());
-
-			// start capture before genetic algorithm is applied so that all
-			// interactions can be captured
-			Capturer.startCapture();
-
-			// execute test case
-			executor.execute(t);
-
-			// stop capture after best individual has been determined and obtain
-			// corresponding capture log
-			log = Capturer.stopCapture();
-
-			// ----- filter accessed classes
-
-			// remove all classes representing primitive types
-			Class<?> c;
-			final Iterator<Class<?>> iter = allAccessedClasses.iterator();
-			while (iter.hasNext()) {
-				c = iter.next();
-				if (c.isPrimitive()) {
-					iter.remove();
-				}
-			}
-
-			if (allAccessedClasses.isEmpty()) {
-				logger.warn("There are no classes which can be observed in test\n{}\n --> no test carving performed",
-				            t);
-				Capturer.clear();
-				continue;
-			}
-
-			// ----- generate code out of capture log
-
-			logger.debug("Evosuite Test:\n{}", t);
-
-			// generate carved test with the currently captured log and
-			// allAccessedlasses as classes to be observed
-
-			analyzer.analyze(log,
-			                 codeGen,
-			                 allAccessedClasses.toArray(new Class[allAccessedClasses.size()]));
-			carvedTestCase = codeGen.getCode();
-			codeGen.clear();
-
-			logger.info("Carved Test:\n{}", carvedTestCase);
-			result.add(carvedTestCase);
-
-			// reuse helper data structures
-			allAccessedClasses.clear();
-
-			// clear Capturer content to save memory
-			Capturer.clear();
-		}
-
-		executor.removeObserver(execObserver);
-
-		return result;
-	}
-
-	/**
-	 * Use the EvoSuite approach (Whole test suite generation)
-	 *
-	 * @return a {@link java.util.List} object.
-	 */
-	public List<TestSuiteChromosome> generateWholeSuite() {
-		// Set up search algorithm
-		if (ga == null || ga.getAge() == 0) {
-			LoggingUtils.getEvoLogger().info("* Setting up search algorithm for whole suite generation");
-			ga = setup();
-		} else {
-			LoggingUtils.getEvoLogger().info("* Resuming search algorithm at generation "
-			                                         + ga.getAge()
-			                                         + " for whole suite generation");
-		}
-		if(Properties.SERIALIZE_GA || Properties.CLIENT_ON_THREAD)
-			TestGenerationResultBuilder.getInstance().setGeneticAlgorithm(ga);
-
-		long start_time = System.currentTimeMillis() / 1000;
-
-		// What's the search target
-		List<TestSuiteFitnessFunction> fitness_functions = getFitnessFunction();
-		ga.addFitnessFunctions(fitness_functions);
-
-//		if (ArrayUtil.contains(Properties.CRITERION, Criterion.STRONGMUTATION)) {
-//		    for (FitnessFunction<?> fitness_function : fitness_functions)
-//		        ga.addListener((StrongMutationSuiteFitness) fitness_function);
-//		}
-
-		//ga.setChromosomeFactory(getChromosomeFactory(fitness_function));
-		ga.setChromosomeFactory(getChromosomeFactory(fitness_functions.get(0))); // FIXME: just one fitness function?
-		// if (Properties.SHOW_PROGRESS && !logger.isInfoEnabled())
-		ga.addListener(progressMonitor); // FIXME progressMonitor may cause
-		// client hang if EvoSuite is
-		// executed with -prefix!
-
-		if (ArrayUtil.contains(Properties.CRITERION, Criterion.DEFUSE)
-		        || ArrayUtil.contains(Properties.CRITERION, Criterion.ALLDEFS)
-		        || ArrayUtil.contains(Properties.CRITERION, Criterion.STATEMENT)
-		        || ArrayUtil.contains(Properties.CRITERION, Criterion.RHO)
-		        || ArrayUtil.contains(Properties.CRITERION, Criterion.AMBIGUITY))
-			ExecutionTracer.enableTraceCalls();
-
-		
-		// TODO: why it was only if "analyzing"???
-		// if (analyzing)
-		ga.resetStoppingConditions();
-
-		List<TestFitnessFunction> goals = getGoals(true);
-		List<TestSuiteChromosome> bestSuites = new ArrayList<>();
-        /*
-         * Proceed with search if CRITERION=EXCEPTION, even if goals is empty
-         */
-		if (!(Properties.STOP_ZERO && goals.isEmpty()) || ArrayUtil.contains(Properties.CRITERION, Criterion.EXCEPTION)) {
-			// Perform search
-			LoggingUtils.getEvoLogger().info("* Using seed {}", Randomness.getSeed() );
-			LoggingUtils.getEvoLogger().info("* Starting evolution");
-			ClientServices.getInstance().getClientNode().changeState(ClientState.SEARCH);
-
-			ga.generateSolution();
-			bestSuites = (List<TestSuiteChromosome>) ga.getBestIndividuals();
-			if (bestSuites.isEmpty()) {
-				LoggingUtils.getEvoLogger().warn("Could not find any suitable chromosome");
-				return bestSuites;
-			}
-		} else {
-			bestSuites.add(new TestSuiteChromosome());
-			//statistics.searchStarted(ga);
-			//statistics.searchFinished(ga);
-			zero_fitness.setFinished();
-			for (TestSuiteChromosome best : bestSuites) {
-                for (FitnessFunction<?> ff : getFitnessFunction()) {
-                    best.setCoverage(ff, 1.0);
-                }
-            }
-		}
-
-		long end_time = System.currentTimeMillis() / 1000;
-
-		goals = getGoals(false); //recalculated now after the search, eg to handle exception fitness
-		ClientServices.getInstance().getClientNode().trackOutputVariable(RuntimeVariable.Total_Goals, goals.size());
-
-		// Newline after progress bar
-		if (Properties.SHOW_PROGRESS)
-			LoggingUtils.getEvoLogger().info("");
-		String text = " statements, best individual has fitness: ";
-		if(bestSuites.size() > 1) {
-			text = " statements, best individuals have fitness: ";
-		}
-		LoggingUtils.getEvoLogger().info("* Search finished after "
-		                                         + (end_time - start_time)
-		                                         + "s and "
-		                                         + ga.getAge()
-		                                         + " generations, "
-		                                         + MaxStatementsStoppingCondition.getNumExecutedStatements()
-		                                         + text
-		                                         + bestSuites.get(0).getFitness());
-        // Search is finished, send statistics
-        sendExecutionStatistics();
-
-		// TODO also consider time for test carving in end_time?
-		if (Properties.TEST_CARVING) {
-			/*
-			 * If the SUT is class X,
-			 * then we might get tests that call methods from Y which indirectly call X.
-			 * A unit test that only calls Y is useless
-			 * but one could use the test carver to produce a test on X out of it.
-			 */
-
-		    for (TestSuiteChromosome best : bestSuites) {
-		        // execute all tests to carve them
-		        final List<TestCase> carvedTests = this.carveTests(best.getTests());
-
-		        // replace chromosome test cases with carved tests
-		        best.clearTests();
-		        for (TestCase t : carvedTests)
-		            best.addTest(t);
-		    }
-		}
-
-		if (Properties.TEST_FACTORY == TestFactory.SERIALIZATION) {
-		    SerializationSuiteChromosomeFactory.saveTests(bestSuites);
-        }
-		if(Properties.CTG_SEEDS_FILE_OUT != null){
-			TestSuiteSerialization.saveTests(bestSuites,new File(Properties.CTG_SEEDS_FILE_OUT));
-		}
-
-		if (Properties.MINIMIZE_VALUES &&
-		                Properties.CRITERION.length == 1) {
-		    double fitness = bestSuites.get(0).getFitness();
-
-			ClientServices.getInstance().getClientNode().changeState(ClientState.MINIMIZING_VALUES);
-			LoggingUtils.getEvoLogger().info("* Minimizing values");
-			ValueMinimizer minimizer = new ValueMinimizer();
-			minimizer.minimize(bestSuites.get(0), (TestSuiteFitnessFunction) fitness_functions.get(0));
-			assert (fitness >= bestSuites.get(0).getFitness());
-		}
-		// progressMonitor.updateStatus(33);
-
-		// progressMonitor.updateStatus(66);
-		if (Properties.INLINE) {
-			ClientServices.getInstance().getClientNode().changeState(ClientState.INLINING);
-			ConstantInliner inliner = new ConstantInliner();
-			// progressMonitor.setCurrentPhase("Inlining constants");
-
-			for (TestSuiteChromosome best : bestSuites) {
-                Map<FitnessFunction<?>, Double> fitnesses = best.getFitnessValues();
-
-                inliner.inline(best);
-                for (FitnessFunction<?> fitness : fitnesses.keySet())
-                    assert (fitnesses.get(fitness) >= best.getFitness(fitness));
-			}
-		}
-
-		if (Properties.MINIMIZE) {
-			ClientServices.getInstance().getClientNode().changeState(ClientState.MINIMIZATION);
-			// progressMonitor.setCurrentPhase("Minimizing test cases");
-			TestSuiteMinimizer minimizer = new TestSuiteMinimizer(getFitnessFactory());
-			if (bestSuites.size() == 1 ) {
-				LoggingUtils.getEvoLogger().info("* Minimizing test suite");
-			    minimizer.minimize(bestSuites.get(0), true);
-			}
-			else {
-				LoggingUtils.getEvoLogger().info("* Minimizing test suites");
-			    for (TestSuiteChromosome best : bestSuites)
-			        minimizer.minimize(best, false);
-			}
-		} else {
-		    ClientServices.getInstance().getClientNode().trackOutputVariable(RuntimeVariable.Result_Size, bestSuites.get(0).size());
-		    ClientServices.getInstance().getClientNode().trackOutputVariable(RuntimeVariable.Minimized_Size, bestSuites.get(0).size());
-		    ClientServices.getInstance().getClientNode().trackOutputVariable(RuntimeVariable.Result_Length, bestSuites.get(0).totalLengthOfTestCases());
-            ClientServices.getInstance().getClientNode().trackOutputVariable(RuntimeVariable.Minimized_Length, bestSuites.get(0).totalLengthOfTestCases());
-		}
-
-		if (Properties.COVERAGE) {
-		    for (Properties.Criterion pc : Properties.CRITERION) {
-		        LoggingUtils.getEvoLogger().info("* Coverage analysis for criterion " + pc);
-		        CoverageAnalysis.analyzeCoverage(bestSuites.get(0), pc); // FIXME: can we send all bestSuites?
-            }
-		}
-
-		// progressMonitor.updateStatus(99);
-
-		int number_of_test_cases = 0;
-        int totalLengthOfTestCases = 0;
-        double coverage = 0.0;
-        for (TestSuiteChromosome tsc : bestSuites) {
-            number_of_test_cases += tsc.size();
-            totalLengthOfTestCases += tsc.totalLengthOfTestCases();
-            coverage += tsc.getCoverage();
-        }
-        coverage = coverage / ((double)bestSuites.size());
-        if (ArrayUtil.contains(Properties.CRITERION, Criterion.MUTATION)
-                || ArrayUtil.contains(Properties.CRITERION, Criterion.STRONGMUTATION)) {
-		    //SearchStatistics.getInstance().mutationScore(coverage);
-		}
-
-		StatisticsSender.executedAndThenSendIndividualToMaster(bestSuites.get(0)); // FIXME: can we send all bestSuites?
-		//statistics.iteration(ga);
-		//statistics.minimized(bestSuites.get(0)); // FIXME: can we send all bestSuites?
-		LoggingUtils.getEvoLogger().info("* Generated " + number_of_test_cases
-		                                         + " tests with total length "
-		                                         + totalLengthOfTestCases);
-
-		// TODO: In the end we will only need one analysis technique
-		if (!Properties.ANALYSIS_CRITERIA.isEmpty()) {
-		    //SearchStatistics.getInstance().addCoverage(Properties.CRITERION.toString(), coverage);
-		    CoverageAnalysis.analyzeCriteria(bestSuites.get(0), Properties.ANALYSIS_CRITERIA); // FIXME: can we send all bestSuites?
-		}
-        if (Properties.CRITERION.length > 1)
-            LoggingUtils.getEvoLogger().info("* Resulting test suite's coverage: "
-                    + NumberFormat.getPercentInstance().format(coverage) + " (average coverage for all fitness functions)");
-        else
-            LoggingUtils.getEvoLogger().info("* Resulting test suite's coverage: "
-                    + NumberFormat.getPercentInstance().format(coverage));
-
-		ga.printBudget();
-		if (ArrayUtil.contains(Properties.CRITERION, Criterion.DEFUSE)
-		        && Properties.ANALYSIS_CRITERIA.isEmpty())
-			DefUseCoverageSuiteFitness.printCoverage();
-
-		DSEStats.trackConstraintTypes();
-		
-		if (Properties.DSE_PROBABILITY > 0.0 && Properties.LOCAL_SEARCH_RATE > 0 && Properties.LOCAL_SEARCH_PROBABILITY > 0.0) {
-			DSEStats.logStatistics();
-		}
-
-		if (Properties.FILTER_SANDBOX_TESTS) {
-		    for (TestSuiteChromosome best : bestSuites) {
-    			for (TestChromosome test : best.getTestChromosomes()) {
-    				// delete all statements leading to security exceptions
-    				ExecutionResult result = test.getLastExecutionResult();
-    				if (result == null) {
-    					result = TestCaseExecutor.runTest(test.getTestCase());
-    				}
-    				if (result.hasSecurityException()) {
-    					int position = result.getFirstPositionOfThrownException();
-    					if (position > 0) {
-    						test.getTestCase().chop(position);
-    						result = TestCaseExecutor.runTest(test.getTestCase());
-    						test.setLastExecutionResult(result);
-    					}
-    				}
-    			}
-		    }
-		}
-
-		return bestSuites;
-	}
-
-	private List<TestFitnessFunction> getGoals(boolean verbose) {
-		List<TestFitnessFactory<? extends TestFitnessFunction>> goalFactories = getFitnessFactory();
-		List<TestFitnessFunction> goals = new ArrayList<>();
-
-		if(goalFactories.size() == 1) {
-			TestFitnessFactory<? extends TestFitnessFunction> factory = goalFactories.iterator().next();
-			goals.addAll(factory.getCoverageGoals());
-
-			if(verbose) {
-				LoggingUtils.getEvoLogger().info("* Total number of test goals: {}", factory.getCoverageGoals().size());
-			}
-		} else {
-			if(verbose) {
-				LoggingUtils.getEvoLogger().info("* Total number of test goals: ");
-			}
-
-			for (TestFitnessFactory<? extends TestFitnessFunction> goalFactory : goalFactories) {
-				goals.addAll(goalFactory.getCoverageGoals());
-
-				if(verbose) {
-					LoggingUtils.getEvoLogger().info("  - " + goalFactory.getClass().getSimpleName().replace("CoverageFactory", "")
-							+ " " + goalFactory.getCoverageGoals().size());
-				}
-			}
-		}
-		return goals;
-	}
-
-	private void sendExecutionStatistics() {
-        ClientServices.getInstance().getClientNode().trackOutputVariable(RuntimeVariable.Statements_Executed, MaxStatementsStoppingCondition.getNumExecutedStatements());
-        ClientServices.getInstance().getClientNode().trackOutputVariable(RuntimeVariable.Tests_Executed, MaxTestsStoppingCondition.getNumExecutedTests());
-    }
-	
-	/**
-	 * Use the EvoSuite approach (Whole test suite generation)
-	 * 
-	 * @return a {@link java.util.List} object.
-	 */
-	public TestSuiteChromosome generateRegressionSuite() {
-		
-		if(Properties.REGRESSION_USE_FITNESS==10){
-			Properties.REGRESSION_USE_FITNESS=1;
-			 Properties.REGRESSION_DIFFERENT_BRANCHES = false;
-			 return generateRandomRegressionTests();
-		}
-		
-		// Set up search algorithm
-		if (ga == null || ga.getAge() == 0) {
-			LoggingUtils.getEvoLogger().info("* Setting up search algorithm for regression suite generation");
-			ga = setup();
-		} else {
-			LoggingUtils.getEvoLogger().info("* Resuming search algorithm at generation "
-			                                         + ga.getAge()
-			                                         + " for regression suite generation");
-		}
-		if(Properties.SERIALIZE_GA || Properties.CLIENT_ON_THREAD)
-			TestGenerationResultBuilder.getInstance().setGeneticAlgorithm(ga);
-		
-		long start_time = System.currentTimeMillis() / 1000;
-
-		// What's the search target
-		List<TestSuiteFitnessFunction> fitness_functions = new ArrayList<TestSuiteFitnessFunction>(){
-			{
-			add(new RegressionSuiteFitness());
-			}
-		};
-		ga.addFitnessFunctions(fitness_functions);
-
-		
-
-		ga.setChromosomeFactory(getChromosomeFactory(fitness_functions.get(0))); // FIXME: just one fitness function?
-		// if (Properties.SHOW_PROGRESS && !logger.isInfoEnabled())
-		//ga.addListener(progressMonitor); // FIXME progressMonitor may cause
-		ga.addListener(regressionMonitor); // FIXME progressMonitor may cause
-		// client hang if EvoSuite is
-		// executed with -prefix!
-
-		if (ArrayUtil.contains(Properties.CRITERION, Criterion.DEFUSE)
-		        || ArrayUtil.contains(Properties.CRITERION, Criterion.ALLDEFS)
-		        || ArrayUtil.contains(Properties.CRITERION, Criterion.STATEMENT)
-		        || ArrayUtil.contains(Properties.CRITERION, Criterion.RHO)
-		        || ArrayUtil.contains(Properties.CRITERION, Criterion.AMBIGUITY))
-			ExecutionTracer.enableTraceCalls();
-
-		// TODO: why it was only if "analyzing"???
-		// if (analyzing)
-		ga.resetStoppingConditions();
-
-		List<TestFitnessFactory<? extends TestFitnessFunction>> goalFactories = getFitnessFactory();
-		List<TestFitnessFunction> goals = new ArrayList<TestFitnessFunction>();
-		if(goalFactories.size() == 1) {
-			TestFitnessFactory<? extends TestFitnessFunction> factory = goalFactories.iterator().next();
-			LoggingUtils.getEvoLogger().info("* Total number of test goals: {}", factory.getCoverageGoals().size());
-			goals.addAll(factory.getCoverageGoals());
-		} else {
-			LoggingUtils.getEvoLogger().info("* Total number of test goals: ");
-			for (TestFitnessFactory<? extends TestFitnessFunction> goalFactory : goalFactories) {
-				goals.addAll(goalFactory.getCoverageGoals());
-				LoggingUtils.getEvoLogger().info("  - " + goalFactory.getClass().getSimpleName().replace("CoverageFactory", "")
-						+ " " + goalFactory.getCoverageGoals().size());
-			}
-		}
-		ClientServices.getInstance().getClientNode().trackOutputVariable(RuntimeVariable.Total_Goals,
-		                                                                 goals.size());
-
-		//List<TestSuiteChromosome> bestSuites = new ArrayList<TestSuiteChromosome>();
-		TestSuiteChromosome bestSuites = new TestSuiteChromosome();
-		RegressionTestSuiteChromosome best = null;
-		if (!(Properties.STOP_ZERO && goals.isEmpty())) {
-			//logger.warn("performing search ... ############################################################");
-			// Perform search
-			LoggingUtils.getEvoLogger().info("* Using seed {}", Randomness.getSeed() );
-			LoggingUtils.getEvoLogger().info("* Starting evolution");
-			ClientServices.getInstance().getClientNode().changeState(ClientState.SEARCH);
-
-			ga.generateSolution();
-			best = (RegressionTestSuiteChromosome) ga
-					.getBestIndividual();
-			//List<TestSuiteChromosome> tmpTestSuiteList = new ArrayList<TestSuiteChromosome>();
-			for(TestCase t:best.getTests())
-				bestSuites.addTest(t);
-			//bestSuites = (List<TestSuiteChromosome>) ga.getBestIndividuals();
-			if (bestSuites.size()==0) {
-				LoggingUtils.getEvoLogger().warn("Could not find any suiteable chromosome");
-				return bestSuites;
-			}
-		} else {
-			bestSuites = new TestSuiteChromosome();
-			//statistics.searchStarted(ga);
-			//statistics.searchFinished(ga);
-			zero_fitness.setFinished();
-			//for (TestSuiteChromosome best : bestSuites)
-			bestSuites.setCoverage(fitness_functions.get(0),1.0);
-		}
-
-		long end_time = System.currentTimeMillis() / 1000;
-
-		// Newline after progress bar
-		if (Properties.SHOW_PROGRESS)
-			LoggingUtils.getEvoLogger().info("");
-		String text = " statements, best individual has fitness: ";
-		if(bestSuites.size() > 1) {
-			text = " statements, best individuals have fitness: ";			
-		}
-		LoggingUtils.getEvoLogger().info("* Search finished after "
-		                                         + (end_time - start_time)
-		                                         + "s and "
-		                                         + ga.getAge()
-		                                         + " generations, "
-		                                         + MaxStatementsStoppingCondition.getNumExecutedStatements()
-		                                         + text
-		                                         + best.getFitness());
-
-
-
-
-		// progressMonitor.updateStatus(33);
-
-		// progressMonitor.updateStatus(66);
-
-		
-
-
-
-		if (Properties.COVERAGE) {
-		    for (Properties.Criterion pc : Properties.CRITERION)
-		        CoverageAnalysis.analyzeCoverage(bestSuites, pc); // FIXME: can we send all bestSuites?
-		}
-
-		// progressMonitor.updateStatus(99);
-
-		int number_of_test_cases = 0;
-        int totalLengthOfTestCases = 0;
-        double coverage = 0.0;
-
-        //for (TestSuiteChromosome tsc : bestSuites) {
-            number_of_test_cases += bestSuites.size();
-            totalLengthOfTestCases += bestSuites.totalLengthOfTestCases();
-            coverage += bestSuites.getCoverage();
-        //}
-        // coverage = coverage / ((double)bestSuites.size());
-
-        if (ArrayUtil.contains(Properties.CRITERION, Criterion.MUTATION)
-                || ArrayUtil.contains(Properties.CRITERION, Criterion.STRONGMUTATION)) {
-		    //SearchStatistics.getInstance().mutationScore(coverage);
-		}
-
-		//StatisticsSender.executedAndThenSendIndividualToMaster(bestSuites); // FIXME: can we send all bestSuites?
-		//statistics.iteration(ga);
-		//statistics.minimized(bestSuites.get(0)); // FIXME: can we send all bestSuites?
-		LoggingUtils.getEvoLogger().info("* Generated " + number_of_test_cases
-		                                         + " tests with total length "
-		                                         + totalLengthOfTestCases);
-
-		// TODO: In the end we will only need one analysis technique
-		if (!Properties.ANALYSIS_CRITERIA.isEmpty()) {
-		    //SearchStatistics.getInstance().addCoverage(Properties.CRITERION.toString(), coverage);
-		    CoverageAnalysis.analyzeCriteria(bestSuites, Properties.ANALYSIS_CRITERIA); // FIXME: can we send all bestSuites?
-		}
-
-		LoggingUtils.getEvoLogger().info("* Resulting test suite's coverage: "
-		                                         + NumberFormat.getPercentInstance().format(coverage));
-
-		ga.printBudget();
-		
-//System.exit(0);
-
-		return bestSuites;
-	}
-	
-	
-	/*
-	 * Generate one random test at a time and check if adding it improves
-	 * fitness (1+1)RT
-	 * 
-	 * @return a {@link java.util.List} object.
-	 */
-	@SuppressWarnings({ "rawtypes", "unchecked" })
-	public TestSuiteChromosome generateRandomRegressionTests() {
-		LoggingUtils.getEvoLogger().info(
-				"* Using random regression test generation");
-
-		RegressionTestSuiteChromosome suite = new RegressionTestSuiteChromosome();
-		
-
-		List<TestSuiteFitnessFunction> fitness_functions = new ArrayList<TestSuiteFitnessFunction>(){
-			{
-			add(new RegressionSuiteFitness());
-			}
-		};
-		if (ga == null || ga.getAge() == 0) {
-			LoggingUtils.getEvoLogger().info("* Setting up search algorithm for regression suite generation");
-			ga = setup();
-		} else {
-			LoggingUtils.getEvoLogger().info("* Resuming search algorithm at generation "
-			                                         + ga.getAge()
-			                                         + " for regression suite generation");
-		}
-		ga.addFitnessFunctions(fitness_functions);
-
-		// The GA is not actually used, except to provide statistics during the search
-		GeneticAlgorithm suiteGA = getGeneticAlgorithm(new RegressionTestSuiteChromosomeFactory());
-
-
-		//statistics.searchStarted(suiteGA);
-
-
-		regressionMonitor.searchStarted(suiteGA);
-		RegressionTestChromosomeFactory factory = new RegressionTestChromosomeFactory();
-		logger.warn("*** generating random regression tests");
-		// TODO: Shutdown hook?
-
-		stopping_condition = getStoppingCondition();
-		// fitnessFunction.getFitness(suite);
-		int totalTestCount = 0;
-		int usefulTestCount = 0;
-
-		int simulatedAge = 0;
-		int numAssertions = 0;
-		
-		int executedStatemets = 0;
-
-		boolean firstTry = true;
-		// Properties.REGRESSION_RANDOM_STRATEGY:
-		// 0: skip evaluation after first find, dont keep tests [default]
-		// 1: dont skip evaluation after first find, dont keep tests
-		// 2: dont skip evaluation after first find, keep tests
-		// 3: skip evaluation, keep tests
-
-		long startTime = System.currentTimeMillis();
-		while (!stopping_condition.isFinished() || (numAssertions != 0)) {
-
-			if (numAssertions == 0 || Properties.REGRESSION_RANDOM_STRATEGY==1 || Properties.REGRESSION_RANDOM_STRATEGY==2 ) {
-
-				RegressionTestChromosome test = factory.getChromosome();
-				RegressionTestSuiteChromosome clone = new RegressionTestSuiteChromosome();
-				clone.addTest(test);
-				
-				List<TestCase> testCases = clone.getTests();
-				// fitnessFunction.getFitness(clone);
-				/*
-				 * logger.debug("Old fitness: {}, new fitness: {}",
-				 * suite.getFitness(), clone.getFitness());
-				 */
-				executedStatemets+= test.size();
-				numAssertions = RegressionAssertionCounter.getNumAssertions(clone);
-				logger.warn("Generated test with {} assertions.", numAssertions);
-				totalTestCount++;
-				if (numAssertions > 0) {
-					numAssertions = 0;
-					//boolean compilable = JUnitAnalyzer.verifyCompilationAndExecution(testCases);
-					if(true){
-						JUnitAnalyzer.removeTestsThatDoNotCompile(testCases);
-						JUnitAnalyzer.handleTestsThatAreUnstable(testCases);	
-						if(testCases.size()>0){
-							clone = new RegressionTestSuiteChromosome();
-							
-							for(TestCase t: testCases){
-								RegressionTestChromosome rtc = new RegressionTestChromosome();
-								if(t.isUnstable())
-									continue;
-								TestChromosome tc = new TestChromosome();
-								tc.setTestCase(t);
-								rtc.setTest(tc);
-								clone.addTest(rtc);
-							}
-							//test.set
-							//clone.addTest(testCases);
-							 
-							numAssertions = RegressionAssertionCounter.getNumAssertions(
-									clone, false ,false);
-							logger.warn("Keeping {} assertions.", numAssertions);
-							if (numAssertions > 0) {
-								usefulTestCount++;
-								suite.addTest(test);
-							}
-						} else {
-							logger.warn("ignored assertions. tests were removed.");
-						}
-					} else {
-						logger.warn("ignored assertions. not compilable.");
-					}
-				}
-			} else {
-				
-				if(numAssertions > 0)
-					break;
-				/*
-				try {
-					Thread.sleep(1000);
-				} catch (InterruptedException e) {
-					// TODO Auto-generated catch block
-					e.printStackTrace();
-				}
-				*/
-			}
-
-			// regressionMonitor.fitnessEvaluation(suite);
-			// regressionMonitor.iteration(suiteGA);
-			if (firstTry
-					|| (System.currentTimeMillis() - startTime) >= 4000) {
-				try {
-
-					startTime = System.currentTimeMillis();
-					simulatedAge++;
-					FileUtils
-							.writeStringToFile(
-									RegressionSearchListener.statsFile,
-									"\r\n"
-											+ "0,"
-											+ totalTestCount
-											+ ","
-											+ suite.totalLengthOfTestCases()
-											+ ",0,0,0,0,"
-											+ RegressionSearchListener.exceptionDiff
-											+",0,0," + executedStatemets
-											+ ","
-											+ simulatedAge
-											+ ","
-											+ (System.currentTimeMillis() - RegressionSearchListener.startTime)
-											+ "," + numAssertions + ","
-											+ (firstTry ? "F" : "P") + ",,,,,,",
-									true);
-					firstTry = false;
-				} catch (Exception e) {
-					e.printStackTrace();
-				}
-			}
-		}
-
-		try {
-			FileUtils
-					.writeStringToFile(
-							RegressionSearchListener.statsFile,
-							"\r\n"
-									+ "0,"
-									+ totalTestCount //suite.size()
-									+ ","
-									+ suite.totalLengthOfTestCases()
-									+ ",0,0,0,0,0,0,0," + executedStatemets
-									+ ","
-									+ (++simulatedAge)
-									+ ","
-									+ (System.currentTimeMillis() - RegressionSearchListener.startTime)
-									+ "," + numAssertions + "," + "L"
-									+ ",0,0,0,0,0,0", true);
-		} catch (IOException e1) {
-			// TODO Auto-generated catch block
-			e1.printStackTrace();
-		}
-		// regressionMonitor.searchFinished(suiteGA);
-		logger.warn("*** Random test generation finished.");
-		logger.warn("*=*=*=* Total tests: {} | Tests with assertion: {}",
-				totalTestCount, usefulTestCount);
-
-		//statistics.searchFinished(suiteGA);
-		zero_fitness.setFinished();
-
-		LoggingUtils.getEvoLogger().info(
-				"* Generated " + suite.size() + " tests with total length "
-						+ suite.totalLengthOfTestCases());
-		try {
-			File file = new File("results.txt");
-			System.out.println("\n\r" + numAssertions + ", "
-					+ suite.totalLengthOfTestCases());
-			FileUtils.writeStringToFile(file, "\r\n" + executedStatemets + ", "
-					+ suite.totalLengthOfTestCases(), true);
-		} catch (IOException e) {
-			assert false;
-			// TODO Auto-generated catch block
-			e.printStackTrace();
-		}
-
-		suiteGA.printBudget();
-
-		if (!(Properties.REGRESSION_RANDOM_STRATEGY == 2 || Properties.REGRESSION_RANDOM_STRATEGY == 3))
-			suite = new RegressionTestSuiteChromosome();
-
-		TestSuiteChromosome bestSuites = new TestSuiteChromosome();
-		
-
-		for(TestCase t:suite.getTests())
-			bestSuites.addTest(t);
-		
-		return bestSuites;
-	}
-	
-	
-=======
-			
-		}
-
-	}
->>>>>>> 901a257f
+		}
+
+	}
 
 	private void printTestCriterion() {
 		if (Properties.CRITERION.length > 1)
@@ -1803,296 +675,7 @@
 	/**
 	 * Prints out all information regarding this GAs stopping conditions
 	 * 
-<<<<<<< HEAD
-	 * for(Entry<Integer,Integer> entry :
-	 * CFGMethodAdapter.branch_map.get(className).get(methodName).entrySet()) {
-	 * // Identify vertex in CFG goals.add(new
-	 * BranchCoverageGoal(entry.getValue(), entry.getKey(), true, cfg,
-	 * className, methodName)); goals.add(new
-	 * BranchCoverageGoal(entry.getValue(), entry.getKey(), false, cfg,
-	 * className, methodName));
-	 * logger.info("Adding new branch goals for method "+methodName); }
-	 * 
-	 * // Approach level is measured in terms of line coverage? Or possible in
-	 * terms of branches... } }
-	 * 
-	 * return goals; }
-	 */
-
-	/**
-	 * <p>
-	 * getStoppingCondition
-	 * </p>
-	 *
-	 * @return a {@link org.evosuite.ga.stoppingconditions.StoppingCondition}
-	 *         object.
-	 */
-	public static StoppingCondition getStoppingCondition() {
-		logger.info("Setting stopping condition: " + Properties.STOPPING_CONDITION);
-		switch (Properties.STOPPING_CONDITION) {
-		case MAXGENERATIONS:
-			return new MaxGenerationStoppingCondition();
-		case MAXFITNESSEVALUATIONS:
-			return new MaxFitnessEvaluationsStoppingCondition();
-		case MAXTIME:
-			return new MaxTimeStoppingCondition();
-		case MAXTESTS:
-			return new MaxTestsStoppingCondition();
-		case MAXSTATEMENTS:
-			return new MaxStatementsStoppingCondition();
-		case TIMEDELTA:
-			return new TimeDeltaStoppingCondition();
-		default:
-			logger.warn("Unknown stopping condition: " + Properties.STOPPING_CONDITION);
-			return new MaxGenerationStoppingCondition();
-		}
-	}
-
-	/**
-	 * <p>
-	 * getCrossoverFunction
-	 * </p>
-	 *
-	 * @return a {@link org.evosuite.ga.operators.crossover.CrossOverFunction} object.
-	 */
-	public static CrossOverFunction getCrossoverFunction() {
-		switch (Properties.CROSSOVER_FUNCTION) {
-		case SINGLEPOINTFIXED:
-			return new SinglePointFixedCrossOver();
-		case SINGLEPOINTRELATIVE:
-			return new SinglePointRelativeCrossOver();
-		case SINGLEPOINT:
-			return new SinglePointCrossOver();
-		case COVERAGE:
-			if (Properties.STRATEGY != Properties.Strategy.EVOSUITE)
-				throw new RuntimeException(
-				        "Coverage crossover function requires test suite mode");
-
-			return new CoverageCrossOver();
-		default:
-			throw new RuntimeException("Unknown crossover function: "
-			        + Properties.CROSSOVER_FUNCTION);
-		}
-	}
-
-	/**
-	 * <p>
-	 * getSelectionFunction
-	 * </p>
-	 *
-	 * @return a {@link org.evosuite.ga.operators.selection.SelectionFunction} object.
-	 */
-	public static SelectionFunction getSelectionFunction() {
-		switch (Properties.SELECTION_FUNCTION) {
-		case ROULETTEWHEEL:
-			return new FitnessProportionateSelection();
-		case TOURNAMENT:
-			return new TournamentSelection();
-		case BINARY_TOURNAMENT:
-		    return new BinaryTournamentSelectionCrowdedComparison();
-		default:
-			return new RankSelection();
-		}
-	}
-
-	public static GeneticAlgorithm<TestSuiteChromosome> getLastGeneticAlgorithm(){
-		try {
-			FileInputStream fis = new FileInputStream(Properties.SEED_FILE);
-			ObjectInputStream oo = new ObjectInputStream(fis);
-			Object stored = oo.readObject();
-
-			GeneticAlgorithm<?> lastGa = null;
-
-			if (stored instanceof GeneticAlgorithm<?>){
-
-				lastGa = (GeneticAlgorithm<?>) stored;
-
-			} else if (stored instanceof TestGenerationResult){
-				lastGa = ((TestGenerationResult) stored).getGeneticAlgorithm();
-			}
-
-			if (lastGa != null){
-				if (lastGa.getBestIndividual() instanceof TestSuiteChromosome){
-					return (GeneticAlgorithm<TestSuiteChromosome>) lastGa;
-				}
-			}
-			LoggingUtils.getEvoLogger().error("* Could not load Genetic Algorithm from file " + Properties.SEED_FILE);
-		} catch (IOException e) {
-			// TODO Auto-generated catch block
-			e.printStackTrace();
-		} catch (ClassNotFoundException e) {
-			// TODO Auto-generated catch block
-			e.printStackTrace();
-		}
-
-		return null;
-	}
-
-	/**
-	 * <p>
-	 * getChromosomeFactory
-	 * </p>
-	 *
-	 * @param fitness
-	 *            a {@link org.evosuite.ga.FitnessFunction} object.
-	 * @return a {@link org.evosuite.ga.ChromosomeFactory} object.
-	 */
-	@SuppressWarnings("unchecked")
-	protected static ChromosomeFactory<? extends Chromosome> getChromosomeFactory(
-	        FitnessFunction<? extends Chromosome> fitness) {
-		TestSuiteChromosomeFactory defaultSeedingFactory = new
-				TestSuiteChromosomeFactory(
-						new RandomLengthTestFactory());
-		switch (Properties.STRATEGY) {
-		case EVOSUITE:
-			switch (Properties.TEST_FACTORY) {
-			case ALLMETHODS:
-				logger.info("Using all methods chromosome factory");
-				return new TestSuiteChromosomeFactory(
-				        new AllMethodsTestChromosomeFactory());
-			case RANDOM:
-				logger.info("Using random chromosome factory");
-				return new TestSuiteChromosomeFactory(new RandomLengthTestFactory());
-			case ARCHIVE:
-				logger.info("Using archive chromosome factory");
-				return new TestSuiteChromosomeFactory(new ArchiveTestChromosomeFactory());
-			case TOURNAMENT:
-				logger.info("Using tournament chromosome factory");
-				return new TournamentChromosomeFactory<TestSuiteChromosome>(
-				        (FitnessFunction<TestSuiteChromosome>) fitness,
-				        new TestSuiteChromosomeFactory());
-			case JUNIT:
-				logger.info("Using seeding chromosome factory");
-				JUnitTestCarvedChromosomeFactory factory = new JUnitTestCarvedChromosomeFactory(
-				        new RandomLengthTestFactory());
-				return new TestSuiteChromosomeFactory(factory);
-            case SERIALIZATION:
-                logger.info("Using serialization seeding chromosome factory");
-                return new SerializationSuiteChromosomeFactory(
-                        new RandomLengthTestFactory());
-            case SEED_BEST_INDIVIDUAL:{
-            	logger.info("Using Best Individual Seeding factory");
-            	GeneticAlgorithm<TestSuiteChromosome> lastGa = getLastGeneticAlgorithm();
-            	if (lastGa instanceof GeneticAlgorithm<?>){
-            		return new BestIndividualTestSuiteChromosomeFactory(
-            				defaultSeedingFactory, (TestSuiteChromosome) lastGa.getBestIndividual());
-            	} else {
-            		return defaultSeedingFactory;
-            	}
-            }
-            case SEED_RANDOM_INDIVIDUAL:{
-            	logger.info("Using Random Individual Seeding factory");
-            	GeneticAlgorithm<TestSuiteChromosome> lastGa = getLastGeneticAlgorithm();
-            	if (lastGa instanceof GeneticAlgorithm<?>){
-            		return new RandomIndividualTestSuiteChromosomeFactory(
-            				defaultSeedingFactory, lastGa);
-            	} else {
-            		return defaultSeedingFactory;
-            	}
-            }
-            case SEED_BEST_AND_RANDOM_INDIVIDUAL:{
-            	logger.info("Using Best and Random Individual Seeding factory");
-            	GeneticAlgorithm<TestSuiteChromosome> lastGa = getLastGeneticAlgorithm();
-            	if (lastGa instanceof GeneticAlgorithm<?>){
-            		return new BIAndRITestSuiteChromosomeFactory(
-            				defaultSeedingFactory, lastGa);
-            	} else {
-            		return defaultSeedingFactory;
-            	}
-            }
-            case SEED_BEST_INDIVIDUAL_METHOD:{
-            	logger.info("Using Best Individual (methods) Seeding factory");
-            	GeneticAlgorithm<TestSuiteChromosome> lastGa = getLastGeneticAlgorithm();
-            	if (lastGa instanceof GeneticAlgorithm<?>){
-            		return new BIMethodSeedingTestSuiteChromosomeFactory(
-            				defaultSeedingFactory, (TestSuiteChromosome) lastGa.getBestIndividual());
-            	} else {
-            		return defaultSeedingFactory;
-            	}
-            }
-            case SEED_RANDOM_INDIVIDUAL_METHOD:{
-            	logger.info("Using Random Individual (methods) Seeding factory");
-            	GeneticAlgorithm<TestSuiteChromosome> lastGa = getLastGeneticAlgorithm();
-            	if (lastGa instanceof GeneticAlgorithm<?>){
-            		return new RandomMethodSeedingTestSuiteChromosomeFactory(
-            				defaultSeedingFactory, lastGa);
-            	} else {
-            		return defaultSeedingFactory;
-            	}
-            }
-            case SEED_MUTATED_BEST_INDIVIDUAL:{
-            	logger.info("Using Mutated Best Individual (methods) Seeding factory");
-            	GeneticAlgorithm<TestSuiteChromosome> lastGa = getLastGeneticAlgorithm();
-            	if (lastGa instanceof GeneticAlgorithm<?>){
-            		return new BIMutatedMethodSeedingTestSuiteChromosomeFactory(
-            				defaultSeedingFactory, (TestSuiteChromosome) lastGa.getBestIndividual());
-            	} else {
-            		return defaultSeedingFactory;
-            	}
-            }
-			default:
-				throw new RuntimeException("Unsupported test factory: "
-				        + Properties.TEST_FACTORY);
-			}
-		case REGRESSION:
-			return new RegressionTestSuiteChromosomeFactory();
-		default:
-			switch (Properties.TEST_FACTORY) {
-			case ALLMETHODS:
-				logger.info("Using all methods chromosome factory");
-				return new AllMethodsTestChromosomeFactory();
-			case RANDOM:
-				logger.info("Using random chromosome factory");
-				return new RandomLengthTestFactory();
-			case TOURNAMENT:
-				logger.info("Using tournament chromosome factory");
-				return new TournamentChromosomeFactory<TestChromosome>(
-				        (FitnessFunction<TestChromosome>) fitness,
-				        new RandomLengthTestFactory());
-			case JUNIT:
-				logger.info("Using seeding chromosome factory");
-				return new JUnitTestCarvedChromosomeFactory(new RandomLengthTestFactory());
-			case SERIALIZATION:
-                logger.info("Using serialization seeding chromosome factory");
-                return new SerializationSuiteChromosomeFactory(new RandomLengthTestFactory());
-			default:
-				throw new RuntimeException("Unsupported test factory: "
-				        + Properties.TEST_FACTORY);
-			}
-		}
-	}
-
-	/**
-	 * <p>
-	 * getDefaultChromosomeFactory
-	 * </p>
-	 *
-	 * @return a {@link org.evosuite.ga.ChromosomeFactory} object.
-	 */
-	public static ChromosomeFactory<? extends Chromosome> getDefaultChromosomeFactory() {
-		switch (Properties.STRATEGY) {
-		case EVOSUITE:
-			return new TestSuiteChromosomeFactory(new RandomLengthTestFactory());
-		case REGRESSION:
-			return new RegressionTestChromosomeFactory();
-		case REGRESSIONTESTS:
-			return new RegressionTestChromosomeFactory();	
-		default:
-			return new RandomLengthTestFactory();
-		}
-	}
-
-	/**
-	 * <p>
-	 * getSecondaryTestObjective
-	 * </p>
-	 *
-	 * @param name
-	 *            a {@link java.lang.String} object.
-	 * @return a {@link org.evosuite.ga.SecondaryObjective} object.
-=======
 	 * So far only used for testing purposes in TestSuiteGenerator
->>>>>>> 901a257f
 	 */
 	public void printBudget(GeneticAlgorithm<?> algorithm) {
 		LoggingUtils.getEvoLogger().info("* Search Budget:");
@@ -2122,126 +705,11 @@
 	 * 
 	 * @return a {@link org.evosuite.coverage.TestFitnessFactory} object.
 	 */
-<<<<<<< HEAD
-	@SuppressWarnings({ "rawtypes", "unchecked" })
-	public GeneticAlgorithm<?> setup() {
-
-		ChromosomeFactory<? extends Chromosome> factory = getDefaultChromosomeFactory();
-		GeneticAlgorithm<?> ga = getGeneticAlgorithm(factory);
-
-		if (Properties.NEW_STATISTICS)
-			ga.addListener(new org.evosuite.statistics.StatisticsListener());
-
-		// How to select candidates for reproduction
-		SelectionFunction selection_function = getSelectionFunction();
-		selection_function.setMaximize(false);
-		ga.setSelectionFunction(selection_function);
-
-		// When to stop the search
-		stopping_condition = getStoppingCondition();
-		ga.setStoppingCondition(stopping_condition);
-		// ga.addListener(stopping_condition);
-		if (Properties.STOP_ZERO) {
-			ga.addStoppingCondition(zero_fitness);
-		}
-
-		if (!(stopping_condition instanceof MaxTimeStoppingCondition)) {
-			ga.addStoppingCondition(global_time);
-		}
-
-		if (ArrayUtil.contains(Properties.CRITERION, Criterion.MUTATION)
-		        || ArrayUtil.contains(Properties.CRITERION, Criterion.STRONGMUTATION)) {
-			if (Properties.STRATEGY == Strategy.ONEBRANCH)
-				ga.addStoppingCondition(new MutationTimeoutStoppingCondition());
-			else
-				ga.addListener(new MutationTestPool());
-			// } else if (Properties.CRITERION == Criterion.DEFUSE) {
-			// if (Properties.STRATEGY == Strategy.EVOSUITE)
-			// ga.addListener(new DefUseTestPool());
-		}
-		ga.resetStoppingConditions();
-		ga.setPopulationLimit(getPopulationLimit());
-
-		// How to cross over
-		CrossOverFunction crossover_function = getCrossoverFunction();
-		ga.setCrossOverFunction(crossover_function);
-
-		// What to do about bloat
-		// MaxLengthBloatControl bloat_control = new MaxLengthBloatControl();
-		// ga.setBloatControl(bloat_control);
-
-		if (Properties.CHECK_BEST_LENGTH) {
-			if (Properties.STRATEGY == Strategy.EVOSUITE ) {
-				RelativeSuiteLengthBloatControl bloat_control = new org.evosuite.testsuite.RelativeSuiteLengthBloatControl();
-				ga.addBloatControl(bloat_control);
-				ga.addListener(bloat_control);
-			} else if (Properties.STRATEGY == Strategy.REGRESSION || Properties.STRATEGY == Strategy.REGRESSIONTESTS ){
-				RelativeSuiteLengthBloatControl bloat_control = new org.evosuite.testsuite.RelativeSuiteLengthBloatControl();
-				ga.addBloatControl(bloat_control);
-				ga.addListener(bloat_control);
-			} else {
-				org.evosuite.testcase.RelativeTestLengthBloatControl bloat_control = new org.evosuite.testcase.RelativeTestLengthBloatControl();
-				ga.addBloatControl(bloat_control);
-				ga.addListener(bloat_control);
-			}
-		}
-		// ga.addBloatControl(new MaxLengthBloatControl());
-
-		getSecondaryObjectives(ga);
-
-		// Some statistics
-		//if (Properties.STRATEGY == Strategy.EVOSUITE)
-		//	ga.addListener(SearchStatistics.getInstance());
-		// ga.addListener(new MemoryMonitor());
-		// ga.addListener(MutationStatistics.getInstance());
-		// ga.addListener(BestChromosomeTracker.getInstance());
-
-		if (Properties.DYNAMIC_LIMIT) {
-			// max_s = GAProperties.generations * getBranches().size();
-			// TODO: might want to make this dependent on the selected coverage
-			// criterion
-			// TODO also, question: is branchMap.size() really intended here?
-			// I think BranchPool.getBranchCount() was intended
-			Properties.SEARCH_BUDGET = Properties.SEARCH_BUDGET
-			        * (BranchPool.getInstance(TestGenerationContext.getInstance().getClassLoaderForSUT()).getNumBranchlessMethods(Properties.TARGET_CLASS) + BranchPool.getInstance(TestGenerationContext.getInstance().getClassLoaderForSUT()).getBranchCountForClass(Properties.TARGET_CLASS) * 2);
-			stopping_condition.setLimit(Properties.SEARCH_BUDGET);
-			logger.info("Setting dynamic length limit to " + Properties.SEARCH_BUDGET);
-		}
-
-		if (Properties.LOCAL_SEARCH_RESTORE_COVERAGE) {
-			ga.addListener(BranchCoverageMap.getInstance());
-		}
-
-		if (Properties.RECYCLE_CHROMOSOMES) {
-			if (Properties.STRATEGY == Strategy.ONEBRANCH)
-				ga.addListener(TestCaseRecycler.getInstance());
-		}
-
-		if (Properties.SHUTDOWN_HOOK) {
-			// ShutdownTestWriter writer = new
-			// ShutdownTestWriter(Thread.currentThread());
-			ShutdownTestWriter writer = new ShutdownTestWriter();
-			ga.addStoppingCondition(writer);
-			ga.addStoppingCondition(RMIStoppingCondition.getInstance());
-
-			if (Properties.STOPPING_PORT != -1) {
-				SocketStoppingCondition ss = new SocketStoppingCondition();
-				ss.accept();
-				ga.addStoppingCondition(ss);
-			}
-
-			// Runtime.getRuntime().addShutdownHook(writer);
-			Signal.handle(new Signal("INT"), writer);
-		}
-
-		ga.addListener(new ResourceController());
-=======
 	public static List<TestFitnessFactory<? extends TestFitnessFunction>> getFitnessFactories() {
 	    List<TestFitnessFactory<? extends TestFitnessFunction>> goalsFactory = new ArrayList<TestFitnessFactory<? extends TestFitnessFunction>>();
 	    for (int i = 0; i < Properties.CRITERION.length; i++) {
 	        goalsFactory.add(FitnessFunctions.getFitnessFactory(Properties.CRITERION[i]));
 	    }
->>>>>>> 901a257f
 
 		return goalsFactory;
 	}

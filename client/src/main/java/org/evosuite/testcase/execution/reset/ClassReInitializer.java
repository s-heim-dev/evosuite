/*
 * Copyright (C) 2010-2018 Gordon Fraser, Andrea Arcuri and EvoSuite
 * contributors
 *
 * This file is part of EvoSuite.
 *
 * EvoSuite is free software: you can redistribute it and/or modify it
 * under the terms of the GNU Lesser General Public License as published
 * by the Free Software Foundation, either version 3.0 of the License, or
 * (at your option) any later version.
 *
 * EvoSuite is distributed in the hope that it will be useful, but
 * WITHOUT ANY WARRANTY; without even the implied warranty of
 * MERCHANTABILITY or FITNESS FOR A PARTICULAR PURPOSE. See the GNU
 * Lesser Public License for more details.
 *
 * You should have received a copy of the GNU Lesser General Public
 * License along with EvoSuite. If not, see <http://www.gnu.org/licenses/>.
 */
package org.evosuite.testcase.execution.reset;

import java.util.Collections;
import java.util.HashSet;
import java.util.LinkedList;
import java.util.List;

import org.evosuite.Properties;
import org.evosuite.assertion.CheapPurityAnalyzer;
import org.evosuite.testcase.DefaultTestCase;
import org.evosuite.testcase.TestCase;
import org.evosuite.testcase.execution.ExecutionResult;
import org.evosuite.testcase.execution.ExecutionTrace;
import org.evosuite.testcase.statements.FieldStatement;
import org.evosuite.testcase.statements.MethodStatement;
import org.evosuite.testcase.statements.Statement;
import org.evosuite.testcase.statements.reflection.PrivateFieldStatement;
import org.evosuite.testcase.variable.FieldReference;
import org.evosuite.testcase.variable.VariableReference;

/**
 * This singleton class handles the re-initialization of classes after an
 * evosuite test execution. The re-initialization will depend on the value of
 * the set of all initialized classes plus if we should re-initializate all
 * classes or just those that were affected by GETSTATIC or PUTSTATIC
 * instructions.
 * 
 * @author galeotti
 *
 */
public class ClassReInitializer {

	private final List<String> initializedClasses = new LinkedList<>();

	private static ClassReInitializer instance = null;

	public static void resetSingleton() {
		instance = null;
	}

	public static ClassReInitializer getInstance() {
		if (instance == null) {
			instance = new ClassReInitializer();
		}
		return instance;
	}

	private ClassReInitializer() {
	}

	/*
	 * TODO: I think this would be nicer if each type of statement registered
	 * the classes to reset as part of their execute() method
	 */
	private static HashSet<String> getMoreClassesToReset(TestCase tc, ExecutionResult result) {
		HashSet<String> moreClassesForStaticReset = new HashSet<>();
		for (int position = 0; position < result.getExecutedStatements(); position++) {
			Statement statement = tc.getStatement(position);

			// If we reset also after reads, get all fields
			if (Properties.RESET_STATIC_FIELD_GETS) {
				for (VariableReference var : statement.getVariableReferences()) {
					if (var.isFieldReference()) {
						FieldReference fieldReference = (FieldReference) var;
						moreClassesForStaticReset.add(fieldReference.getField().getOwnerClass().getClassName());
					}
				}
			}

			// Check for explicit assignments to static fields
			if (statement.isAssignmentStatement()) {
				if (statement.getReturnValue() instanceof FieldReference) {
					FieldReference fieldReference = (FieldReference) statement.getReturnValue();
					if (fieldReference.getField().isStatic()) {
						moreClassesForStaticReset.add(fieldReference.getField().getOwnerClass().getClassName());
					}
				}
			} else if (statement instanceof FieldStatement) {
				// Check if we are invoking a non-pure method on a static field
				// variable
				FieldStatement fieldStatement = (FieldStatement) statement;
				if (fieldStatement.getField().isStatic()) {
					VariableReference fieldReference = fieldStatement.getReturnValue();
					if (Properties.RESET_STATIC_FIELD_GETS) {
						moreClassesForStaticReset.add(fieldStatement.getField().getOwnerClass().getClassName());

					} else {
						// Check if the field was passed to a non-pure method
						for (int i = fieldStatement.getPosition() + 1; i < result.getExecutedStatements(); i++) {
							Statement invokedStatement = tc.getStatement(i);
							if (invokedStatement.references(fieldReference)) {
								if (invokedStatement instanceof MethodStatement) {
									if (fieldReference.equals(((MethodStatement) invokedStatement).getCallee())) {
										if (!CheapPurityAnalyzer.getInstance()
												.isPure(((MethodStatement) invokedStatement).getMethod().getMethod())) {
											moreClassesForStaticReset
													.add(fieldStatement.getField().getOwnerClass().getClassName());
											break;
										}
									}
								}
							}
						}
					}
				}
			} else if (statement instanceof PrivateFieldStatement) {
				PrivateFieldStatement fieldStatement = (PrivateFieldStatement) statement;
				if (fieldStatement.isStaticField()) {
					moreClassesForStaticReset.add(fieldStatement.getOwnerClassName());
				}
			}
		}
		return moreClassesForStaticReset;
	}

	/**
	 * This method is invoked after a test execution has ended. The classes to
	 * be resetted will depend on the value of the reset_a
	 * 
	 * @param executedTestCase
	 * @param testCaseResult
	 */
	public void reInitializeClassesAfterTestExecution(TestCase executedTestCase, ExecutionResult testCaseResult) {
		// first collect the initialized classes during this test execution
		final ExecutionTrace trace = testCaseResult.getTrace();
		List<String> classesInitializedDuringTestExecution = trace.getInitializedClasses();
		this.addInitializedClasses(classesInitializedDuringTestExecution);

		// if no initialized classes, then there are no classes to
		// re-initialized. Therefore, we should return
		if (initializedClasses.isEmpty()) {
			return;
		} else {

			// second, re-initialize classes
			if (reset_all_observed_classes) {
				ClassReInitializeExecutor.getInstance().resetClasses(initializedClasses);
			} else {
				// reset only classes that were "observed" to have some
				// GETSTATIC/PUTSTATIC updating their state during test
				// execution
<<<<<<< HEAD
				List<String> classesToReset = new LinkedList<>();
				classesToReset.addAll(trace.getClassesWithStaticWrites());
=======
                List<String> classesToReset = new LinkedList<>(trace.getClassesWithStaticWrites());
>>>>>>> b559e76d
				if (Properties.RESET_STATIC_FIELD_GETS) {
					classesToReset.addAll(trace.getClassesWithStaticReads());
				}
				HashSet<String> moreClassesForReset = getMoreClassesToReset(executedTestCase, testCaseResult);
				classesToReset.addAll(moreClassesForReset);
				// sort classes to reset
				Collections.sort(classesToReset);

				ClassLoader loader = null;
				if (executedTestCase instanceof DefaultTestCase) {
					DefaultTestCase defaultTestCase = (DefaultTestCase) executedTestCase;
					ClassLoader changedClassLoader = defaultTestCase.getChangedClassLoader();
					if (changedClassLoader != null) {
						loader = changedClassLoader;
					}
				}
				if (loader == null) {
					ClassReInitializeExecutor.getInstance().resetClasses(classesToReset);
				} else {
					ClassReInitializeExecutor.getInstance().resetClasses(classesToReset, loader);
				}
			}
		}
	}

	private boolean reset_all_observed_classes = false;

	/**
	 * Indicates if we should re-initialize all observed classes of only those
	 * with GETSTATIC/PUTSTATIC calls affecting their state.
	 * 
	 * @param reInitializeAllClasses
	 */
	public void setReInitializeAllClasses(boolean reInitializeAllClasses) {
		reset_all_observed_classes = reInitializeAllClasses;
	}

	/**
	 * This method will add the class to the list of those classes that were
	 * initialized during this context execution.
	 * 
	 * @param classNameWithDots
	 *            the initialized class name with dots
	 */
	private void addInitializedClass(String classNameWithDots) {
		if (!initializedClasses.contains(classNameWithDots)) {
			initializedClasses.add(classNameWithDots);
		}
	}

	/**
	 * Adds in order those classes that were not already initialized
	 * 
	 * @param classNamesWithDots
	 */
	public void addInitializedClasses(List<String> classNamesWithDots) {
		for (String classNameWithDots : classNamesWithDots) {
			this.addInitializedClass(classNameWithDots);
		}
	}

	public List<String> getInitializedClasses() {
		return new LinkedList<>(this.initializedClasses);
	}
	

}<|MERGE_RESOLUTION|>--- conflicted
+++ resolved
@@ -158,12 +158,7 @@
 				// reset only classes that were "observed" to have some
 				// GETSTATIC/PUTSTATIC updating their state during test
 				// execution
-<<<<<<< HEAD
-				List<String> classesToReset = new LinkedList<>();
-				classesToReset.addAll(trace.getClassesWithStaticWrites());
-=======
                 List<String> classesToReset = new LinkedList<>(trace.getClassesWithStaticWrites());
->>>>>>> b559e76d
 				if (Properties.RESET_STATIC_FIELD_GETS) {
 					classesToReset.addAll(trace.getClassesWithStaticReads());
 				}

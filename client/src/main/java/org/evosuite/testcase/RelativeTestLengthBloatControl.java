/*
 * Copyright (C) 2010-2018 Gordon Fraser, Andrea Arcuri and EvoSuite
 * contributors
 *
 * This file is part of EvoSuite.
 *
 * EvoSuite is free software: you can redistribute it and/or modify it
 * under the terms of the GNU Lesser General Public License as published
 * by the Free Software Foundation, either version 3.0 of the License, or
 * (at your option) any later version.
 *
 * EvoSuite is distributed in the hope that it will be useful, but
 * WITHOUT ANY WARRANTY; without even the implied warranty of
 * MERCHANTABILITY or FITNESS FOR A PARTICULAR PURPOSE. See the GNU
 * Lesser Public License for more details.
 *
 * You should have received a copy of the GNU Lesser General Public
 * License along with EvoSuite. If not, see <http://www.gnu.org/licenses/>.
 */
package org.evosuite.testcase;

import org.evosuite.Properties;
import org.evosuite.ga.bloatcontrol.BloatControlFunction;
import org.evosuite.ga.metaheuristics.GeneticAlgorithm;
import org.evosuite.ga.metaheuristics.SearchListener;
import org.evosuite.testsuite.RelativeSuiteLengthBloatControl;


/**
 * Bloat control that checks an individual against the best test case
 *
 * @author Gordon Fraser
 */
public class RelativeTestLengthBloatControl<T extends ExecutableChromosome<T>>
		implements BloatControlFunction<T>, SearchListener<T> {

	private static final long serialVersionUID = -459141492060919204L;

	protected int current_max;
<<<<<<< HEAD

	protected double best_fitness;

	public RelativeTestLengthBloatControl() {
		current_max = 0;
		best_fitness = Double.MAX_VALUE; // FIXXME: Assuming
										 // minimizing fitness!
=======
	protected double best_fitness;

	public RelativeTestLengthBloatControl() {
		this.current_max = 0;
		this.best_fitness = Double.MAX_VALUE; // FIXXME: Assuming
		// minimizing fitness!
>>>>>>> 89c6f149
	}

	public RelativeTestLengthBloatControl(final RelativeTestLengthBloatControl<?> that) {
		this.current_max = that.current_max;
		this.best_fitness = that.best_fitness;
	}

	/** {@inheritDoc} */
	@Override
	public boolean isTooLong(T chromosome) {
		// Always accept if fitness is better
		if (chromosome.getFitness() < best_fitness)
			return false;

		// logger.debug("Current - max: "+((TestSuiteChromosome)chromosome).length()+" - "+current_max);
		if (current_max > 0) {
			// if(((TestSuiteChromosome)chromosome).length() > bloat_factor *
			// current_max)
			// logger.debug("Bloat control: "+((TestSuiteChromosome)chromosome).length()
			// +" > "+ bloat_factor * current_max);

			return chromosome.size() > Properties.BLOAT_FACTOR
			        * current_max;
		} else
			return false; // Don't know max length so can't reject!
	}

	/** {@inheritDoc} */
	@Override
	public void fitnessEvaluation(T result) {
		// TODO Auto-generated method stub

	}

	/** {@inheritDoc} */
	@Override
	public void iteration(GeneticAlgorithm<T> algorithm) {
		current_max = algorithm.getBestIndividual().size();
		best_fitness = algorithm.getBestIndividual().getFitness();
	}

	/** {@inheritDoc} */
	@Override
	public void searchFinished(GeneticAlgorithm<T> algorithm) {
		// TODO Auto-generated method stub

	}

	/** {@inheritDoc} */
	@Override
	public void searchStarted(GeneticAlgorithm<T> algorithm) {
		// TODO Auto-generated method stub

	}

	/** {@inheritDoc} */
	@Override
	public void modification(T individual) {
		// TODO Auto-generated method stub

	}
}<|MERGE_RESOLUTION|>--- conflicted
+++ resolved
@@ -37,22 +37,12 @@
 	private static final long serialVersionUID = -459141492060919204L;
 
 	protected int current_max;
-<<<<<<< HEAD
-
 	protected double best_fitness;
 
 	public RelativeTestLengthBloatControl() {
 		current_max = 0;
 		best_fitness = Double.MAX_VALUE; // FIXXME: Assuming
 										 // minimizing fitness!
-=======
-	protected double best_fitness;
-
-	public RelativeTestLengthBloatControl() {
-		this.current_max = 0;
-		this.best_fitness = Double.MAX_VALUE; // FIXXME: Assuming
-		// minimizing fitness!
->>>>>>> 89c6f149
 	}
 
 	public RelativeTestLengthBloatControl(final RelativeTestLengthBloatControl<?> that) {

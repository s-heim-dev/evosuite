--- conflicted
+++ resolved
@@ -1240,32 +1240,10 @@
 
     //FIXME: archive should be a separated variable: it has conceptually nothing to do with coverage criteria
 	public enum Criterion {
-<<<<<<< HEAD
-		EXCEPTION,
-		LCSAJ,
-		DEFUSE,
-		ALLDEFS,
-		PATH,
-		BRANCH,
-		STRONGMUTATION,
-		WEAKMUTATION,
-		MUTATION,
-		STATEMENT,
-		RHO,
-		AMBIGUITY,
-		IBRANCH,
-		REGRESSION,
-		REGRESSIONTESTS,
-		READABILITY,
-		ONLYBRANCH,
-		METHOD,
-		LINE,
-		OUTPUT
-=======
 		EXCEPTION, DEFUSE, ALLDEFS, BRANCH, ARCHIVEBRANCH, CBRANCH, STRONGMUTATION, WEAKMUTATION,
         MUTATION, STATEMENT, RHO, AMBIGUITY, IBRANCH, ARCHIVEIBRANCH, REGRESSION, READABILITY,
-        ONLYBRANCH, ONLYMUTATION, ARCHIVEMUTATION, METHODTRACE, METHOD, METHODNOEXCEPTION, LINE, ARCHIVELINE, OUTPUT
->>>>>>> ce1d31dc
+        ONLYBRANCH, ONLYMUTATION, ARCHIVEMUTATION, METHODTRACE, METHOD, METHODNOEXCEPTION, LINE, ARCHIVELINE, OUTPUT,
+        REGRESSION,	REGRESSIONTESTS
 	}
 
     /** Constant <code>CRITERION</code> */
@@ -2176,8 +2154,7 @@
 			Runtime.getInstance().resetRuntime(); //it is important to initialize the VFS
 
 			TARGET_CLASS_INSTANCE = Class.forName(TARGET_CLASS, initialise,
-<<<<<<< HEAD
-			                                      TestGenerationContext.getInstance().getClassLoaderForSUT());
+					TestGenerationContext.getInstance().getClassLoaderForSUT());
 			
 
 			if (STRATEGY == Strategy.REGRESSION || STRATEGY == Strategy.REGRESSIONTESTS) {
@@ -2185,9 +2162,6 @@
                         TestGenerationContext.getInstance().getRegressionClassLoaderForSUT());
 			}
 
-=======
-					TestGenerationContext.getInstance().getClassLoaderForSUT());
->>>>>>> ce1d31dc
 			setClassPrefix();
 
 		} catch (ClassNotFoundException e) {
@@ -2215,7 +2189,7 @@
 			}
 		} finally {
 		}
-		return (toReturnRegression)?TARGET_REGERSSION_CLASS_INSTANCE: TARGET_CLASS_INSTANCE;
+		return (Properties.toReturnRegression)?TARGET_REGERSSION_CLASS_INSTANCE: TARGET_CLASS_INSTANCE;
 	}
 
 	/**

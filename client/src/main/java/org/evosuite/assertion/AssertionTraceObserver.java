--- conflicted
+++ resolved
@@ -17,10 +17,7 @@
  * You should have received a copy of the GNU Lesser General Public
  * License along with EvoSuite. If not, see <http://www.gnu.org/licenses/>.
  */
-<<<<<<< HEAD
-=======
-
->>>>>>> b559e76d
+
 package org.evosuite.assertion;
 
 import java.util.Set;

/*
 * Copyright (C) 2010-2018 Gordon Fraser, Andrea Arcuri and EvoSuite
 * contributors
 *
 * This file is part of EvoSuite.
 *
 * EvoSuite is free software: you can redistribute it and/or modify it
 * under the terms of the GNU Lesser General Public License as published
 * by the Free Software Foundation, either version 3.0 of the License, or
 * (at your option) any later version.
 *
 * EvoSuite is distributed in the hope that it will be useful, but
 * WITHOUT ANY WARRANTY; without even the implied warranty of
 * MERCHANTABILITY or FITNESS FOR A PARTICULAR PURPOSE. See the GNU
 * Lesser Public License for more details.
 *
 * You should have received a copy of the GNU Lesser General Public
 * License along with EvoSuite. If not, see <http://www.gnu.org/licenses/>.
 */
package org.evosuite.coverage.method;

import org.evosuite.Properties;
import org.evosuite.ga.archive.Archive;
<<<<<<< HEAD
import org.evosuite.testcase.AbstractTestChromosome;
import org.evosuite.testcase.ExecutableChromosome;
=======
>>>>>>> 3d4cb5f3
import org.evosuite.testcase.TestChromosome;
import org.evosuite.testcase.TestFitnessFunction;
import org.evosuite.testcase.execution.ExecutionResult;
import org.evosuite.testcase.statements.ConstructorStatement;
import org.evosuite.testcase.statements.Statement;
import org.evosuite.testsuite.TestSuiteChromosome;
import org.evosuite.testsuite.TestSuiteFitnessFunction;
import org.objectweb.asm.Type;
import org.slf4j.Logger;
import org.slf4j.LoggerFactory;

import java.util.*;

/**
 * Fitness function for a whole test suite for all methods, including exceptional behaviour
 *
 * @author Gordon Fraser, Jose Miguel Rojas
 */
public class MethodCoverageSuiteFitness<T extends AbstractTestSuiteChromosome<T,E>,
		E extends AbstractTestChromosome<E>> extends TestSuiteFitnessFunction<MethodCoverageSuiteFitness<T,E>,T,E> {

	private static final long serialVersionUID = 3359321076367091582L;

	private final static Logger logger = LoggerFactory.getLogger(MethodCoverageSuiteFitness.class);

	// Each test gets a set of distinct covered goals, these are mapped by branch id
<<<<<<< HEAD
	protected final Map<String, TestFitnessFunction<?>> methodCoverageMap = new LinkedHashMap<>();
=======
	protected final Map<String, TestFitnessFunction> methodCoverageMap = new LinkedHashMap<>();
>>>>>>> 3d4cb5f3
	protected final int totalMethods;

	private final Set<String> toRemoveMethods = new LinkedHashSet<>();
	private final Set<String> removedMethods  = new LinkedHashSet<>();

    // Some stuff for debug output
    protected int maxCoveredMethods = 0;
    protected double bestFitness = Double.MAX_VALUE;

    /**
	 * <p>
	 * Constructor for MethodCoverageSuiteFitness.
	 * </p>
	 */
	public MethodCoverageSuiteFitness() {
		determineCoverageGoals();
		totalMethods = methodCoverageMap.size();
		logger.info("Total methods: " + totalMethods);
	}

	/**
	 * Initialize the set of known coverage goals
	 */
	protected void determineCoverageGoals() {
		List<MethodCoverageTestFitness> goals = new MethodCoverageFactory().getCoverageGoals();
		for (MethodCoverageTestFitness goal : goals) {
            methodCoverageMap.put(goal.getClassName() + "." + goal.getMethod(), goal);
			if(Properties.TEST_ARCHIVE)
				Archive.getArchiveInstance().addTarget(goal);
		}
	}

	/**
	 * If there is an exception in a super-constructor, then the corresponding
	 * constructor might not be included in the execution trace
	 *
	 * @param test
	 * @param result
	 * @param calledMethods
	 */
	protected void handleConstructorExceptions(TestChromosome test, ExecutionResult result, Set<String> calledMethods) {

			if (result.hasTimeout() || result.hasTestException()
			        || result.noThrownExceptions())
				return;

			Integer exceptionPosition = result.getFirstPositionOfThrownException();
			Statement statement = result.test.getStatement(exceptionPosition);
			if (statement instanceof ConstructorStatement) {
				ConstructorStatement c = (ConstructorStatement) statement;
				String className = c.getConstructor().getName();
				String methodName = "<init>"
				        + Type.getConstructorDescriptor(c.getConstructor().getConstructor());
				String name = className + "." + methodName;
				if (methodCoverageMap.containsKey(name) && !calledMethods.contains(name)) {
					TestFitnessFunction<?> goal = methodCoverageMap.get(name);

					// only include methods being called
					test.getTestCase().addCoveredGoal(goal);
					calledMethods.add(name);
					this.toRemoveMethods.add(name);

					if (Properties.TEST_ARCHIVE) {
						Archive.getArchiveInstance().updateArchive(goal, test, 0.0);
					}
				}
			}

	}

	/**
	 * Iterate over all execution results and summarize statistics
	 *
	 * @param results
	 * @param calledMethods
	 * @return
	 */
	protected boolean analyzeTraces(List<ExecutionResult> results, Set<String> calledMethods) {
		boolean hasTimeoutOrTestException = false;

		for (ExecutionResult result : results) {
			if (result.hasTimeout() || result.hasTestException()) {
				hasTimeoutOrTestException = true;
				continue;
			}

			TestChromosome test = new TestChromosome();
			test.setTestCase(result.test);
			test.setLastExecutionResult(result);
			test.setChanged(false);

			for (String methodName : this.methodCoverageMap.keySet()) {
				TestFitnessFunction<?> goal = this.methodCoverageMap.get(methodName);

				double fit = goal.getFitness(test, result); // archive is updated by the TestFitnessFunction class

				if (fit == 0.0) {
					calledMethods.add(methodName); // helper to count the number of covered goals
					this.toRemoveMethods.add(methodName); // goal to not be considered by the next iteration of the evolutionary algorithm
				}
			}

			// In case there were exceptions in a constructor
			handleConstructorExceptions(test, result, calledMethods);
		}
		return hasTimeoutOrTestException;
	}

	/**
	 * {@inheritDoc}
	 *
	 * Execute all tests and count covered branches
	 */
	@Override
<<<<<<< HEAD
	public double getFitness(T suite) {
=======
	public double getFitness(TestSuiteChromosome suite) {
>>>>>>> 3d4cb5f3
		logger.trace("Calculating method fitness");
		double fitness = 0.0;

		List<ExecutionResult> results = runTestSuite(suite);

		// Collect stats in the traces
		Set<String> calledMethods = new LinkedHashSet<>();
		boolean hasTimeoutOrTestException = analyzeTraces(results, calledMethods);

		int coveredMethods = calledMethods.size() + this.removedMethods.size();
		int missingMethods = this.totalMethods - coveredMethods;
		assert (this.totalMethods == coveredMethods + missingMethods);
		fitness = 1.0 * missingMethods;

        printStatusMessages(suite, totalMethods - missingMethods, fitness);

		if (totalMethods > 0)
			suite.setCoverage(this, (double) coveredMethods / (double) totalMethods);
        else
            suite.setCoverage(this, 1.0);

		suite.setNumOfCoveredGoals(this, coveredMethods);

		if (hasTimeoutOrTestException) {
			logger.info("Test suite has timed out, setting fitness to max value " + totalMethods);
			fitness = totalMethods;
			//suite.setCoverage(0.0);
		}

		updateIndividual(suite, fitness);

		assert (coveredMethods <= totalMethods) : "Covered " + coveredMethods + " vs total goals " + totalMethods;
		assert (fitness >= 0.0);
		assert (fitness != 0.0 || coveredMethods == totalMethods) : "Fitness: " + fitness + ", "
		        + "coverage: " + coveredMethods + "/" + totalMethods;
		assert (suite.getCoverage(this) <= 1.0) && (suite.getCoverage(this) >= 0.0) : "Wrong coverage value "
		        + suite.getCoverage(this);

		return fitness;
	}

	/**
	 * Some useful debug information
	 *
	 * @param coveredMethods
	 * @param fitness
	 */
<<<<<<< HEAD
	protected void printStatusMessages(T suite,
=======
	protected void printStatusMessages(TestSuiteChromosome suite,
>>>>>>> 3d4cb5f3
	        int coveredMethods, double fitness) {
		if (coveredMethods > maxCoveredMethods) {
			logger.info("(Methods) Best individual covers " + coveredMethods + "/"
			        + totalMethods + " methods");
			maxCoveredMethods = coveredMethods;
			logger.info("Fitness: " + fitness + ", size: " + suite.size() + ", length: "
			        + suite.totalLengthOfTestCases());

		}
		if (fitness < bestFitness) {
			logger.info("(Fitness) Best individual covers " + coveredMethods + "/"
			        + totalMethods + " methods");
			bestFitness = fitness;
			logger.info("Fitness: " + fitness + ", size: " + suite.size() + ", length: "
			        + suite.totalLengthOfTestCases());

		}
	}

	@Override
	public boolean updateCoveredGoals() {
		if (!Properties.TEST_ARCHIVE) {
			return false;
		}

		for (String method : this.toRemoveMethods) {
			TestFitnessFunction<?> f = this.methodCoverageMap.remove(method);
			if (f != null) {
				this.removedMethods.add(method);
			} else {
				throw new IllegalStateException("Goal to remove not found: "+method+", candidates: "+methodCoverageMap.keySet());
			}
		}

		this.toRemoveMethods.clear();
		logger.info("Current state of archive: " + Archive.getArchiveInstance().toString());

		assert this.totalMethods == this.methodCoverageMap.size() + this.removedMethods.size();

		return true;
	}

	@Override
	public MethodCoverageSuiteFitness<T, E> self() {
		return this;
	}
}<|MERGE_RESOLUTION|>--- conflicted
+++ resolved
@@ -21,11 +21,7 @@
 
 import org.evosuite.Properties;
 import org.evosuite.ga.archive.Archive;
-<<<<<<< HEAD
 import org.evosuite.testcase.AbstractTestChromosome;
-import org.evosuite.testcase.ExecutableChromosome;
-=======
->>>>>>> 3d4cb5f3
 import org.evosuite.testcase.TestChromosome;
 import org.evosuite.testcase.TestFitnessFunction;
 import org.evosuite.testcase.execution.ExecutionResult;
@@ -44,19 +40,14 @@
  *
  * @author Gordon Fraser, Jose Miguel Rojas
  */
-public class MethodCoverageSuiteFitness<T extends AbstractTestSuiteChromosome<T,E>,
-		E extends AbstractTestChromosome<E>> extends TestSuiteFitnessFunction<MethodCoverageSuiteFitness<T,E>,T,E> {
+public class MethodCoverageSuiteFitness extends TestSuiteFitnessFunction{
 
 	private static final long serialVersionUID = 3359321076367091582L;
 
 	private final static Logger logger = LoggerFactory.getLogger(MethodCoverageSuiteFitness.class);
 
 	// Each test gets a set of distinct covered goals, these are mapped by branch id
-<<<<<<< HEAD
-	protected final Map<String, TestFitnessFunction<?>> methodCoverageMap = new LinkedHashMap<>();
-=======
 	protected final Map<String, TestFitnessFunction> methodCoverageMap = new LinkedHashMap<>();
->>>>>>> 3d4cb5f3
 	protected final int totalMethods;
 
 	private final Set<String> toRemoveMethods = new LinkedHashSet<>();
@@ -112,7 +103,7 @@
 				        + Type.getConstructorDescriptor(c.getConstructor().getConstructor());
 				String name = className + "." + methodName;
 				if (methodCoverageMap.containsKey(name) && !calledMethods.contains(name)) {
-					TestFitnessFunction<?> goal = methodCoverageMap.get(name);
+					TestFitnessFunction goal = methodCoverageMap.get(name);
 
 					// only include methods being called
 					test.getTestCase().addCoveredGoal(goal);
@@ -149,7 +140,7 @@
 			test.setChanged(false);
 
 			for (String methodName : this.methodCoverageMap.keySet()) {
-				TestFitnessFunction<?> goal = this.methodCoverageMap.get(methodName);
+				TestFitnessFunction goal = this.methodCoverageMap.get(methodName);
 
 				double fit = goal.getFitness(test, result); // archive is updated by the TestFitnessFunction class
 
@@ -171,11 +162,7 @@
 	 * Execute all tests and count covered branches
 	 */
 	@Override
-<<<<<<< HEAD
-	public double getFitness(T suite) {
-=======
 	public double getFitness(TestSuiteChromosome suite) {
->>>>>>> 3d4cb5f3
 		logger.trace("Calculating method fitness");
 		double fitness = 0.0;
 
@@ -223,11 +210,7 @@
 	 * @param coveredMethods
 	 * @param fitness
 	 */
-<<<<<<< HEAD
-	protected void printStatusMessages(T suite,
-=======
 	protected void printStatusMessages(TestSuiteChromosome suite,
->>>>>>> 3d4cb5f3
 	        int coveredMethods, double fitness) {
 		if (coveredMethods > maxCoveredMethods) {
 			logger.info("(Methods) Best individual covers " + coveredMethods + "/"
@@ -254,7 +237,7 @@
 		}
 
 		for (String method : this.toRemoveMethods) {
-			TestFitnessFunction<?> f = this.methodCoverageMap.remove(method);
+			TestFitnessFunction f = this.methodCoverageMap.remove(method);
 			if (f != null) {
 				this.removedMethods.add(method);
 			} else {
@@ -269,9 +252,4 @@
 
 		return true;
 	}
-
-	@Override
-	public MethodCoverageSuiteFitness<T, E> self() {
-		return this;
-	}
 }
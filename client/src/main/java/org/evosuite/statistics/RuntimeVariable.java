/*
 * Copyright (C) 2010-2018 Gordon Fraser, Andrea Arcuri and EvoSuite
 * contributors
 *
 * This file is part of EvoSuite.
 *
 * EvoSuite is free software: you can redistribute it and/or modify it
 * under the terms of the GNU Lesser General Public License as published
 * by the Free Software Foundation, either version 3.0 of the License, or
 * (at your option) any later version.
 *
 * EvoSuite is distributed in the hope that it will be useful, but
 * WITHOUT ANY WARRANTY; without even the implied warranty of
 * MERCHANTABILITY or FITNESS FOR A PARTICULAR PURPOSE. See the GNU
 * Lesser Public License for more details.
 *
 * You should have received a copy of the GNU Lesser General Public
 * License along with EvoSuite. If not, see <http://www.gnu.org/licenses/>.
 */
package org.evosuite.statistics;

import org.evosuite.Properties;
import org.evosuite.Properties.Criterion;
import org.slf4j.Logger;
import org.slf4j.LoggerFactory;

import java.util.Map;

/**
 * <p>
 * This enumeration defines all the runtime variables we want to store in
 * the CSV files.
 * A runtime variable is either an output of the search (e.g., obtained branch coverage) 
 * or something that can only be determined once the CUT is analyzed (e.g., the number of branches) 
 *
 * <p>
 * Note, it is perfectly fine to add new runtime variables in this enum, in any position.
 * But it is essential to provide JavaDoc <b>descriptions</b> for each new variable 
 *
 * <p>
 * WARNING: do not change the name of any variable! If you do, current R
 * scripts will break. If you really need to change a name, please first
 * contact Andrea Arcuri.
 *
 * @author arcuri
 *
 */
public enum RuntimeVariable {

	/** Number of predicates in CUT */
	Predicates,
	/** Number of added jump conditions through instrumentation */
	Instrumented_Predicates,
	/** Number of classes in classpath  */
	Classpath_Classes,
	/**  Number of classes analyzed for test cluster */
	Analyzed_Classes,
	/** Total number of generators */
	Generators,
	/** Total number of modifiers */
	Modifiers,
	/** Total number of branches in CUT */
	Total_Branches,
	/** Number of covered branches in CUT */
	Covered_Branches,
	/** Total number of gradient branches */
	Gradient_Branches,
	/** Total number of covered gradient branches */
	Gradient_Branches_Covered,
	/** The number of lines in the CUT */
	Lines,
	/** The actual covered line numbers */
	Covered_Lines,
	/** Total number of methods in CUT */
	Total_Methods,
	/** Number of methods covered */
	Covered_Methods,
	/** Number of methods without any predicates */
	Branchless_Methods,
	/** Number of methods without predicates covered */
	Covered_Branchless_Methods,
	/** Total number of coverage goals for current criterion */
	Total_Goals,
	/** Total number of covered goals */
	Covered_Goals,
	/** Number of mutants */
	Mutants,
	/** Total number of statements executed */
	Statements_Executed,
	/** The total number of tests executed during the search */
	Tests_Executed,
	/** The total number of fitness evaluations during the search */
	Fitness_Evaluations,
	/** Number of generations the search algorithm has been evolving */
	Generations,
	/** Obtained coverage of the chosen testing criterion */
	Coverage,
	/** A bit string (0/1) representing whether goals (in order) are covered */
    CoverageBitString,
	/** Fitness value of the best individual */
	Fitness,
	/** Obtained coverage (of the chosen testing criterion) at different points in time  */
	CoverageTimeline,
	/** Obtained fitness values at different points in time */
	FitnessTimeline,
	/** Population similarity values at different points in time */
	DiversityTimeline,
	/** Obtained size values at different points in time */
	Size_T0,
	SizeTimeline,
	/** Obtained length values at different points in time */
	LengthTimeline,
	/** The obtained statement coverage */
	StatementCoverage,
	/** A bit string (0/1) representing whether statements (in order) are covered */
	StatementCoverageBitString,
	/** The obtained rho coverage */
	RhoScore,
	RhoScore_T0,
	RhoScoreTimeline,
	/** The obtained ambiguity coverage */
	AmbiguityScore,
	AmbiguityScore_T0,
	AmbiguityScoreTimeline,
	/** Not only the covered branches ratio, but also including the branchless methods. FIXME: this will need to be changed */
	BranchCoverage,
	/** Coverage of instrumented branches */
	Total_Branches_Real,
	Total_Branches_Instrumented,
	Covered_Branches_Real,
	Covered_Branches_Instrumented,
	TryCatchCoverage,
	BranchCoverageTimeline,
	/** A bit string (0/1) representing whether branches (in order) are covered */
	BranchCoverageBitString,
	/** Only the covered branches ratio. */
	OnlyBranchCoverage,
    OnlyBranchFitnessTimeline,
    OnlyBranchCoverageTimeline,
    OnlyBranchCoverageBitString,
	CBranchCoverage,
    CBranchFitnessTimeline,
    CBranchCoverageTimeline,
    CBranchCoverageBitString,
    IBranchCoverage,
    IBranchInitialGoals,
    IBranchInitialGoalsInTargetClass,
    IBranchGoalsTimeline,
    IBranchCoverageBitString,
	/** The obtained method coverage (method calls anywhere in trace) */
	MethodTraceCoverage,
    MethodTraceFitnessTimeline,
    MethodTraceCoverageTimeline,
    MethodTraceCoverageBitString,
	/** The obtained method coverage */
	MethodCoverage,
    MethodFitnessTimeline,
    MethodCoverageTimeline,
    MethodCoverageBitString,
	/** The obtained method coverage (only normal behaviour) */
	MethodNoExceptionCoverage,
    MethodNoExceptionFitnessTimeline,
    MethodNoExceptionCoverageTimeline,
    MethodNoExceptionCoverageBitString,
	/** The obtained line coverage */
	LineCoverage,
    LineFitnessTimeline,
    LineCoverageTimeline,
    LineCoverageBitString,
	/** The obtained output value coverage */
	OutputCoverage,
    OutputFitnessTimeline,
    OutputCoverageTimeline,
    OutputCoverageBitString,
	/** The input value coverage */
	InputCoverage,
	InputFitnessTimeline,
	InputCoverageTimeline,
	InputCoverageBitString,
	/** The obtained exception coverage */
	ExceptionCoverage,
    ExceptionFitnessTimeline,
    ExceptionCoverageTimeline,
    ExceptionCoverageBitString,
	/** The obtained score for weak mutation testing */
	WeakMutationScore,
	WeakMutationCoverageTimeline,
	WeakMutationCoverageBitString,
    /** Only mutation = only infection distance */
	OnlyMutationScore,
	OnlyMutationFitnessTimeline,
	OnlyMutationCoverageTimeline,
	OnlyMutationCoverageBitString,
    /** The obtained score for (strong) mutation testing*/
	MutationScore,
	MutationCoverageBitString,
	/** The total time EvoSuite spent generating the test cases */
	Total_Time,
	/** Number of tests in resulting test suite */
	Size,
	/** Total number of statements in final test suite */
	Length,
	/** Number of tests in resulting test suite before minimization */
	Result_Size,
	/** Total number of statements in final test suite before minimization */
	Result_Length,
	/** Either use {@link RuntimeVariable#Size} */
	@Deprecated
	Minimized_Size,
	/** Either use  {@link RuntimeVariable#Length} */
	@Deprecated
	Minimized_Length,
	/** The random seed used during the search. A random one was used if none was specified at the beginning */
	Random_Seed,
	/** How many tests were carved, ie used as input seeds for the search */
	CarvedTests,
	/** The branch coverage of the carved tests */
	CarvedCoverage,
	/** Was any test unstable in the generated JUnit files? */
	HadUnstableTests,
	/** Number of unstable tests in the generated JUnit files */
	NumUnstableTests,
<<<<<<< HEAD
	/** Number of regression test cases */
	NumRegressionTestCases,
=======
>>>>>>> 835552e9
	/** An estimate (ie not precise) of the maximum number of threads running at the same time in the CUT */
	Threads,
	/** Number of top-level methods throwing an undeclared exception explicitly with a 'throw new' */
	Explicit_MethodExceptions,
	/** Number of undeclared exception types that were explicitly thrown with a 'throw new' at least once */
	Explicit_TypeExceptions,
	/** Number of top-level methods throwing an undeclared exception implicitly (ie, no 'new throw') */
	Implicit_MethodExceptions,
	/** Number of undeclared exception types that were implicitly thrown (ie, no 'new throw') at least once */
	Implicit_TypeExceptions,
    /** Total number of exceptions covered */
    TotalExceptionsTimeline,

    /**
     * Map Elites
     */
    DensityTimeline,
    FeaturePartitionCount,
    FeatureCount,
    FeaturesFound,

	/* ----- number of unique permissions that were denied for each kind --- */
	AllPermission,
	SecurityPermission,
	UnresolvedPermission,
	AWTPermission,
	FilePermission,
	SerializablePermission,
	ReflectPermission,
	RuntimePermission,
	NetPermission,
	SocketPermission,
	SQLPermission,
	PropertyPermission,
	LoggingPermission,
	SSLPermission,
	AuthPermission,
	AudioPermission,
	OtherPermission,
	/* -------------------------------------------------------------------- */
	/** Timings */
	Time_Assertion,
	Time_Coverage,
	Time_StateDistance,
	Time_Diversity,
	/* -------------------------------------------------------------------- */
	/** Count of branch comparison types in bytecode (static) */
	Cmp_IntZero,
	Cmp_IntInt,
	Cmp_RefNull,
	Cmp_RefRef,
	/** Count of branch comparisons reached (dynamic) */
	Reached_IntZero,
	Reached_IntInt,
	Reached_RefNull,
	Reached_RefRef,
	/** Count of branch comparisons covered (dynamic) */
	Covered_IntZero,
	Covered_IntInt,
	Covered_RefNull,
	Covered_RefRef,
	/** Count of bytecode instructions (static) */
	BC_lcmp,
	BC_fcmpl,
	BC_fcmpg,
	BC_dcmpl,
	BC_dcmpg,
	/** Count of bytecode instructions reached (dynamic) */
	Reached_lcmp,
	Reached_fcmpl,
	Reached_fcmpg,
	Reached_dcmpl,
	Reached_dcmpg,
	/** Count of bytecode instructions reached (dynamic) */
	Covered_lcmp,
	Covered_fcmpl,
	Covered_fcmpg,
	Covered_dcmpl,
	Covered_dcmpg,
	/** For sanity-checking purposes */
	RSM_OverMinimized,
	/* -------------------------------------------------------------------- */
	/* TODO following needs to be implemented/updated. Currently they are not (necessarily) supported */
	/** (FIXME: need to be implemented) The number of serialized objects that EvoSuite is going to use for seeding strategies */
	NumberOfInputPoolObjects,
	Error_Predicates,
	Error_Branches_Covered,
	Error_Branchless_Methods,
	Error_Branchless_Methods_Covered,
	AssertionContract,
	EqualsContract,
	EqualsHashcodeContract,
	EqualsNullContract,
	EqualsSymmetricContract,
	HashCodeReturnsNormallyContract,
	JCrasherExceptionContract,
	NullPointerExceptionContract,
	ToStringReturnsNormallyContract,
	UndeclaredExceptionContract,
	Contract_Violations,
	Unique_Violations,
	Data_File,
	/* --- Dataflow stuff. FIXME: Is this stuff still valid? --- */
	AllDefCoverage,
	AllDefCoverageBitString,
	DefUseCoverage,
	DefUseCoverageBitString,
	Definitions,
	Uses,
	DefUsePairs,
	IntraMethodPairs,
	InterMethodPairs,
	IntraClassPairs,
	ParameterPairs,
	LCSAJs,
	AliasingIntraMethodPairs,
	AliasingInterMethodPairs,
	AliasingIntraClassPairs,
	AliasingParameterPairs,
	CoveredIntraMethodPairs,
	CoveredInterMethodPairs,
	CoveredIntraClassPairs,
	CoveredParameterPairs,
	CoveredAliasIntraMethodPairs,
	CoveredAliasInterMethodPairs,
	CoveredAliasIntraClassPairs,
	CoveredAliasParameterPairs,
	/* -------------------------------------------------------------------- */
	/** The number of constraint made of integer constraints and no other type */
	IntegerOnlyConstraints,
	/** The number of constraint made of real constraints and no other type */
	RealOnlyConstraints,
	/** The number of constraint made of real constraints and no other type */
	StringOnlyConstraints,
	/** The number of constraint made of integer and real constraints */
	IntegerAndRealConstraints,
	/** The number of constraint made of integer and string constraints */
	IntegerAndStringConstraints,
	/** The number of constraint made of real and string constraints */
	RealAndStringConstraints,
	/** Number of constraints containing all three types altogether */
	IntegerRealAndStringConstraints,
	/** The total number of constraints during the execution of the Genetic Algorithm*/
	/** This total should be the sum of all the other types of constraints */
	TotalNumberOfConstraints,

	/* -------------------------------------------------------------------- */
	/** The number of SAT answers to Solver queries */
	NumberOfSATQueries,
	/** The number of UNSAT answers to Solver queries */
	NumberOfUNSATQueries,
	/** The number of TIMEOUTs when solving queries */
	NumberOfTimeoutQueries,
	/** How many SAT queries led to Useful (i.e. better fitness) new tests*/
	NumberOfUsefulNewTests,
	/** How many SAT queries led to Unuseful (i.e. no better fitness) new tests*/
	NumberOfUnusefulNewTests,
	/** How much time was spent solving constraints on the SMT solver*/
	TotalTimeSpentSolvingConstraints,

	/* -------------------------------------------------------------------- */
	/** Search budget needed to reach the maximum coverage */
	/** Used in the comparison between LISP and MOSA */
	Time2MaxCoverage,

	/******* DSE related section *******/

	/** Path condition related */
	MaxPathConditionLength,
	MinPathConditionLength,
	AvgPathConditionLength,

	/** Path explotarion related */
	NumberOfPathsExplored,
	NumberOfPathsDiverged,

	/** How much time was spent executing tests */
	TotalTimeSpentExecutingConcolicaly,
	TotalTimeSpentExecutingTestCases,
	TotalTimeSpentExecutingNonConcolicTestCases,

	/** Solver Cache Statistics */
	QueryCacheSize,
	QueryCacheCalls,
	QueryCacheHitRate



	;
	/* -------------------------------------------------- */

<<<<<<< HEAD

	private static Logger logger = LoggerFactory.getLogger(RuntimeVariable.class);

=======
	
	private static final Logger logger = LoggerFactory.getLogger(RuntimeVariable.class);
	
>>>>>>> 835552e9
	/**
	 * check if the variables do satisfy a set of predefined constraints: eg, the
	 * number of covered targets cannot be higher than their total number
	 *
	 * @param map from (key->variable name) to (value -> output variable)
	 * @return
	 */
	public static boolean validateRuntimeVariables(Map<String,OutputVariable<?>> map){
        if (! Properties.VALIDATE_RUNTIME_VARIABLES) {
            logger.warn("Not validating runtime variables");
            return true;
        }
        boolean valid = true;

		try{
			Integer totalBranches = getIntegerValue(map,Total_Branches);
			Integer coveredBranches = getIntegerValue(map,Covered_Branches);

			if(coveredBranches!=null && totalBranches!=null && coveredBranches > totalBranches){
				logger.error("Obtained invalid branch count: covered "+coveredBranches+" out of "+totalBranches);
				valid = false;
			}

			Integer totalGoals = getIntegerValue(map,Total_Goals);
			Integer coveredGoals = getIntegerValue(map,Covered_Goals);

			if(coveredGoals!=null && totalGoals!=null && coveredGoals > totalGoals){
				logger.error("Obtained invalid goal count: covered "+coveredGoals+" out of "+totalGoals);
				valid = false;
			}

			Integer totalMethods = getIntegerValue(map,Total_Methods);
			Integer coveredMethods = getIntegerValue(map,Covered_Methods);

			if(coveredMethods!=null && totalMethods!=null && coveredMethods > totalMethods){
				logger.error("Obtained invalid method count: covered "+coveredMethods+" out of "+totalMethods);
				valid = false;
			}

			String[] criteria = null;
			if(map.containsKey("criterion")){
				criteria = map.get("criterion").toString().split(":");
			}

			Double coverage = getDoubleValue(map,Coverage);
			Double branchCoverage = getDoubleValue(map,BranchCoverage);

			if(criteria!=null && criteria.length==1 && criteria[0].equalsIgnoreCase(Criterion.BRANCH.toString())
					&& coverage!=null && branchCoverage!=null){

				double diff = Math.abs(coverage - branchCoverage);
				if(diff>0.001){
					logger.error("Targeting branch coverage, but Coverage is different "+
							"from BranchCoverage: "+coverage+" != "+branchCoverage);
					valid = false;
				}
			}


			/*
			 * TODO there are more things we could check here
			 */

		} catch(Exception e){
			logger.error("Exception while validating runtime variables: "+e.getMessage(),e);
			valid = false;
		}

		return valid;
	}

	private static Integer getIntegerValue(Map<String,OutputVariable<?>> map, RuntimeVariable variable){
		OutputVariable<?> out = map.get(variable.toString());
		if( out != null){
			return (Integer) out.getValue();
		} else {
			return null;
		}
	}

	private static Double getDoubleValue(Map<String,OutputVariable<?>> map, RuntimeVariable variable){
		OutputVariable<?> out = map.get(variable.toString());
		if( out != null){
			return (Double) out.getValue();
		} else {
			return null;
		}
	}
};<|MERGE_RESOLUTION|>--- conflicted
+++ resolved
@@ -220,11 +220,6 @@
 	HadUnstableTests,
 	/** Number of unstable tests in the generated JUnit files */
 	NumUnstableTests,
-<<<<<<< HEAD
-	/** Number of regression test cases */
-	NumRegressionTestCases,
-=======
->>>>>>> 835552e9
 	/** An estimate (ie not precise) of the maximum number of threads running at the same time in the CUT */
 	Threads,
 	/** Number of top-level methods throwing an undeclared exception explicitly with a 'throw new' */
@@ -409,22 +404,12 @@
 	/** Solver Cache Statistics */
 	QueryCacheSize,
 	QueryCacheCalls,
-	QueryCacheHitRate
-
-
-
-	;
+	QueryCacheHitRate;
+
 	/* -------------------------------------------------- */
 
-<<<<<<< HEAD
-
-	private static Logger logger = LoggerFactory.getLogger(RuntimeVariable.class);
-
-=======
-	
 	private static final Logger logger = LoggerFactory.getLogger(RuntimeVariable.class);
-	
->>>>>>> 835552e9
+
 	/**
 	 * check if the variables do satisfy a set of predefined constraints: eg, the
 	 * number of covered targets cannot be higher than their total number

--- conflicted
+++ resolved
@@ -495,10 +495,7 @@
 	}
 
 	public Collection<GenericClass> getGenericBounds() {
-<<<<<<< HEAD
-=======
-
->>>>>>> 800e122d
+
 		Set<GenericClass> bounds = new LinkedHashSet<>();
 
 		if (isRawClass() || !hasWildcardOrTypeVariables()) {

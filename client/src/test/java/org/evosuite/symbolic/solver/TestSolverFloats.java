--- conflicted
+++ resolved
@@ -294,11 +294,7 @@
 		Double var0 = (Double) solution.get("var0");
 		Double var1 = (Double) solution.get("var1");
 
-<<<<<<< HEAD
-        assertEquals(var0.doubleValue(), var1.doubleValue() * 2.0, 0.0);
-=======
 		assertTrue(var0 == var1 * 2.0);
->>>>>>> b559e76d
 	}
 
 	@Test
@@ -311,11 +307,7 @@
 		Double var0 = (Double) solution.get("var0");
 		Double var1 = (Double) solution.get("var1");
 
-<<<<<<< HEAD
-        assertEquals(var0.doubleValue(), var1.doubleValue() / 2.0, 0.0);
-=======
 		assertTrue(var0 == var1 / 2.0);
->>>>>>> b559e76d
 	}
 
 	@Test

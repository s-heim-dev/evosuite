/*
 * Copyright (C) 2010-2018 Gordon Fraser, Andrea Arcuri and EvoSuite
 * contributors
 *
 * This file is part of EvoSuite.
 *
 * EvoSuite is free software: you can redistribute it and/or modify it
 * under the terms of the GNU Lesser General Public License as published
 * by the Free Software Foundation, either version 3.0 of the License, or
 * (at your option) any later version.
 *
 * EvoSuite is distributed in the hope that it will be useful, but
 * WITHOUT ANY WARRANTY; without even the implied warranty of
 * MERCHANTABILITY or FITNESS FOR A PARTICULAR PURPOSE. See the GNU
 * Lesser Public License for more details.
 *
 * You should have received a copy of the GNU Lesser General Public
 * License along with EvoSuite. If not, see <http://www.gnu.org/licenses/>.
 */
package org.evosuite.symbolic;

import static org.junit.Assert.assertEquals;
import static org.junit.Assert.assertNotNull;
import static org.junit.Assert.assertTrue;
import static org.junit.Assert.fail;

import java.io.IOException;
import java.lang.reflect.Method;
import java.util.ArrayList;
import java.util.LinkedList;
import java.util.List;
import java.util.Map;
import java.util.stream.Collectors;

import org.evosuite.Properties;
import org.evosuite.symbolic.dse.ConcolicExecutorImpl;
import org.evosuite.symbolic.expr.Constraint;
import org.evosuite.symbolic.solver.SolverEmptyQueryException;
import org.evosuite.symbolic.solver.SolverErrorException;
import org.evosuite.symbolic.solver.SolverParseException;
import org.evosuite.symbolic.solver.SolverResult;
import org.evosuite.symbolic.solver.SolverTimeoutException;
import org.evosuite.symbolic.solver.avm.EvoSuiteSolver;
import org.evosuite.testcase.DefaultTestCase;
import org.evosuite.testcase.variable.VariableReference;
import org.junit.Test;

import com.examples.with.different.packagename.concolic.TestInput1;
import com.examples.with.different.packagename.concolic.TestInput2;

public class TestConstraintSolver {

	private List<PathConditionNode> executeTest(DefaultTestCase tc) {
		Properties.CLIENT_ON_THREAD = true;
		Properties.PRINT_TO_SYSTEM = true;
		Properties.TIMEOUT = 5000000;
		Properties.CONCOLIC_TIMEOUT = 5000000;

		System.out.println("TestCase=");
		System.out.println(tc.toCode());

		PathCondition pc = new ConcolicExecutorImpl().execute(tc);
		List<PathConditionNode> branch_conditions = pc.getPathConditionNodes();

		return branch_conditions;
	}

	private DefaultTestCase buildTestCase1() throws SecurityException, NoSuchMethodException {
		TestCaseBuilder tc = new TestCaseBuilder();
		VariableReference int0 = tc.appendIntPrimitive(-15);
		VariableReference long0 = tc.appendLongPrimitive(Long.MAX_VALUE);
		VariableReference string0 = tc.appendStringPrimitive("Togliere sta roba");

		Method method = TestInput1.class.getMethod("test", int.class, long.class, String.class);
		tc.appendMethod(null, method, int0, long0, string0);
		return tc.getDefaultTestCase();
	}

	@Test
	public void testCase1() throws SecurityException, NoSuchMethodException, SolverEmptyQueryException {
		DefaultTestCase tc = buildTestCase1();
		// build patch condition
		List<PathConditionNode> branch_conditions = executeTest(tc);
		assertEquals(2, branch_conditions.size());

		// invoke seeker
		try {
			SolverResult solverResult = executeSolver(branch_conditions);
			assertNotNull(solverResult);
			assertTrue(solverResult.isSAT());
		} catch (SolverTimeoutException e) {
			fail();
		}

	}

	private SolverResult executeSolver(List<PathConditionNode> branch_conditions)
			throws SolverTimeoutException, SolverEmptyQueryException {

		final int lastBranchIndex = branch_conditions.size() - 1;
		PathConditionNode last_branch = branch_conditions.get(lastBranchIndex);

		List<Constraint<?>> constraints = new LinkedList<>();
		
		for(int i=0; i<lastBranchIndex; i++) {
			PathConditionNode c = branch_conditions.get(i);
			constraints.addAll(c.getSupportingConstraints());
			constraints.add(c.getConstraint());
		}
		
		constraints.addAll(last_branch.getSupportingConstraints());
		Constraint<?> lastConstraint = last_branch.getConstraint();

		Constraint<?> targetConstraint = lastConstraint.negate();

		constraints.add(targetConstraint);

		System.out.println("Target constraints");
		printConstraints(constraints);

		EvoSuiteSolver solver = new EvoSuiteSolver();
		SolverResult solverResult;
		try {
			solverResult = solver.solve(constraints);
		} catch (IOException | SolverParseException | SolverErrorException e) {
			solverResult = null;
		}

		if (solverResult.isUNSAT())
			System.out.println("No new model was found");
		else {
			Map<String, Object> model = solverResult.getModel();
			System.out.println(model.toString());
		}

		return solverResult;
	}

	private static void printConstraints(List<Constraint<?>> constraints) {
		for (Constraint<?> constraint : constraints) {
			System.out.println(constraint);
		}

	}

	/**
	 *
	 * @return
	 * @throws SecurityException
	 * @throws NoSuchMethodException
	 */
	private DefaultTestCase buildTestCase2() throws SecurityException, NoSuchMethodException {
		TestCaseBuilder tc = new TestCaseBuilder();
		VariableReference int0 = tc.appendIntPrimitive(5);
		VariableReference int1 = tc.appendIntPrimitive(16);
		VariableReference int2 = tc.appendIntPrimitive(16);
		VariableReference int3 = tc.appendIntPrimitive(22);
		VariableReference int4 = tc.appendIntPrimitive(22);

		Method method = TestInput2.class.getMethod("test", int.class, int.class, int.class, int.class, int.class);
		tc.appendMethod(null, method, int0, int1, int2, int3, int4);
		return tc.getDefaultTestCase();
	}

	@Test
	public void testCase2() throws SecurityException, NoSuchMethodException, SolverEmptyQueryException {
		DefaultTestCase tc = buildTestCase2();
		// build patch condition
		List<PathConditionNode> pathConditionNodes = executeTest(tc);
		assertEquals(84, pathConditionNodes.size());
		assertEquals(57, getBranchconditions(pathConditionNodes).size());

		// keep only 2 top-most branch conditions
<<<<<<< HEAD
		List<PathConditionNode> sublist = new ArrayList<PathConditionNode>();
		sublist.add(pathConditionNodes.get(0));
		sublist.add(pathConditionNodes.get(1));
=======
		List<BranchCondition> sublist = new ArrayList<>();
		sublist.add(branch_conditions.get(0));
		sublist.add(branch_conditions.get(1));
>>>>>>> 835552e9

		// invoke seeker
		try {
			SolverResult solverResult = executeSolver(sublist);
			assertNotNull(solverResult);
			assertTrue(solverResult.isSAT());
		} catch (SolverTimeoutException e) {
			fail();
		}

	}

	private List<PathConditionNode> getBranchconditions(List<PathConditionNode> pathConditionNodes) {
		return pathConditionNodes.stream().filter(node -> node instanceof IfBranchCondition || node instanceof SwitchBranchCondition).collect(Collectors.toList());
	}

}<|MERGE_RESOLUTION|>--- conflicted
+++ resolved
@@ -50,7 +50,7 @@
 
 public class TestConstraintSolver {
 
-	private List<PathConditionNode> executeTest(DefaultTestCase tc) {
+	private List<BranchCondition> executeTest(DefaultTestCase tc) {
 		Properties.CLIENT_ON_THREAD = true;
 		Properties.PRINT_TO_SYSTEM = true;
 		Properties.TIMEOUT = 5000000;
@@ -60,7 +60,7 @@
 		System.out.println(tc.toCode());
 
 		PathCondition pc = new ConcolicExecutorImpl().execute(tc);
-		List<PathConditionNode> branch_conditions = pc.getPathConditionNodes();
+		List<BranchCondition> branch_conditions = pc.getBranchConditions();
 
 		return branch_conditions;
 	}
@@ -80,7 +80,7 @@
 	public void testCase1() throws SecurityException, NoSuchMethodException, SolverEmptyQueryException {
 		DefaultTestCase tc = buildTestCase1();
 		// build patch condition
-		List<PathConditionNode> branch_conditions = executeTest(tc);
+		List<BranchCondition> branch_conditions = executeTest(tc);
 		assertEquals(2, branch_conditions.size());
 
 		// invoke seeker
@@ -94,16 +94,16 @@
 
 	}
 
-	private SolverResult executeSolver(List<PathConditionNode> branch_conditions)
+	private SolverResult executeSolver(List<BranchCondition> branch_conditions)
 			throws SolverTimeoutException, SolverEmptyQueryException {
 
 		final int lastBranchIndex = branch_conditions.size() - 1;
-		PathConditionNode last_branch = branch_conditions.get(lastBranchIndex);
+		BranchCondition last_branch = branch_conditions.get(lastBranchIndex);
 
 		List<Constraint<?>> constraints = new LinkedList<>();
 		
 		for(int i=0; i<lastBranchIndex; i++) {
-			PathConditionNode c = branch_conditions.get(i);
+			BranchCondition c = branch_conditions.get(i);
 			constraints.addAll(c.getSupportingConstraints());
 			constraints.add(c.getConstraint());
 		}
@@ -166,20 +166,14 @@
 	public void testCase2() throws SecurityException, NoSuchMethodException, SolverEmptyQueryException {
 		DefaultTestCase tc = buildTestCase2();
 		// build patch condition
-		List<PathConditionNode> pathConditionNodes = executeTest(tc);
-		assertEquals(84, pathConditionNodes.size());
-		assertEquals(57, getBranchconditions(pathConditionNodes).size());
+		List<BranchCondition> branchConditions = executeTest(tc);
+		assertEquals(85, branchConditions.size());
+		assertEquals(58, getBranchConditions(branchConditions).size());
 
 		// keep only 2 top-most branch conditions
-<<<<<<< HEAD
-		List<PathConditionNode> sublist = new ArrayList<PathConditionNode>();
-		sublist.add(pathConditionNodes.get(0));
-		sublist.add(pathConditionNodes.get(1));
-=======
 		List<BranchCondition> sublist = new ArrayList<>();
-		sublist.add(branch_conditions.get(0));
-		sublist.add(branch_conditions.get(1));
->>>>>>> 835552e9
+		sublist.add(branchConditions.get(0));
+		sublist.add(branchConditions.get(1));
 
 		// invoke seeker
 		try {
@@ -192,8 +186,8 @@
 
 	}
 
-	private List<PathConditionNode> getBranchconditions(List<PathConditionNode> pathConditionNodes) {
-		return pathConditionNodes.stream().filter(node -> node instanceof IfBranchCondition || node instanceof SwitchBranchCondition).collect(Collectors.toList());
+	private List<BranchCondition> getBranchConditions(List<BranchCondition> branchConditions) {
+		return branchConditions.stream().filter(node -> node instanceof IfBranchCondition || node instanceof SwitchBranchCondition).collect(Collectors.toList());
 	}
 
 }
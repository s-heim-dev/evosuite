--- conflicted
+++ resolved
@@ -167,20 +167,11 @@
 
 			// duplicates existing <clinit>
 			// TODO: Removed | Opcodes.ACC_PUBLIC
-<<<<<<< HEAD
-			//       Does __STATIC_RESET need to be public?
-			//       <clinit> apparently can be private, resulting
-			//       in illegal modifiers
-			MethodVisitor visitMethod = super.visitMethod(methodAccess | Opcodes.ACC_STATIC | Opcodes.ACC_SYNTHETIC,
-					ClassResetter.STATIC_RESET, descriptor, signature,
-					exceptions);
-=======
 			// Does __STATIC_RESET need to be public?
 			// <clinit> apparently can be private, resulting
 			// in illegal modifiers
-			MethodVisitor visitMethod = super.visitMethod(methodAccess | Opcodes.ACC_STATIC, ClassResetter.STATIC_RESET,
-					descriptor, signature, exceptions);
->>>>>>> 5201251c
+			MethodVisitor visitMethod = super.visitMethod(methodAccess | Opcodes.ACC_STATIC | Opcodes.ACC_SYNTHETIC,
+					ClassResetter.STATIC_RESET, descriptor, signature, exceptions);
 
 			CreateClassResetMethodAdapter staticResetMethodAdapter = new CreateClassResetMethodAdapter(visitMethod,
 					className, this.static_fields, finalFields);
@@ -252,17 +243,9 @@
 	}
 
 	private void createEmptyStaticReset() {
-<<<<<<< HEAD
-		logger.info("Creating brand-new static initializer in class "
-				+ className);
-		MethodVisitor mv = cv.visitMethod(Opcodes.ACC_PUBLIC
-				| Opcodes.ACC_STATIC | Opcodes.ACC_SYNTHETIC, ClassResetter.STATIC_RESET, "()V", null,
-				null);
-=======
 		logger.info("Creating brand-new static initializer in class " + className);
-		MethodVisitor mv = cv.visitMethod(Opcodes.ACC_PUBLIC | Opcodes.ACC_STATIC, ClassResetter.STATIC_RESET, "()V",
-				null, null);
->>>>>>> 5201251c
+		MethodVisitor mv = cv.visitMethod(Opcodes.ACC_PUBLIC | Opcodes.ACC_STATIC | Opcodes.ACC_SYNTHETIC,
+				ClassResetter.STATIC_RESET, "()V", null, null);
 		mv.visitCode();
 		for (StaticField staticField : static_fields) {
 

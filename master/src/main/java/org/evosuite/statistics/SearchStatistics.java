--- conflicted
+++ resolved
@@ -49,7 +49,6 @@
 import org.slf4j.LoggerFactory;
 
 import java.util.*;
-import java.util.concurrent.locks.ReentrantLock;
 
 
 /**
@@ -93,11 +92,6 @@
 
 	private List<List<TestGenerationResult>> results = new ArrayList<List<TestGenerationResult>>();
 	
-<<<<<<< HEAD
-    private ReentrantLock lock = new ReentrantLock();
-	
-=======
->>>>>>> 97256f74
 	private SearchStatistics() { 
 		switch(Properties.STATISTICS_BACKEND) {
 		case CONSOLE:
@@ -185,30 +179,6 @@
 	 * @param rmiClientIdentifier
 	 * @param individual
 	 */
-<<<<<<< HEAD
-	public void currentIndividual(String rmiClientIdentifier, Chromosome individual) {
-		lock.lock();
-	    try {
-            if(backend == null)
-                return;
-
-            if(!(individual instanceof TestSuiteChromosome)) {
-                AtMostOnceLogger.warn(logger, "searchStatistics expected a TestSuiteChromosome");
-                return;
-            }
-
-            logger.debug("Received individual");
-            bestIndividual.put(rmiClientIdentifier, (TestSuiteChromosome) individual);
-            for(ChromosomeOutputVariableFactory<?> v : variableFactories.values()) {
-                setOutputVariable(v.getVariable((TestSuiteChromosome) individual));
-            }
-            for(SequenceOutputVariableFactory<?> v : sequenceOutputVariableFactories.values()) {
-                v.update((TestSuiteChromosome) individual);
-            }
-        } finally {
-		    lock.unlock();
-        }
-=======
 	public void currentIndividual(Chromosome individual) {
         if(backend == null)
             return;
@@ -226,7 +196,6 @@
         for(SequenceOutputVariableFactory<?> v : sequenceOutputVariableFactories.values()) {
             v.update((TestSuiteChromosome) individual);
         }
->>>>>>> 97256f74
 	}
 
 	/**
@@ -380,11 +349,7 @@
 			return false;
 		}	
 
-<<<<<<< HEAD
-		TestSuiteChromosome individual = bestIndividual.get("ClientNode0");
-=======
 		TestSuiteChromosome individual = bestIndividual;
->>>>>>> 97256f74
 
 		Map<String,OutputVariable<?>> map = getOutputVariables(individual);
 		if(map==null){

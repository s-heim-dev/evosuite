--- conflicted
+++ resolved
@@ -315,8 +315,7 @@
 		assertFalse((result.get("test1").toString()).regionMatches(ignore_case,
 				offset1, const2, offset2, len));
 	}
-<<<<<<< HEAD
-	
+
 	@Test
 	public void testRegexMatchesTrue() {
 		List<Constraint<?>> constraints = new ArrayList<Constraint<?>>();
@@ -335,25 +334,6 @@
 		assertNotNull(result.get("test1"));
 		assertTrue(result.get("test1").toString().matches(const2));
 	}
-	
-	@Test
-	public void testRegexMatchesFalse() {
-		List<Constraint<?>> constraints = new ArrayList<Constraint<?>>();
-		String var1 = "test";
-		String const2 = "TEST";
-		StringVariable strVar = new StringVariable("test1", var1);
-		StringConstant strConst = new StringConstant(const2);
-		StringBinaryComparison strComp = new StringBinaryComparison(strVar,
-				Operator.PATTERNMATCHES, strConst, 0L);
-		constraints.add(new StringConstraint(strComp, Comparator.EQ,
-				new IntegerConstant(0)));
-
-		ConstraintSolver skr = new ConstraintSolver();
-		Map<String, Object> result = skr.solve(constraints);
-		assertNotNull(result);
-		assertNotNull(result.get("test1"));
-		assertFalse("Result should not match TEST: "+result.get("test1").toString(), result.get("test1").toString().matches(const2));
-=======
 
 	@Test
 	public void testIndexOfC() {
@@ -380,6 +360,24 @@
 		Map<String, Object> solution = solver.solve(constraints);
 		
 		assertNotNull(solution);
->>>>>>> 0bdaf782
+	}
+	
+	@Test
+	public void testRegexMatchesFalse() {
+		List<Constraint<?>> constraints = new ArrayList<Constraint<?>>();
+		String var1 = "test";
+		String const2 = "TEST";
+		StringVariable strVar = new StringVariable("test1", var1);
+		StringConstant strConst = new StringConstant(const2);
+		StringBinaryComparison strComp = new StringBinaryComparison(strVar,
+				Operator.PATTERNMATCHES, strConst, 0L);
+		constraints.add(new StringConstraint(strComp, Comparator.EQ,
+				new IntegerConstant(0)));
+
+		ConstraintSolver skr = new ConstraintSolver();
+		Map<String, Object> result = skr.solve(constraints);
+		assertNotNull(result);
+		assertNotNull(result.get("test1"));
+		assertFalse("Result should not match TEST: "+result.get("test1").toString(), result.get("test1").toString().matches(const2));
 	}
 }
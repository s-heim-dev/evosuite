<!-- Copyright (C) 2011,2012 Gordon Fraser, Andrea Arcuri and EvoSuite contributors 
	This file is part of EvoSuite. EvoSuite is free software: you can redistribute 
	it and/or modify it under the terms of the GNU Public License as published 
	by the Free Software Foundation, either version 3 of the License, or (at 
	your option) any later version. EvoSuite is distributed in the hope that 
	it will be useful, but WITHOUT ANY WARRANTY; without even the implied warranty 
	of MERCHANTABILITY or FITNESS FOR A PARTICULAR PURPOSE. See the GNU Public 
	License for more details. You should have received a copy of the GNU Public 
	License along with EvoSuite. If not, see <http://www.gnu.org/licenses/>. -->
<assembly
	xmlns="http://maven.apache.org/plugins/maven-assembly-plugin/assembly/1.1.0"
	xmlns:xsi="http://www.w3.org/2001/XMLSchema-instance"
	xsi:schemaLocation="http://maven.apache.org/plugins/maven-assembly-plugin/assembly/1.1.0 http://maven.apache.org/xsd/assembly-1.1.0.xsd">
	<id>jar-minimal</id>
	<formats>
		<format>jar</format>
	</formats>
	<includeBaseDirectory>false</includeBaseDirectory>
<<<<<<< HEAD
	<files>
	<!--
=======
	<!--  <files>
>>>>>>> 548aa808
		<file>
			<source>${project.build.directory}/${project.artifactId}-${project.version}-evosuite-io.jar</source>
			<outputDirectory>/</outputDirectory>
			<destName>evosuite-io.jar</destName>
<<<<<<< HEAD
		</file>
	-->
	</files>
=======
			<! - - Not sure if this works always, but should do better than the purely 
				hardcoded solution (in EvoSuite.java for retrieving the evosuite-io jar file 
				as a resource) that was used so far. Now if the build process was successful, 
				we can be sure there is an "evosuite.jar" inside the "jar-minimal" version. 
				If the build process is not successful because <source> cannot be found, 
				we see why and simply fix the path. However, a neater solution to this is 
				appreciated! ;-) - - >
		</file>
	</files> -->
>>>>>>> 548aa808
	<fileSets>
		<fileSet>
			<directory>${project.build.directory}/classes</directory>
			<outputDirectory>/</outputDirectory>
			<excludes>
				<exclude>*.jar</exclude>
				<exclude>org/evosuite/ui/**/*.class</exclude>
			</excludes>
		</fileSet>
	</fileSets>
	<dependencySets>
		<dependencySet>
			<outputDirectory>/</outputDirectory>
			<useProjectArtifact>false</useProjectArtifact>
			<excludes>
				<exclude>jmockit:*</exclude>
				<exclude>org.uispec4j:*</exclude>
				<exclude>com.ibm:icu</exclude>
			</excludes>
			<unpack>true</unpack>
			<unpackOptions>
				<excludes>
					<exclude>logback.xml</exclude>
					<exclude>META-INF/MANIFEST.MF</exclude>
					<exclude>*.html</exclude>
					<exclude>COPYING*</exclude>
					<exclude>LICENSE*</exclude>
				</excludes>
			</unpackOptions>
			<scope>runtime</scope>
		</dependencySet>
	</dependencySets>
</assembly><|MERGE_RESOLUTION|>--- conflicted
+++ resolved
@@ -16,21 +16,11 @@
 		<format>jar</format>
 	</formats>
 	<includeBaseDirectory>false</includeBaseDirectory>
-<<<<<<< HEAD
-	<files>
-	<!--
-=======
 	<!--  <files>
->>>>>>> 548aa808
 		<file>
 			<source>${project.build.directory}/${project.artifactId}-${project.version}-evosuite-io.jar</source>
 			<outputDirectory>/</outputDirectory>
 			<destName>evosuite-io.jar</destName>
-<<<<<<< HEAD
-		</file>
-	-->
-	</files>
-=======
 			<! - - Not sure if this works always, but should do better than the purely 
 				hardcoded solution (in EvoSuite.java for retrieving the evosuite-io jar file 
 				as a resource) that was used so far. Now if the build process was successful, 
@@ -40,7 +30,6 @@
 				appreciated! ;-) - - >
 		</file>
 	</files> -->
->>>>>>> 548aa808
 	<fileSets>
 		<fileSet>
 			<directory>${project.build.directory}/classes</directory>

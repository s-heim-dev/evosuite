/**
 * Copyright (C) 2011,2012 Gordon Fraser, Andrea Arcuri and EvoSuite
 * contributors
 *
 * This file is part of EvoSuite.
 *
 * EvoSuite is free software: you can redistribute it and/or modify it under the
 * terms of the GNU Public License as published by the Free Software Foundation,
 * either version 3 of the License, or (at your option) any later version.
 *
 * EvoSuite is distributed in the hope that it will be useful, but WITHOUT ANY
 * WARRANTY; without even the implied warranty of MERCHANTABILITY or FITNESS FOR
 * A PARTICULAR PURPOSE. See the GNU Public License for more details.
 *
 * You should have received a copy of the GNU Public License along with
 * EvoSuite. If not, see <http://www.gnu.org/licenses/>.
 */
package de.unisb.cs.st.evosuite.testcase;

import java.io.Serializable;
import java.lang.reflect.Type;
import java.util.Map;

import org.objectweb.asm.commons.GeneratorAdapter;

/**
 * This class represents a variable in a test case
 * 
 * TODO: Store generic types in this variable - we know at creation what it is
 * (from method calls)
 * 
 * @author Gordon Fraser
 * 
 */
public interface VariableReference extends Comparable<VariableReference>, Serializable {

	/**
	 * The position of the statement, defining this VariableReference, in the
	 * testcase.
	 * 
	 * @return
	 */
	public int getStPosition();

	/**
	 * Distance metric used to select variables for mutation based on how close
	 * they are to the SUT
	 * 
	 * @return
	 */
	public int getDistance();

	/**
	 * Set the distance metric
	 * 
	 * @param distance
	 */
	public void setDistance(int distance);

	/**
	 * Create a copy of the current variable
	 */
	public abstract VariableReference clone();

	/**
	 * Create a copy of the current variable for new test
	 */
	public abstract VariableReference clone(TestCase newTest);

	/**
	 * Create a copy of the current variable for new test
	 */
	public abstract VariableReference copy(TestCase newTest, int offset);

	/**
	 * Return simple class name
	 */
	public String getSimpleClassName();

	/**
	 * Return class name
	 */
	public String getClassName();

	public String getComponentName();

	public Type getComponentType();

	public GenericClass getGenericClass();

	/**
	 * Return true if variable is an enumeration
	 */
	public boolean isEnum();

	/**
	 * Return true if variable is a primitive type
	 */
	public boolean isPrimitive();

	/**
	 * Return true if variable is void
	 */
	public boolean isVoid();

	/**
	 * Return true if variable is a string
	 */
	public boolean isString();

	/**
	 * Return true if type of variable is a primitive wrapper
	 */
	public boolean isWrapperType();

	/**
	 * Return true if other type can be assigned to this variable
	 * 
	 * @param other
	 *            Right hand side of the assignment
	 */
	public boolean isAssignableFrom(Type other);

	/**
	 * Return true if this variable can by assigned to a variable of other type
	 * 
	 * @param other
	 *            Left hand side of the assignment
	 */
	public boolean isAssignableTo(Type other);

	/**
	 * Return true if other type can be assigned to this variable
	 * 
	 * @param other
	 *            Right hand side of the assignment
	 */
	public boolean isAssignableFrom(VariableReference other);

	/**
	 * Return true if this variable can by assigned to a variable of other type
	 * 
	 * @param other
	 *            Left hand side of the assignment
	 */
	public boolean isAssignableTo(VariableReference other);

	/**
	 * Return type of this variable
	 */
	public Type getType();

	/**
	 * Set type of this variable
	 */
	public void setType(Type type);

	/**
	 * Return raw class of this variable
	 */
	public Class<?> getVariableClass();

	/**
	 * Return raw class of this variable's component
	 */
	public Class<?> getComponentClass();

	/**
	 * Return the actual object represented by this variable for a given scope
	 * 
	 * @param scope
	 *            The scope of the test case execution
	 * @throws CodeUnderTestException
	 *             if code from the class under test throws an exception. (E.g.
	 *             the static init of a field)
	 */
	public Object getObject(Scope scope) throws CodeUnderTestException;
	
	/**
	 * @return the code this variable reference stems from or null if it was generated.
	 */
	public String getOriginalCode();

	/**
	 * Set the actual object represented by this variable in a given scope
	 * 
	 * @param scope
	 *            The scope of the test case execution
	 * @param value
	 *            The value to be assigned
	 * @throws CodeUnderTestException
	 *             if code from the class under test throws an exception. (E.g.
	 *             the static init of a field)
	 */
	public void setObject(Scope scope, Object value) throws CodeUnderTestException;

	/**
<<<<<<< HEAD
=======
	 * Set the code fragment that defined this variable reference 
	 * if imported from an existing test case. 
	 * 
	 * @param code The code fragment that defined this variable reference.
	 */
	public void setOriginalCode(String code);
	
	/**
	 * Comparison
	 */
	@Override
	public boolean equals(Object obj);

	/**
	 * Hash function
	 */
	@Override
	public abstract int hashCode();

	/**
>>>>>>> 88efa964
	 * Return string representation of the variable
	 */
	@Override
	public String toString();

	/**
	 * Return name for source code representation
	 * 
	 * @return
	 */
	public String getName();

	public VariableReference getAdditionalVariableReference();

	public void setAdditionalVariableReference(VariableReference var);

	public void replaceAdditionalVariableReference(VariableReference var1,
	        VariableReference var2);

	public void loadBytecode(GeneratorAdapter mg, Map<Integer, Integer> locals);

	public void storeBytecode(GeneratorAdapter mg, Map<Integer, Integer> locals);

	public void changeClassLoader(ClassLoader loader);

	public Object getDefaultValue();

	public String getDefaultValueString();

	/*
	 * (non-Javadoc)
	 * 
	 * @see java.lang.Comparable#compareTo(java.lang.Object)
	 */
	@Override
	public int compareTo(VariableReference other);

	public boolean same(VariableReference r);
}<|MERGE_RESOLUTION|>--- conflicted
+++ resolved
@@ -175,7 +175,7 @@
 	 *             the static init of a field)
 	 */
 	public Object getObject(Scope scope) throws CodeUnderTestException;
-	
+
 	/**
 	 * @return the code this variable reference stems from or null if it was generated.
 	 */
@@ -195,8 +195,6 @@
 	public void setObject(Scope scope, Object value) throws CodeUnderTestException;
 
 	/**
-<<<<<<< HEAD
-=======
 	 * Set the code fragment that defined this variable reference 
 	 * if imported from an existing test case. 
 	 * 
@@ -205,19 +203,6 @@
 	public void setOriginalCode(String code);
 	
 	/**
-	 * Comparison
-	 */
-	@Override
-	public boolean equals(Object obj);
-
-	/**
-	 * Hash function
-	 */
-	@Override
-	public abstract int hashCode();
-
-	/**
->>>>>>> 88efa964
 	 * Return string representation of the variable
 	 */
 	@Override

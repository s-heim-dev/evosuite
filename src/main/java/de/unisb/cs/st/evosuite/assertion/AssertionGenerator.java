/**
 * 
 */
package de.unisb.cs.st.evosuite.assertion;

import org.apache.log4j.Logger;

import de.unisb.cs.st.evosuite.ga.stoppingconditions.MaxStatementsStoppingCondition;
import de.unisb.cs.st.evosuite.testcase.ExecutionResult;
import de.unisb.cs.st.evosuite.testcase.TestCase;
import de.unisb.cs.st.evosuite.testcase.TestCaseExecutor;

/**
 * @author Gordon Fraser
 * 
 */
public abstract class AssertionGenerator {

	protected static Logger logger = Logger.getLogger(AssertionGenerator.class);

	protected PrimitiveOutputTraceObserver primitive_observer = new PrimitiveOutputTraceObserver();

	protected ComparisonTraceObserver comparison_observer = new ComparisonTraceObserver();

	protected InspectorTraceObserver inspector_observer = new InspectorTraceObserver();

	protected PrimitiveFieldTraceObserver field_observer = new PrimitiveFieldTraceObserver();

	protected NullOutputObserver null_observer = new NullOutputObserver();

	protected TestCaseExecutor executor = TestCaseExecutor.getInstance();

	public AssertionGenerator() {
		executor.addObserver(primitive_observer);
		executor.addObserver(comparison_observer);
		executor.addObserver(inspector_observer);
		executor.addObserver(field_observer);
		executor.addObserver(null_observer);
	}

	public abstract void addAssertions(TestCase test);

	public static AssertionGenerator getDefaultGenerator() {
		return new UnitAssertionGenerator();
	}

	/**
	 * Execute a test case on the original unit
	 * 
	 * @param test
	 *            The test case that should be executed
	 */
	protected ExecutionResult runTest(TestCase test) {
		ExecutionResult result = new ExecutionResult(test);
		try {
<<<<<<< HEAD
			result.exceptions = executor.run(test);
			result.setTrace(ExecutionTracer.getExecutionTracer().getTrace());
=======
			logger.debug("Executing test");
			result = executor.execute(test);
			executor.setLogging(true);
			int num = test.size();
			MaxStatementsStoppingCondition.statementsExecuted(num);
>>>>>>> 71c9aaa4
			result.comparison_trace = comparison_observer.getTrace();
			result.primitive_trace = primitive_observer.getTrace();
			result.inspector_trace = inspector_observer.getTrace();
			result.field_trace = field_observer.getTrace();
			result.null_trace = null_observer.getTrace();
		} catch (Exception e) {
			System.out.println("TG: Exception caught: " + e);
			e.printStackTrace();
			System.exit(1);
		}

		return result;
	}

}<|MERGE_RESOLUTION|>--- conflicted
+++ resolved
@@ -53,16 +53,11 @@
 	protected ExecutionResult runTest(TestCase test) {
 		ExecutionResult result = new ExecutionResult(test);
 		try {
-<<<<<<< HEAD
-			result.exceptions = executor.run(test);
-			result.setTrace(ExecutionTracer.getExecutionTracer().getTrace());
-=======
 			logger.debug("Executing test");
 			result = executor.execute(test);
 			executor.setLogging(true);
 			int num = test.size();
 			MaxStatementsStoppingCondition.statementsExecuted(num);
->>>>>>> 71c9aaa4
 			result.comparison_trace = comparison_observer.getTrace();
 			result.primitive_trace = primitive_observer.getTrace();
 			result.inspector_trace = inspector_observer.getTrace();

--- conflicted
+++ resolved
@@ -20,6 +20,7 @@
 import java.io.PrintStream;
 import java.lang.reflect.AccessibleObject;
 import java.lang.reflect.InvocationTargetException;
+import java.lang.reflect.Type;
 import java.util.ArrayList;
 import java.util.Collections;
 import java.util.HashMap;
@@ -66,24 +67,9 @@
 			code.add(statement);
 		}
 
-<<<<<<< HEAD
-	/* (non-Javadoc)
-	 * @see de.unisb.cs.st.evosuite.testcase.TestCase#clearCoveredGoals()
-	 */
-	@Override
-	public void clearCoveredGoals() {
-		delegate.clearCoveredGoals();
-	}
-
-	@Override
-	public VariableReference addStatement(StatementInterface statement) {
-		return delegate.addStatement(statement);
-	}
-=======
 		public List<StatementInterface> getCode() {
 			return code;
 		}
->>>>>>> 88efa964
 
 		public String getName() {
 			return name;
@@ -91,9 +77,9 @@
 
 		public List<VariableReference> getParams() {
 			return params;
-		}
-
-		@Override
+	}
+
+	@Override
 		public String toString() {
 			return name;
 		}
@@ -106,55 +92,55 @@
 		protected ReturnStatementPlaceholder(TestCase tc, VariableReference returnValue) {
 			super(tc, returnValue.getType());
 			retval = returnValue;
-		}
-
-		@Override
+	}
+
+	@Override
 		public StatementInterface copy(TestCase newTestCase, int offset) {
 			throw new UnsupportedOperationException("Method copy not implemented!");
-		}
-
-		@Override
+	}
+
+	@Override
 		public Throwable execute(Scope scope, PrintStream out) throws InvocationTargetException,
 				IllegalArgumentException, IllegalAccessException, InstantiationException {
 			throw new UnsupportedOperationException("Method execute not implemented!");
-		}
-
-		@Override
+	}
+
+	@Override
 		public AccessibleObject getAccessibleObject() {
 			throw new UnsupportedOperationException("Method getAccessibleObject not implemented!");
-		}
-
-		@Override
+	}
+
+	@Override
 		public void getBytecode(GeneratorAdapter mg, Map<Integer, Integer> locals, Throwable exception) {
 			throw new UnsupportedOperationException("Method getBytecode not implemented!");
 		}
 
-		@Override
+	@Override
 		public List<VariableReference> getUniqueVariableReferences() {
 			throw new UnsupportedOperationException("Method getUniqueVariableReferences not implemented!");
-		}
-
-		@Override
+	}
+
+	@Override
 		public Set<VariableReference> getVariableReferences() {
 			throw new UnsupportedOperationException("Method getVariableReferences not implemented!");
-		}
-
-		@Override
+	}
+
+	@Override
 		public boolean isAssignmentStatement() {
 			return false;
-		}
+	}
 
 		@Override
 		public void replace(VariableReference oldVar, VariableReference newVar) {
 			if (retval.equals(oldVar)) {
 				retval = newVar;
-			}
-		}
-
-		@Override
+		}
+	}
+
+	@Override
 		public boolean same(StatementInterface s) {
 			throw new UnsupportedOperationException("Method same not implemented!");
-		}
+	}
 
 	}
 
@@ -204,20 +190,8 @@
 		originalDescendant = this;
 	}
 
-<<<<<<< HEAD
-	@Override
-	public VariableReference getRandomNonNullObject(Type type, int position)
-	        throws ConstructionFailedException {
-		return delegate.getRandomNonNullObject(type, position);
-	}
-
-	@Override
-	public Set<VariableReference> getReferences(VariableReference var) {
-		return delegate.getReferences(var);
-=======
 	public void addParameter(VariableReference varRef) {
 		currentMethod.getParams().add(varRef);
->>>>>>> 88efa964
 	}
 
 	public void addStatement(StatementInterface statement) {
@@ -438,12 +412,12 @@
 		for (MethodDef methodDef : afterMethods) {
 			if (!overridenMethods.contains(methodDef.getName())) {
 				result.addAll(methodDef.getCode());
-			}
-		}
+	}
+	}
 		if (parent != null) {
 			// parent: @After
 			result.addAll(parent.getAfterMethods(methodDefs.keySet()));
-		}
+	}
 		return result;
 	}
 
@@ -451,7 +425,7 @@
 		List<StatementInterface> result = new ArrayList<StatementInterface>();
 		if (parent != null) {
 			result.addAll(parent.getBeforeMethods(methodDefs.keySet()));
-		}
+	}
 		// @Before IF NOT OVERRIDEN
 		// According to Kent Beck, there is no defined order
 		// in which methods of the same leve within one class are called:
@@ -459,8 +433,8 @@
 		for (MethodDef methodDef : beforeMethods) {
 			if (!overridenMethods.contains(methodDef.getName())) {
 				result.addAll(methodDef.getCode());
-			}
-		}
+	}
+	}
 		return result;
 	}
 
@@ -468,7 +442,7 @@
 		List<StatementInterface> result = new ArrayList<StatementInterface>();
 		if (parent != null) {
 			result.addAll(parent.getInitializationCode());
-		}
+	}
 		// initialization
 		result.addAll(fields);
 		// constructor
@@ -480,7 +454,7 @@
 		MethodDef result = methodDefs.get(name);
 		if (result != null) {
 			return result;
-		}
+	}
 		if (parent != null) {
 			return parent.getMethodInternally(name);
 		}
@@ -491,8 +465,8 @@
 		for (MethodDef constructor : constructors) {
 			if (constructor.getParams().isEmpty()) {
 				return constructor.getCode();
-			}
-		}
+	}
+	}
 		if (constructors.size() > 1) {
 			throw new RuntimeException("Found " + constructors.size() + " constructors, but on no-args constructor!");
 		}
@@ -554,22 +528,4 @@
 		}
 		return null;
 	}
-
-	/* (non-Javadoc)
-	 * @see de.unisb.cs.st.evosuite.testcase.TestCase#getAccessedFiles()
-	 */
-	@Override
-	public List<String> getAccessedFiles() {
-		// TODO Auto-generated method stub
-		return null;
-	}
-
-	/* (non-Javadoc)
-	 * @see de.unisb.cs.st.evosuite.testcase.TestCase#setAccessedFiles(java.util.List)
-	 */
-	@Override
-	public void setAccessedFiles(List<String> files) {
-		// TODO Auto-generated method stub
-
-	}
 }
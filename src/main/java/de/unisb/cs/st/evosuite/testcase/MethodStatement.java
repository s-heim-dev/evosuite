/*
 * Copyright (C) 2010 Saarland University
 * 
 * This file is part of EvoSuite.
 * 
 * EvoSuite is free software: you can redistribute it and/or modify it under the
 * terms of the GNU Lesser Public License as published by the Free Software
 * Foundation, either version 3 of the License, or (at your option) any later
 * version.
 * 
 * EvoSuite is distributed in the hope that it will be useful, but WITHOUT ANY
 * WARRANTY; without even the implied warranty of MERCHANTABILITY or FITNESS FOR
 * A PARTICULAR PURPOSE. See the GNU Lesser Public License for more details.
 * 
 * You should have received a copy of the GNU Lesser Public License along with
 * EvoSuite. If not, see <http://www.gnu.org/licenses/>.
 */

package de.unisb.cs.st.evosuite.testcase;

import java.io.IOException;
import java.io.ObjectInputStream;
import java.io.ObjectOutputStream;
import java.io.PrintStream;
import java.lang.reflect.AccessibleObject;
import java.lang.reflect.InvocationTargetException;
import java.lang.reflect.Method;
import java.lang.reflect.Modifier;
import java.util.ArrayList;
import java.util.HashSet;
import java.util.List;
import java.util.Map;
import java.util.Set;

import org.apache.commons.lang.ClassUtils;
import org.apache.commons.lang.StringEscapeUtils;
import org.objectweb.asm.Label;
import org.objectweb.asm.Opcodes;
import org.objectweb.asm.Type;
import org.objectweb.asm.commons.GeneratorAdapter;

public class MethodStatement extends AbstractStatement {

	private static final long serialVersionUID = 6134126797102983073L;

	private transient Method method;

	protected VariableReference callee;

	protected List<VariableReference> parameters;

	public MethodStatement(TestCase tc, Method method, VariableReference callee,
	        java.lang.reflect.Type type, List<VariableReference> parameters) {
		super(tc, type);
		assert (Modifier.isStatic(method.getModifiers()) || callee != null);
		assert (parameters != null);
		assert (method.getParameterTypes().length == parameters.size()) : method.getParameterTypes().length
		        + " != " + parameters.size();
		this.method = method;
		this.callee = callee;
		this.parameters = parameters;
	}

	/**
	 * This constructor allows you to use an already existing VariableReference
	 * as retvar. This should only be done, iff an old statement is replaced
	 * with this statement. And already existing objects should in the future
	 * reference this object.
	 * 
	 * @param tc
	 * @param method
	 * @param callee
	 * @param retvar
	 * @param parameters
	 */
	public MethodStatement(TestCase tc, Method method, VariableReference callee,
	        VariableReference retvar, List<VariableReference> parameters) {
		super(tc, retvar);
		assert (tc.size() > retvar.getStPosition()); //as an old statement should be replaced by this statement
		assert (Modifier.isStatic(method.getModifiers()) || callee != null);
		assert (parameters != null);
		assert (method.getParameterTypes().length == parameters.size());
		this.method = method;
		this.callee = callee;
		this.parameters = parameters;
	}

	public Method getMethod() {
		return method;
	}

	public VariableReference getCallee() {
		return callee;
	}

	public void setCallee(VariableReference callee) {
		this.callee = callee;
	}

	public boolean isStatic() {
		return Modifier.isStatic(method.getModifiers());
	}

	private boolean isInstanceMethod() {
		return !Modifier.isStatic(method.getModifiers());
	}

	@Override
	public Throwable execute(final Scope scope, PrintStream out)
	        throws InvocationTargetException, IllegalArgumentException,
	        IllegalAccessException, InstantiationException {
		logger.trace("Executing method " + method.getName());
		final Object[] inputs = new Object[parameters.size()];
		PrintStream old_out = System.out;
		PrintStream old_err = System.err;
		System.setOut(out);
		System.setErr(out);

		try {
			return super.exceptionHandler(new Executer() {

				@Override
				public void execute() throws InvocationTargetException,
				        IllegalArgumentException, IllegalAccessException,
				        InstantiationException, CodeUnderTestException {
					Object callee_object;
					try {
						for (int i = 0; i < parameters.size(); i++) {
							inputs[i] = parameters.get(i).getObject(scope);
						}

						callee_object = (Modifier.isStatic(method.getModifiers())) ? null
						        : callee.getObject(scope);
						if (!Modifier.isStatic(method.getModifiers())
						        && callee_object == null) {
							throw new CodeUnderTestException(new NullPointerException());
						}
					} catch (CodeUnderTestException e) {
						throw CodeUnderTestException.throwException(e.getCause());
					} catch (Throwable e) {
						throw new EvosuiteError(e);
					}

					Object ret = method.invoke(callee_object, inputs);

					try {
						retval.setObject(scope, ret);
					} catch (CodeUnderTestException e) {
						throw CodeUnderTestException.throwException(e);
					} catch (Throwable e) {
						throw new EvosuiteError(e);
					}
				}

				@Override
				public Set<Class<? extends Throwable>> throwableExceptions() {
					Set<Class<? extends Throwable>> t = new HashSet<Class<? extends Throwable>>();
					t.add(InvocationTargetException.class);
					return t;
				}
			});

		} catch (InvocationTargetException e) {
			exceptionThrown = e.getCause();
			System.setOut(old_out);
			System.setErr(old_err);
			logger.debug("Exception thrown in method {}: {}", method.getName(),
			             exceptionThrown);
		} finally {
			System.setOut(old_out);
			System.setErr(old_err);
		}
		return exceptionThrown;
	}

	@Override
	public boolean isDeclaredException(Throwable t) {
		for (Class<?> declaredException : method.getExceptionTypes()) {
			if (declaredException.isAssignableFrom(t.getClass()))
				return true;
		}
		return true;
	}

	@Override
	public String getCode(Throwable exception) {

		String result = "";

		if (exception != null && !isDeclaredException(exception)) {
			result += "// Undeclared exception!\n";
		}

		boolean lastStatement = getPosition() == tc.size() - 1;

		if (retval.getType() != Void.TYPE
		        && retval.getAdditionalVariableReference() == null) {
			if (exception != null) {
				if (!lastStatement)
					result += retval.getSimpleClassName() + " " + retval.getName()
					        + " = " + retval.getDefaultValueString() + ";\n";
			} else
				result += retval.getSimpleClassName() + " ";
		}
		if (exception != null)
			result += "try {\n  ";

		String parameter_string = "";
		for (int i = 0; i < parameters.size(); i++) {
			if (i > 0) {
				parameter_string += ", ";
			}
			Class<?> declaredParamType = method.getParameterTypes()[i];
<<<<<<< HEAD
			Class<?> actualParamType = parameters.get(i).getVariableClass(); 
			if (!declaredParamType.isAssignableFrom(actualParamType)){
					// && parameters.get(i) instanceof ArrayIndex)
				parameter_string += "(" + new GenericClass(method.getParameterTypes()[i]).getSimpleName() + ") ";
=======
			Class<?> actualParamType = parameters.get(i).getVariableClass();
			String name = parameters.get(i).getName();
			if (!declaredParamType.equals(actualParamType) || name.equals("null")) {
				// && parameters.get(i) instanceof ArrayIndex)
				parameter_string += "("
				        + new GenericClass(method.getParameterTypes()[i]).getSimpleName()
				        + ") ";
>>>>>>> 9cb330d6
			}
			parameter_string += name;
		}

		String callee_str = "";
		if (exception == null
		        && !retval.getVariableClass().isAssignableFrom(method.getReturnType())
		        && !retval.getVariableClass().isAnonymousClass()) {
			String name = retval.getSimpleClassName();
			if (!name.matches(".*\\.\\d+$")) {
				callee_str = "(" + name + ")";
			}
		}

		if (Modifier.isStatic(method.getModifiers())) {
			callee_str += method.getDeclaringClass().getSimpleName();
		} else {
			callee_str += callee.getName();
		}

		if (retval.getType() == Void.TYPE) {
			result += callee_str + "." + method.getName() + "(" + parameter_string + ");";
		} else {
			if (exception == null || !lastStatement)
				result += retval.getName() + " = ";

			result += callee_str + "." + method.getName() + "(" + parameter_string + ");";
		}

		if (exception != null) {
			Class<?> ex = exception.getClass();
			while (!Modifier.isPublic(ex.getModifiers()))
				ex = ex.getSuperclass();
			result += "\n  fail(\"Expecting exception: "
			        + ClassUtils.getShortClassName(ex) + "\");";
			result += "\n} catch(" + ClassUtils.getShortClassName(ex) + " e) {\n";
			if (exception.getMessage() != null) {
				result += "  /*\n";
				for (String msg : exception.getMessage().split("\n")) {
					result += "   * " + StringEscapeUtils.escapeJava(msg) + "\n";
				}
				result += "   */\n";
			}
			result += "}";
		}

		return result;
	}

	@Override
	public StatementInterface copy(TestCase newTestCase, int offset) {
		ArrayList<VariableReference> new_params = new ArrayList<VariableReference>();
		for (VariableReference r : parameters) {
			new_params.add(r.copy(newTestCase, offset));
		}

		MethodStatement m;
		if (Modifier.isStatic(method.getModifiers())) {
			// FIXXME: If callee is an array index, this will return an invalid
			// copy of the cloned variable!
			m = new MethodStatement(newTestCase, method, null, retval.getType(),
			        new_params);
		} else {
			VariableReference newCallee = callee.copy(newTestCase, offset);
			m = new MethodStatement(newTestCase, method, newCallee, retval.getType(),
			        new_params);

		}

		// m.assertions = copyAssertions(newTestCase, offset);

		return m;
	}

	@Override
	public Set<VariableReference> getVariableReferences() {
		Set<VariableReference> references = new HashSet<VariableReference>();
		references.add(retval);
		if (isInstanceMethod()) {
			references.add(callee);
			if (callee.getAdditionalVariableReference() != null)
				references.add(callee.getAdditionalVariableReference());
		}
		references.addAll(parameters);
		for (VariableReference param : parameters) {
			if (param.getAdditionalVariableReference() != null)
				references.add(param.getAdditionalVariableReference());
		}

		return references;
	}

	/* (non-Javadoc)
	 * @see de.unisb.cs.st.evosuite.testcase.StatementInterface#replace(de.unisb.cs.st.evosuite.testcase.VariableReference, de.unisb.cs.st.evosuite.testcase.VariableReference)
	 */
	@Override
	public void replace(VariableReference var1, VariableReference var2) {
		if (isInstanceMethod()) {
			if (callee.equals(var1))
				callee = var2;
			else
				callee.replaceAdditionalVariableReference(var1, var2);
		}
		for (int i = 0; i < parameters.size(); i++) {

			if (parameters.get(i).equals(var1))
				parameters.set(i, var2);
			else
				parameters.get(i).replaceAdditionalVariableReference(var1, var2);
		}
	}

	public List<VariableReference> getParameterReferences() {
		return parameters;
	}

	@Override
	public String toString() {
		return method.getName() + Type.getMethodDescriptor(method);
	}

	@Override
	public boolean equals(Object s) {
		if (this == s)
			return true;
		if (s == null)
			return false;
		if (getClass() != s.getClass())
			return false;

		MethodStatement ms = (MethodStatement) s;
		if (ms.parameters.size() != parameters.size())
			return false;

		if (!this.method.equals(ms.method))
			return false;

		for (int i = 0; i < parameters.size(); i++) {
			if (!parameters.get(i).equals(ms.parameters.get(i)))
				return false;
		}

		if (!retval.equals(ms.retval))
			return false;

		if ((callee == null && ms.callee != null)
		        || (callee != null && ms.callee == null)) {
			return false;
		} else {
			if (callee == null)
				return true;
			else
				return (callee.equals(ms.callee));
		}
	}

	@Override
	public int hashCode() {
		final int prime = 31;
		int result = 1;
		result = prime * result + ((callee == null) ? 0 : callee.hashCode());
		result = prime * result + ((method == null) ? 0 : method.hashCode());
		result = prime * result + ((parameters == null) ? 0 : parameters.hashCode());
		return result;
	}

	/*
	 * (non-Javadoc)
	 * 
	 * @see
	 * de.unisb.cs.st.evosuite.testcase.Statement#getBytecode(org.objectweb.
	 * asm.commons.GeneratorAdapter)
	 */
	@Override
	public void getBytecode(GeneratorAdapter mg, Map<Integer, Integer> locals,
	        Throwable exception) {
		Label start = mg.newLabel();
		Label end = mg.newLabel();

		// if(exception != null)
		mg.mark(start);

		if (!isStatic()) {
			callee.loadBytecode(mg, locals);
		}
		int num = 0;
		for (VariableReference parameter : parameters) {
			parameter.loadBytecode(mg, locals);
			if (method.getParameterTypes()[num].isPrimitive()) {
				if (!method.getParameterTypes()[num].equals(parameter.getVariableClass())) {
					logger.debug("Types don't match - casting!");
					mg.cast(Type.getType(parameter.getVariableClass()),
					        Type.getType(method.getParameterTypes()[num]));
				}
			}
			num++;
		}
		logger.debug("Invoking method");
		// if(exception != null) {
		//
		// mg.visitTryCatchBlock(start, end, handler,
		// exception.getClass().getName().replace('.', '/'));
		// }
		if (isStatic())
			mg.invokeStatic(Type.getType(method.getDeclaringClass()),
			                org.objectweb.asm.commons.Method.getMethod(method));
		else {
			if (!callee.getVariableClass().isInterface()) {
				mg.invokeVirtual(Type.getType(callee.getVariableClass()),
				                 org.objectweb.asm.commons.Method.getMethod(method));
			} else {
				mg.invokeInterface(Type.getType(callee.getVariableClass()),
				                   org.objectweb.asm.commons.Method.getMethod(method));
			}
		}

		if (!retval.isVoid())
			retval.storeBytecode(mg, locals);

		// if(exception != null) {
		mg.mark(end);
		Label l = mg.newLabel();
		mg.goTo(l);
		// mg.catchException(start, end,
		// Type.getType(getExceptionClass(exception)));
		mg.catchException(start, end, Type.getType(Throwable.class));
		mg.pop(); // Pop exception from stack
		if (!retval.isVoid()) {
			Class<?> clazz = retval.getVariableClass();
			if (clazz.equals(Boolean.class) || clazz.equals(boolean.class))
				mg.push(false);
			else if (clazz.equals(char.class))
				mg.push(0);
			else if (clazz.equals(int.class))
				mg.push(0);
			else if (clazz.equals(short.class))
				mg.push(0);
			else if (clazz.equals(long.class))
				mg.push(0L);
			else if (clazz.equals(float.class))
				mg.push(0.0F);
			else if (clazz.equals(double.class))
				mg.push(0.0);
			else if (clazz.equals(byte.class))
				mg.push(0);
			else if (clazz.equals(String.class))
				mg.push("");
			else
				mg.visitInsn(Opcodes.ACONST_NULL);

			retval.storeBytecode(mg, locals);
		}
		mg.mark(l);
		// }
	}

	/*
	 * (non-Javadoc)
	 * 
	 * @see de.unisb.cs.st.evosuite.testcase.Statement#getDeclaredExceptions()
	 */
	@Override
	public Set<Class<?>> getDeclaredExceptions() {
		Set<Class<?>> ex = super.getDeclaredExceptions();
		for (Class<?> t : method.getExceptionTypes())
			ex.add(t);
		return ex;
	}

	/*
	 * (non-Javadoc)
	 * 
	 * @see
	 * de.unisb.cs.st.evosuite.testcase.Statement#getUniqueVariableReferences()
	 */
	@Override
	public List<VariableReference> getUniqueVariableReferences() {
		List<VariableReference> references = new ArrayList<VariableReference>();
		references.add(retval);
		if (isInstanceMethod()) {
			references.add(callee);
			if (callee instanceof ArrayIndex)
				references.add(((ArrayIndex) callee).getArray());
		}
		references.addAll(parameters);
		for (VariableReference param : parameters) {
			if (param instanceof ArrayIndex)
				references.add(((ArrayIndex) param).getArray());
		}
		return references;
	}

	/* (non-Javadoc)
	 * @see de.unisb.cs.st.evosuite.testcase.StatementInterface#isValid()
	 */
	@Override
	public boolean isValid() {
		assert (super.isValid());
		for (VariableReference v : parameters) {
			v.getStPosition();
		}
		if (callee != null) {
			callee.getStPosition();
		}
		return true;
	}

	@Override
	public boolean same(StatementInterface s) {
		if (this == s)
			return true;
		if (s == null)
			return false;
		if (getClass() != s.getClass())
			return false;

		MethodStatement ms = (MethodStatement) s;
		if (ms.parameters.size() != parameters.size())
			return false;

		for (int i = 0; i < parameters.size(); i++) {
			if (!parameters.get(i).same(ms.parameters.get(i)))
				return false;
		}

		if (!this.method.equals(ms.method))
			return false;

		if (!retval.same(ms.retval))
			return false;

		if ((callee == null && ms.callee != null)
		        || (callee != null && ms.callee == null)) {
			return false;
		} else {
			if (callee == null)
				return true;
			else
				return (callee.same(ms.callee));
		}
	}

	@Override
	public AccessibleObject getAccessibleObject() {
		return method;
	}

	@Override
	public boolean isAssignmentStatement() {
		return false;
	}

	private void writeObject(ObjectOutputStream oos) throws IOException {
		oos.defaultWriteObject();
		// Write/save additional fields
		oos.writeObject(method.getDeclaringClass().getName());
		oos.writeObject(method.getName());
		oos.writeObject(Type.getMethodDescriptor(method));
	}

	// assumes "static java.util.Date aDate;" declared
	private void readObject(ObjectInputStream ois) throws ClassNotFoundException,
	        IOException {
		ois.defaultReadObject();

		// Read/initialize additional fields
		Class<?> methodClass = TestCluster.classLoader.loadClass((String) ois.readObject());
		methodClass = TestCluster.classLoader.loadClass(methodClass.getName());
		String methodName = (String) ois.readObject();
		String methodDesc = (String) ois.readObject();

		for (Method method : methodClass.getDeclaredMethods()) {
			if (method.getName().equals(methodName)) {
				if (Type.getMethodDescriptor(method).equals(methodDesc)) {
					this.method = method;
					return;
				}
			}
		}
	}

	/* (non-Javadoc)
	 * @see de.unisb.cs.st.evosuite.testcase.StatementInterface#changeClassLoader(java.lang.ClassLoader)
	 */
	@Override
	public void changeClassLoader(ClassLoader loader) {
		try {
			Class<?> oldClass = method.getDeclaringClass();
			Class<?> newClass = loader.loadClass(oldClass.getName());
			for (Method newMethod : TestCluster.getMethods(newClass)) {
				if (newMethod.getName().equals(this.method.getName())) {
					boolean equals = true;
					Class<?>[] oldParameters = this.method.getParameterTypes();
					Class<?>[] newParameters = newMethod.getParameterTypes();
					if (oldParameters.length != newParameters.length)
						continue;

					for (int i = 0; i < newParameters.length; i++) {
						if (!oldParameters[i].getName().equals(newParameters[i].getName())) {
							equals = false;
							break;
						}
					}
					if (equals) {
						this.method = newMethod;
						return;
					}
				}
			}
		} catch (ClassNotFoundException e) {
			logger.warn("Class not found - keeping old class loader ", e);
		} catch (SecurityException e) {
			logger.warn("Class not found - keeping old class loader ", e);
		}
		logger.warn("Method not found - keeping old class loader ");

	}
}<|MERGE_RESOLUTION|>--- conflicted
+++ resolved
@@ -211,20 +211,13 @@
 				parameter_string += ", ";
 			}
 			Class<?> declaredParamType = method.getParameterTypes()[i];
-<<<<<<< HEAD
 			Class<?> actualParamType = parameters.get(i).getVariableClass(); 
-			if (!declaredParamType.isAssignableFrom(actualParamType)){
+			String name = parameters.get(i).getName();
+			if (!declaredParamType.isAssignableFrom(actualParamType) || name.equals("null")){
 					// && parameters.get(i) instanceof ArrayIndex)
-				parameter_string += "(" + new GenericClass(method.getParameterTypes()[i]).getSimpleName() + ") ";
-=======
-			Class<?> actualParamType = parameters.get(i).getVariableClass();
-			String name = parameters.get(i).getName();
-			if (!declaredParamType.equals(actualParamType) || name.equals("null")) {
-				// && parameters.get(i) instanceof ArrayIndex)
 				parameter_string += "("
 				        + new GenericClass(method.getParameterTypes()[i]).getSimpleName()
 				        + ") ";
->>>>>>> 9cb330d6
 			}
 			parameter_string += name;
 		}

package de.unisb.cs.st.evosuite.coverage.dataflow;

import java.util.HashMap;
import java.util.HashSet;
import java.util.List;
import java.util.Map;
import java.util.Set;

import org.apache.log4j.Logger;

import de.unisb.cs.st.evosuite.Properties;
import de.unisb.cs.st.evosuite.Properties.AlternativeFitnessCalculationMode;
import de.unisb.cs.st.evosuite.Properties.Criterion;
import de.unisb.cs.st.evosuite.cfg.CFGGenerator.CFGVertex;
import de.unisb.cs.st.evosuite.cfg.CFGMethodAdapter;
import de.unisb.cs.st.evosuite.cfg.ControlFlowGraph;
import de.unisb.cs.st.evosuite.coverage.branch.Branch;
import de.unisb.cs.st.evosuite.coverage.branch.BranchCoverageGoal;
import de.unisb.cs.st.evosuite.coverage.branch.BranchCoverageTestFitness;
import de.unisb.cs.st.evosuite.coverage.branch.BranchPool;
import de.unisb.cs.st.evosuite.ga.Chromosome;
import de.unisb.cs.st.evosuite.testcase.ExecutionResult;
import de.unisb.cs.st.evosuite.testcase.ExecutionTrace;
import de.unisb.cs.st.evosuite.testcase.TestChromosome;

/**
 * 
 * This class is like a library containing all methods needed to calculate a
 * DefUseCoverage-Fitness
 * 
 * @author Andre Mis
 */
public class DefUseFitnessCalculations {

	private final static boolean DEBUG = Properties.DEFUSE_DEBUG_MODE;

	private static Logger logger = Logger.getLogger(DefUseFitnessCalculations.class);

	// TODO: move these to Properties?

	// alternative fitness calculation
	public static final boolean ENABLE_ALTERNATIVE_FITNESS_CALCULATION = Properties.ENABLE_ALTERNATIVE_FITNESS_CALCULATION;

	// if alternative fitness calculation is disabled ignore the following
	// valid modes: "sum", "min", "max", "avg", "single"
	//private static final String ALTERNATIVE_FITNESS_CALCULATION_MODE = Properties.ALTERNATIVE_FITNESS_CALCULATION_MODE;
	// if the mode isn't "sum" the following are ignored
	private static boolean PENALIZE_MULTIPLE_OVERWRITING_DEFINITIONS_FLAT = Properties.PENALIZE_OVERWRITING_DEFINITIONS_FLAT;
	private static boolean PENALIZE_MULTIPLE_OVERWRITING_DEFINITIONS_LINEARLY = Properties.PENALIZE_OVERWRITING_DEFINITIONS_LINEARLY;
	private static double SINGLE_ALTERNATIVE_FITNESS_RANGE = Properties.ALTERNATIVE_FITNESS_RANGE;
	// ensure alternative fitness configuration is valid
	static {
		if (Properties.CRITERION.equals(Criterion.DEFUSE))
			if (ENABLE_ALTERNATIVE_FITNESS_CALCULATION) {
				System.out.println("* Alternative fitness calculation mode: "
				        + Properties.ALTERNATIVE_FITNESS_CALCULATION_MODE);
				if (!Properties.ALTERNATIVE_FITNESS_CALCULATION_MODE.equals(AlternativeFitnessCalculationMode.SUM)) {

					PENALIZE_MULTIPLE_OVERWRITING_DEFINITIONS_FLAT = false;
					PENALIZE_MULTIPLE_OVERWRITING_DEFINITIONS_LINEARLY = false;
					SINGLE_ALTERNATIVE_FITNESS_RANGE = 1;
				} else {
					System.out.println("  - Single alternative fitness range: "
					        + SINGLE_ALTERNATIVE_FITNESS_RANGE);
					if (PENALIZE_MULTIPLE_OVERWRITING_DEFINITIONS_FLAT)
						System.out.println("  - Penalizing multiple overwriting definitions: flat");
					if (PENALIZE_MULTIPLE_OVERWRITING_DEFINITIONS_LINEARLY)
						System.out.println("  - Penalizing multiple overwriting definitions: linearly");
				}
			} else {
				System.out.println("* Alternative fitness calculation disabled!");
			}
	}

	// main Definition-Use fitness calculation methods

	/**
	 * Calculates the DefinitionUseCoverage fitness for the given DUPair on the
	 * given ExecutionResult
	 * 
	 * The fitness is calculated as follows:
	 * 
	 * 1. If the goalDefinition is not passed in the result at all: This method
	 * returns 1 + normalize(goalDefinitionFitness) where goalDefinition equals
	 * the BranchCoverageTestFitness for the Branch that the CFGVertex of this
	 * goals definition is control dependent on (goalDefinitionBranch)
	 * 
	 * 2. If the goalDefinition is passed, but the goalUse is not passed at all:
	 * This method returns the normalized BranchCoverageTestFitness for the
	 * Branch that the CFGVertex of this goals Use is control dependent on
	 * (goalUseBranch)
	 * 
	 * 3. If both the goalDefinition and the goalUse were passed at least once
	 * in the given result: 1. If and only if at any goalUsePosition the active
	 * definition was the goalDefinition the Definition-Use-Pair of this goal is
	 * covered and the method returns 0
	 * 
	 * 2. Otherwise this method returns the minimum of the following: 1. For all
	 * goalUsePositions if there was an overwriting definition, the normalized
	 * sum over all such overwriting definitions of the normalized
	 * BranchCoverageTestFitness for not taking the branch with the overwriting
	 * definition look at calculateAltenativeFitness()
	 * 
	 * 2. For all goalDefPositions the normalized BranchCoverageTestFitness for
	 * the goalUseBranch in the ExecutionTrace where every trace information is
	 * filtered out except the information traced between the occurrence of the
	 * goalDefinitionPosition and the next overwritingDefinitionPosition look at
	 * calculateUseFitnessForDefinitionPosition()
	 * 
	 * If this goals definition is not a static variable the trace information
	 * of all constructed objects of the CUT are handled separately and the
	 * minimum over all individually calculated fitness is returned
	 */
	public static double calculateDUFitness(DefUseCoverageTestFitness goal,
	        TestChromosome individual, ExecutionResult result) {

		Definition goalDefinition = goal.getGoalDefinition();
		Use goalUse = goal.getGoalUse();
		BranchCoverageTestFitness goalDefinitionBranchFitness = goal.getGoalDefinitionBranchFitness();
		BranchCoverageTestFitness goalUseBranchFitness = goal.getGoalUseBranchFitness();
		String goalVariable = goalUse.getDUVariableName();

		// at first handle special cases where definition is assumed to be covered if use is covered:
<<<<<<< HEAD
		if(isSpecialDefinition(goalDefinition)) {
			double useFitness = calculateUseFitnessForCompleteTrace(goalUse, goalUseBranchFitness,individual,result);
			if(useFitness == 0.0)
				goal.setCovered(individual,result.getTrace(),-1);
=======
		if (isSpecialDefinition(goalDefinition)) {
			double useFitness = calculateUseFitnessForCompleteTrace(goalUse,
			                                                        goalUseBranchFitness,
			                                                        individual, result);
			if (useFitness == 0.0)
				goal.setCovered(individual, result.trace, -1);
>>>>>>> 71c9aaa4
			return normalize(useFitness);
		}
		// Case 1.
		// now check if goalDefinition was passed at all before considering individual objects
		double defFitness = calculateDefFitnessForCompleteTrace(goalDefinition,
		                                                        goalDefinitionBranchFitness,
		                                                        individual, result);
		if (defFitness != 0) {
			logger.debug("Definition not covered with fitness " + defFitness);
			return 1 + normalize(defFitness);
		}
		// Case 2.
		// if the use was not passed at all just calculate the fitness 
		// over all objects without any filtering
<<<<<<< HEAD
		if(!hasEntriesForId(result.getTrace().passedUses.get(goalVariable), goalUse.getUseId())) {
			double useFitness = calculateUseFitnessForCompleteTrace(goalUse, goalUseBranchFitness, individual, result);
			if(useFitness==0.0)
				throw new IllegalStateException("expect usefitness to be >0 if use wasn't passed");
=======
		if (!hasEntriesForId(result.trace.passedUses.get(goalVariable),
		                     goalUse.getUseId())) {
			double useFitness = calculateUseFitnessForCompleteTrace(goalUse,
			                                                        goalUseBranchFitness,
			                                                        individual, result);
			if (useFitness == 0.0)
				throw new IllegalStateException(
				        "expect usefitness to be >0 if use wasn't passed");
>>>>>>> 71c9aaa4
			return normalize(useFitness);
		}
		// select considerable objects
		Set<Integer> objectPool = getObjectPool(goal, result.getTrace());
		// calculate minimal fitness over all objects
		double fitness = 1;
<<<<<<< HEAD
		for(Integer objectId : objectPool) {
			logger.debug("current object: "+objectId);
			if(!hasEntriesForId(result.getTrace().passedDefinitions.get(goalVariable), 
							objectId, goalDefinition.getDefId())) {
				logger.debug("Discarded object "+objectId+" - goalDefinition not passed");
=======
		for (Integer objectId : objectPool) {
			logger.debug("current object: " + objectId);
			if (!hasEntriesForId(result.trace.passedDefinitions.get(goalVariable),
			                     objectId, goalDefinition.getDefId())) {
				logger.debug("Discarded object " + objectId
				        + " - goalDefinition not passed");
>>>>>>> 71c9aaa4
				continue;
			}
			double newFitness = calculateFitnessForObject(goal, individual, result,
			                                              objectId);
			if (newFitness < fitness)
				fitness = newFitness;
			if (fitness == 0.0)
				return 0.0;
		}
		return fitness;
	}

	/**
	 * Calculates the DefUseCoverage fitness for this DefUsePair considering
	 * only the objectId'th CUT-Object in the ExecutionResult
	 * 
	 * Gets called for all CUT-objects in the ExecutionResult whenever the
	 * goalDefinition and the goalUse were passed at least once on that object.
	 */
	public static double calculateFitnessForObject(DefUseCoverageTestFitness goal,
	        TestChromosome individual, ExecutionResult result, Integer objectId) {

		Definition goalDefinition = goal.getGoalDefinition();
		Use goalUse = goal.getGoalUse();
		BranchCoverageTestFitness goalUseBranchFitness = goal.getGoalUseBranchFitness();
		String goalVariable = goalDefinition.getDUVariableName();

		// filter out trace information from other objects
		ExecutionTrace objectTrace = result.getTrace().getTraceForObject(objectId);
		double fitness = 1;
		// handle special definition case
		if (isSpecialDefinition(goalDefinition)) {
			double useFitness = executeBranchFitnessForTrace(individual, result,
			                                                 objectTrace,
			                                                 goalUseBranchFitness);
			fitness = normalize(useFitness);
			if (fitness == 0.0)
				goal.setCovered(individual, objectTrace, objectId);
			return fitness;
		}
		// check if goalDefinition is active at any goalUsePosition
		List<Integer> usePositions = DefUseExecutionTraceAnalyzer.getUsePositions(goalUse,
		                                                                          objectTrace,
		                                                                          objectId);
		List<Integer> goalDefinitionPositions = DefUseExecutionTraceAnalyzer.getDefinitionPositions(goalDefinition,
		                                                                                            objectTrace,
		                                                                                            objectId);
		for (Integer usePos : usePositions) {
			int activeDefId = DefUseExecutionTraceAnalyzer.getActiveDefinitionIdAt(goalVariable,
			                                                                       objectTrace,
			                                                                       usePos,
			                                                                       objectId);
			if (activeDefId == goalDefinition.getDefId()) {
				// Case 3.1.
				goal.setCovered(individual, objectTrace, objectId);
				return 0.0;
			} else {
				if (ENABLE_ALTERNATIVE_FITNESS_CALCULATION) {
					// goalDefinition was not active at usePos
					// if it was active before, we have a overwriting definition
					if (hasEntryLowerThan(goalDefinitionPositions, usePos)) {
						// Case 3.2.1 
						// calculate fitness for not taking branch of overwriting definition
						double alternativeFitness = calculateAlternativeFitness(goalDefinition,
						                                                        individual,
						                                                        result,
						                                                        objectTrace,
						                                                        objectId,
						                                                        usePos,
						                                                        goalDefinitionPositions);
						if (alternativeFitness <= 0.0 || alternativeFitness > 1.0)
							throw new IllegalStateException(
							        "alternative fitness expected to be in (0,1]");
						if (alternativeFitness < fitness)
							fitness = alternativeFitness;
					}
				}
			}
		}
		// Case 3.2.2
		// calculate minimal useFitness over all goalDefPositions
		// DONE: this can be optimized! for example if the goalDef is never overwritten by another 
		// 		  definition but is passed a lot this causes major overhead that is totally unnecessary
		//  idea: you only have to do this if the last definition for goalVar was not goalDefinitionId
		if (goalUse.getBranchId() != -1)
			for (Integer goalDefinitionPos : goalDefinitionPositions) {
				double useFitness = calculateUseFitnessForDefinitionPos(goalDefinition,
				                                                        goalUse,
				                                                        goalUseBranchFitness,
				                                                        individual,
				                                                        result,
				                                                        objectTrace,
				                                                        objectId,
				                                                        goalDefinitionPos);
				double newFitness = normalize(useFitness);
				if (newFitness < fitness)
					fitness = newFitness;
			}
		return fitness;
	}

	/**
	 * Computes the alternative fitness for all overwriting definitions for the
	 * given usePos
	 * 
	 * The alternative fitness is calculated as follows:
	 * 
	 * For each definition that overwrote the goalDefinition before usePos was
	 * reached this method calculates the BranchCoverageTestFitness for the
	 * alternative branch that would not have passed the overwriting definition.
	 * 
	 * Let' call each such calculated fitness an
	 * "alternative fitness for an overwriting definition" s.
	 * calculateAlternativeFitnessForOverwritingDefinition()
	 * 
	 * Now there are several possibilities how the alternative fitness for all
	 * overwriting definitions can be computed from the alternative fitness for
	 * a single overwriting definition. The mode can be configured by setting
	 * ALTERNATIVE_FITNESS_CALCULATION_MODE to the respective value noted:
	 * 
	 * - all singled fitness are summed up and normalized again - MODE: "sum" -
	 * if you wish not to normalize the sum if there was only 1 overwriting
	 * definition set DONT_NORMALIZE_SINGLE_OVERWRITING_DEFINITION_SUM - in
	 * "sum"-mode you can also stretch each individual overwriting definition
	 * fitness by using SINGLE_ALTERNATIVE_FITNESS_RANGE - the minimum/maximum
	 * over all single fitness is taken - MODE: "min"/"max" - the average over
	 * all single fitness is taken - MODE: "avg" - only consider traces where
	 * there is just one overwriting - MODE: "single" definition and return the
	 * single alternative fitness
	 * 
	 * Additionally there are two mutually not exclusive ways to penalize
	 * multiple overwriting definitions:
	 * 
	 * - PENALIZE_MULTIPLE_OVERWRITING_DEFINITIONS_FLAT adds i to the i'th
	 * single fitness - PENALIZE_MULTIPLE_OVERWRITING_DEFINITIONS_LINEARLY
	 * multiplies the i'th fitness by i
	 * 
	 * 
	 */
	public static double calculateAlternativeFitness(Definition goalDefinition,
	        TestChromosome individual, ExecutionResult result,
	        ExecutionTrace objectTrace, Integer objectId, Integer usePos,
	        List<Integer> goalDefinitionPositions) {

		int lastGoalDUPos = getMaxEntryLowerThan(goalDefinitionPositions, usePos);
		Set<Integer> overwritingDefIds = DefUseExecutionTraceAnalyzer.getOverwritingDefinitionIdsBetween(goalDefinition,
		                                                                                                 objectTrace,
		                                                                                                 lastGoalDUPos + 1,
		                                                                                                 usePos,
		                                                                                                 objectId);

		if (overwritingDefIds.isEmpty())
			throw new IllegalStateException(
			        "if goalDefinition was passed before goalUse but is no longer active there must be an overwriting definition");
		if (Properties.ALTERNATIVE_FITNESS_CALCULATION_MODE.equals(AlternativeFitnessCalculationMode.SINGLE)
		        && overwritingDefIds.size() != 1)
			return 1.0;

		double alternativeFitness = 0.0;
		if (Properties.ALTERNATIVE_FITNESS_CALCULATION_MODE.equals(AlternativeFitnessCalculationMode.MIN))
			alternativeFitness = 1.0;
		int overwritingDefinitionCount = 0;
		for (Integer overwritingDefId : overwritingDefIds) {
			overwritingDefinitionCount++;
			double overwritingFitness = calculateAlternatveFitnessForOverwritingDefinition(individual,
			                                                                               result,
			                                                                               objectTrace,
			                                                                               objectId,
			                                                                               overwritingDefId,
			                                                                               lastGoalDUPos,
			                                                                               usePos);
			if (overwritingFitness <= 0.0
			        || overwritingFitness > SINGLE_ALTERNATIVE_FITNESS_RANGE)
				throw new IllegalStateException(
				        "expected this definition to be between >0 and SINLE_ALTERNATIVE_FITNESS_RANGE");
			// respect penalizing configuration parameters
			if (PENALIZE_MULTIPLE_OVERWRITING_DEFINITIONS_FLAT)
				overwritingFitness += overwritingDefinitionCount - 1;
			if (PENALIZE_MULTIPLE_OVERWRITING_DEFINITIONS_LINEARLY)
				overwritingFitness *= overwritingDefinitionCount;
			// respect alternative fitness calculation mode
			if (Properties.ALTERNATIVE_FITNESS_CALCULATION_MODE.equals(AlternativeFitnessCalculationMode.MIN))
				alternativeFitness = Math.min(alternativeFitness, overwritingFitness);
			else if (Properties.ALTERNATIVE_FITNESS_CALCULATION_MODE.equals(AlternativeFitnessCalculationMode.MAX))
				alternativeFitness = Math.max(alternativeFitness, overwritingFitness);
			else
				alternativeFitness += overwritingFitness;
		}
		if (Properties.ALTERNATIVE_FITNESS_CALCULATION_MODE.equals(AlternativeFitnessCalculationMode.SUM))
			alternativeFitness = normalize(alternativeFitness);
		else if (Properties.ALTERNATIVE_FITNESS_CALCULATION_MODE.equals(AlternativeFitnessCalculationMode.AVG))
			alternativeFitness = alternativeFitness / overwritingDefIds.size();
		if (alternativeFitness <= 0 || alternativeFitness > 1)
			throw new IllegalStateException(
			        "calculated alternative fitness out of bounds");
		//		System.out.println("calculated alternative fitness: "+alternativeFitness);		
		return alternativeFitness;
	}

	/**
	 * Computes the "alternative fitness for an overwriting definition" as
	 * follows:
	 * 
	 * The definition must overwrite the goalDefinition before usePos was
	 * reached Then this method calculates the BranchCoverageTestFitness for the
	 * alternative branch that would not have passed the overwriting definition.
	 * 
	 * Such a fitness should be in the interval (0,1]: - 1 if and only if the
	 * overwriting definition was in a root-branch - otherwise the approach
	 * level should have been 0 so the resulting fitness is a normalized branch
	 * distance which is in [0,1) by construction - since every point in the
	 * ExecutionTrace where the alternative branch would have actually been hit
	 * (which can happen for example in loops) is filtered out the resulting
	 * fitness can't be 0
	 * 
	 * An alternative fitness for an overwriting definition is uses for the
	 * calculation of the alternative fitness of a given ExecutionResult s.
	 * calculateAlternativeFitness()
	 * 
	 * Since calculateAlternativeFitness() normalizes the return of this method
	 * again the above described fitness is linearly stretched to be in the
	 * interval (0,SINGLE_ALTERNATIVE_FITNESS_RANGE]
	 */
	public static double calculateAlternatveFitnessForOverwritingDefinition(
	        TestChromosome individual, ExecutionResult result,
	        ExecutionTrace objectTrace, Integer objectId, int overwritingDefId,
	        int lastGoalDuPos, Integer usePos) {

		Definition overwritingDefinition = DefUsePool.getDefinitionByDefId(overwritingDefId);
		if (overwritingDefinition == null)
			throw new IllegalStateException(
			        "expect DefUsePool to know definitions traced by instrumented code. defId: "
			                + overwritingDefId);
		// if the overwritingDefinition is in a root-branch it's not really avoidable
		if (overwritingDefinition.getBranchId() == -1)
			return SINGLE_ALTERNATIVE_FITNESS_RANGE;

		// get alternative branch
		BranchCoverageTestFitness alternativeBranchFitness = getAlternativeBranchTestFitness(overwritingDefinition.getCFGVertex());
		// set up duCounter interval to which the trace should be cut
		int duCounterStart = lastGoalDuPos;
		int duCounterEnd = usePos;
		// calculate fitness
		double newFitness = calculateFitnessForDURange(individual, result, objectTrace,
		                                               objectId,
		                                               alternativeBranchFitness,
		                                               overwritingDefinition, false,
		                                               duCounterStart, duCounterEnd);
		// debugging stuff
		if (DEBUG && newFitness == 0.0) {
			// debugging purposes
			//				preFitnessDebugInfo(result,false);
			System.out.println("object trace: ");
			DefUseExecutionTraceAnalyzer.printFinishCalls(objectTrace);
			System.out.println();
			System.out.println("cut trace:");
			ExecutionTrace cutTrace = objectTrace.getTraceInDUCounterRange(overwritingDefinition,
			                                                               false,
			                                                               duCounterStart,
			                                                               duCounterEnd);
			DefUseExecutionTraceAnalyzer.printFinishCalls(cutTrace);
			System.out.println("cut from " + duCounterStart + " to " + duCounterEnd);
			System.out.println("overwritingDef: " + overwritingDefinition.toString());
			System.out.println("on object " + objectId);
			System.out.println("alternative branch fitness: "
			        + alternativeBranchFitness.toString());
			throw new IllegalStateException(
			        "expect fitness to be >0 if trace information that passed the alternative branch should have been removed");
		}

		// TODO research: shouldn't this fitness always be >0 and <1 (because approach level is 0 and branch distance is normalized)
		// thing is i'm pretty sure it should be as described, but since our control dependencies are crap right now
		// this fitness can be >1, meaning the approach level can be >0 when the overwritingDef was control dependent from more then one Branch
		// this can for example happen when you have a branch expression with several sub-expressions separated by an ||

		// quick fix: when the fitness is >1 assume it was the flaw described above and only look at branch-distance part of fitness (decimal places)
		if (newFitness > 1) {
			int approachPart = (int) newFitness;
			newFitness -= approachPart;
		}
		if (newFitness <= 0 || newFitness > 1) {
			throw new IllegalStateException(
			        "single alternative fitness out of expected range: " + newFitness);
		}
		return SINGLE_ALTERNATIVE_FITNESS_RANGE * newFitness;
	}

	/**
	 * Determines the BranchCoverageTestFitness of goalDefinitionBranch
	 * considering the full ExecutionTrace
	 * 
	 * Is called on every call to getDistance() if the goalDefinition isn't
	 * special s. isSpecialGoalDefinition()
	 */
	public static double calculateDefFitnessForCompleteTrace(Definition targetDefinition,
	        BranchCoverageTestFitness targetFitness, TestChromosome individual,
	        ExecutionResult result) {
		if (isSpecialDefinition(targetDefinition))
			return 0.0;
		// check ExecutionTrace.passedDefinitions first, because calculating BranchTestFitness takes time
<<<<<<< HEAD
		if(hasEntriesForId(result.getTrace().passedDefinitions.get(targetDefinition.getDUVariableName()),
				targetDefinition.getDefId()))
=======
		if (hasEntriesForId(result.trace.passedDefinitions.get(targetDefinition.getDUVariableName()),
		                    targetDefinition.getDefId()))
>>>>>>> 71c9aaa4
			return 0.0;
		// return calculated fitness
		return targetFitness.getFitness(individual, result);
	}

	/**
	 * Determines the BranchCoverageTestFitness of goalUseBranch considering the
	 * full ExecutionTrace
	 * 
	 * Is called on every call to getDistance() if the goalDefinition isn't
	 * special s. isSpecialGoalDefinition()
	 */
	public static double calculateUseFitnessForCompleteTrace(Use targetUse,
	        BranchCoverageTestFitness targetFitness, TestChromosome individual,
	        ExecutionResult result) {

		// check ExecutionTrace.passedUses first, because calculating BranchTestFitness takes time
<<<<<<< HEAD
		if(hasEntriesForId(result.getTrace().passedUses.get(targetUse.getDUVariableName()),targetUse.getUseId()))
=======
		if (hasEntriesForId(result.trace.passedUses.get(targetUse.getDUVariableName()),
		                    targetUse.getUseId()))
>>>>>>> 71c9aaa4
			return 0.0;
		// return calculated fitness
		return targetFitness.getFitness(individual, result);
	}

	/**
	 * Calculates the goalUseFitness for the given goalDefinitionPos as follows:
	 * 
	 * For every goalDefinitionPosition in the objectTrace for the given
	 * objectId this method gets called by getDistance() to determine the
	 * fitness of the goalUseBranch considering only information traced between
	 * the goalDefinitionPosition and the occurrence of the next overwriting
	 * definition
	 * 
	 * In order to do that the ExecutionTrace is filtered using
	 * calculateFitnessForDURange()
	 * 
	 * To avoid making unnecessary calculations only calculate the fitness if
	 * the definition coming before goalDefinitionPos was not the
	 * goalDefinition. If it was, 1 is returned.
	 * 
	 */
	public static double calculateUseFitnessForDefinitionPos(Definition targetDefinition,
	        Use targetUse, BranchCoverageTestFitness targetUseBranchTestFitness,
	        TestChromosome individual, ExecutionResult result,
	        ExecutionTrace targetTrace, Integer objectId, int goalDefinitionPos) {

		int previousDefId = DefUseExecutionTraceAnalyzer.getPreviousDefinitionId(targetDefinition.getDUVariableName(),
		                                                                         targetTrace,
		                                                                         goalDefinitionPos,
		                                                                         objectId);
		if (previousDefId == targetDefinition.getDefId())
			return 1;

		int overwritingDefPos = DefUseExecutionTraceAnalyzer.getNextOverwritingDefinitionPosition(targetDefinition,
		                                                                                          targetTrace,
		                                                                                          goalDefinitionPos,
		                                                                                          objectId);
		double fitness = calculateFitnessForDURange(individual, result, targetTrace,
		                                            objectId, targetUseBranchTestFitness,
		                                            targetUse, true, goalDefinitionPos,
		                                            overwritingDefPos);

		return fitness;
	}

	/**
	 * Used to calculate a BranchCoverageTestFitness considering only trace
	 * information in a given range of duCounter positions
	 * 
	 * Filters the ExecutionTrace using
	 * ExecutionTrace.getTraceInDUCounterRange() to only contain information
	 * made between duCounterStart and duCounterEnd
	 * 
	 * Additionally, if wantToCoverTargetDU is set all points in the trace where
	 * the given targetDUBranch would be passed is filtered out in order to
	 * prevent miscalculations. Again ExecutionTrace.getTraceInDUCounterRange()
	 * holds more information
	 * 
	 * This method gets called for alternative fitness calculation -
	 * calculateAlternativeFitness() - and in order to determine the
	 * goalUseBranch fitness between a goalUsePos and its next overwriting
	 * definition - calculateUseFitnessForDefinitionPos()
	 * 
	 * 
	 */
	public static double calculateFitnessForDURange(TestChromosome individual,
	        ExecutionResult result, ExecutionTrace targetTrace, Integer objectId,
	        BranchCoverageTestFitness targetFitness, DefUse targetDU,
	        boolean wantToCoverTargetDU, int duCounterStart, int duCounterEnd) {

		// filter trace
		ExecutionTrace cutTrace = targetTrace.getTraceInDUCounterRange(targetDU,
		                                                               wantToCoverTargetDU,
		                                                               duCounterStart,
		                                                               duCounterEnd);
		// calculate fitness
		double fitness = executeBranchFitnessForTrace(individual, result, cutTrace,
		                                              targetFitness);
		// sanity check
		if (fitness == 0.0 && wantToCoverTargetDU) {
			System.out.println(cutTrace.toDefUseTraceInformation());
			System.out.println("duPosStart: " + duCounterStart);
			System.out.println("duPosEnd: " + duCounterEnd);
			int targetUseBranchBytecode = BranchPool.getBytecodeIdFor(targetDU.getBranchId());
			System.out.println("targetDU-branch-bytecode: " + targetUseBranchBytecode);
			DefUseExecutionTraceAnalyzer.printFinishCalls(cutTrace);
			throw new IllegalStateException("use cant have fitness 0 in this cut trace: "
			        + cutTrace.toDefUseTraceInformation(targetDU.getDUVariableName(),
			                                            objectId));
		}
		return fitness;
	}

	// other core methods

	/**
	 * Executes the BranchCoverageTest.getFitness() function on the given
	 * ExecutionResult but using the given targetTrace
	 * 
	 * The ExecutionResult is left in it's original state after execution
	 */
<<<<<<< HEAD
	public static double executeBranchFitnessForTrace(TestChromosome individual, ExecutionResult result, 
			ExecutionTrace targetTrace, BranchCoverageTestFitness targetFitness) {
		
		ExecutionTrace originalTrace = result.getTrace();
		result.setTrace(targetTrace);
		double fitness = targetFitness.getFitness(individual,result);
		result.setTrace(originalTrace);
=======
	public static double executeBranchFitnessForTrace(TestChromosome individual,
	        ExecutionResult result, ExecutionTrace targetTrace,
	        BranchCoverageTestFitness targetFitness) {

		ExecutionTrace originalTrace = result.trace;
		result.trace = targetTrace;
		double fitness = targetFitness.getFitness(individual, result);
		result.trace = originalTrace;
>>>>>>> 71c9aaa4
		return fitness;
	}

	/**
	 * Determines whether the given definition is assumed to always be covered
	 * 
	 * This is the case for static definitions in <clinit> and
	 * Parameter-Definitions
	 */
	public static boolean isSpecialDefinition(Definition definition) {
		if (definition == null
		        || (definition.isStaticDU() && definition.getCFGVertex().methodName.startsWith("<clinit>"))) {

			if (definition == null)
				logger.debug("Assume Parameter-Definition to be covered if the Parameter-Use is covered");
			else
				logger.debug("Assume definition from <clinit> to always be covered");

			return true;
		}
		return false;
	}

	/**
	 * Determines the object Pool of the given trace for this DefUsePair
	 * 
	 * If the goalVariable is static all objects are considered otherwise only
	 * those objects that have passed both the goalUse and the goalDefinition
	 * are considered
	 */
	private static Set<Integer> getObjectPool(DefUseCoverageTestFitness goal,
	        ExecutionTrace trace) {
		String goalVariable = goal.getGoalVariable();
		Definition goalDefinition = goal.getGoalDefinition();

		Set<Integer> objectPool = new HashSet<Integer>();
		if (trace.passedUses.get(goalVariable) == null)
			return objectPool;
		if (trace.passedDefinitions.get(goalVariable) != null)
			objectPool.addAll(trace.passedDefinitions.get(goalVariable).keySet());
		if (goalDefinition == null || goalDefinition.isStaticDU()) {
			// in the static case all objects have to be considered
			objectPool.addAll(trace.passedUses.get(goalVariable).keySet());
			if (DEBUG)
				logger.debug("Static-goalVariable! Using all known Objects");
		} else {
			// on non-static goalVariables only look at objects that have traces of defs and uses for the goalVariable
			int oldSize = objectPool.size();
			objectPool.retainAll(trace.passedUses.get(goalVariable).keySet());
			if (DEBUG) {
				logger.debug("NON-Static-goalVariable " + goalVariable);
				logger.debug("#unused objects: " + (oldSize - objectPool.size()));
				Set<Integer> discardedObjects = new HashSet<Integer>();
				discardedObjects.addAll(trace.passedDefinitions.get(goalVariable).keySet());
				discardedObjects.removeAll(trace.passedUses.get(goalVariable).keySet());
				for (Integer id : discardedObjects) {
					logger.debug("  discarded object " + id);
				}
			}
		}
		if (DEBUG) {
			logger.debug("#considered objects: " + objectPool.size());
			for (Integer id : objectPool) {
				logger.debug("  object " + id);
			}
		}
		return objectPool;
	}

	// auxiliary methods

	public static double normalize(double value) {
		// TODO just copied this from FitnessFunction because it was not visible from here
		return value / (1.0 + value);
	}

	public static boolean hasEntryLowerThan(List<Integer> list, Integer border) {
		for (Integer defPos : list)
			if (defPos < border)
				return true;
		return false;
	}

	public static Integer getMaxEntryLowerThan(List<Integer> list, Integer border) {
		int lastPos = -1;
		for (Integer defPos : list)
			if (defPos < border && defPos > lastPos)
				lastPos = defPos;
		return lastPos;
	}

	public static boolean hasEntriesForId(
	        Map<Integer, HashMap<Integer, Integer>> objectDUMap, int targetId) {
		if (objectDUMap == null)
			return false;
		for (Integer objectId : objectDUMap.keySet())
			if (hasEntriesForId(objectDUMap, objectId, targetId))
				return true;

		return false;
	}

	public static boolean hasEntriesForId(
	        Map<Integer, HashMap<Integer, Integer>> objectDUMap, Integer objectId,
	        int targetId) {
		if (objectDUMap == null)
			return false;
		if (objectDUMap.get(objectId) == null)
			return false;
		for (Integer defId : objectDUMap.get(objectId).values())
			if (defId.intValue() == targetId)
				return true;
		return false;
	}

	/**
	 * Only a sanity check function for testing purposes
	 */
	public static boolean traceCoversGoal(DefUseCoverageTestFitness goal,
	        Chromosome individual, ExecutionTrace trace) {
		String goalVariable = goal.getGoalVariable();
		Use goalUse = goal.getGoalUse();
		Definition goalDefinition = goal.getGoalDefinition();

		if (trace.passedUses.get(goalVariable) == null)
			return false;
		Set<Integer> objectPool = getObjectPool(goal, trace);

		for (Integer objectID : objectPool) {
			List<Integer> usePositions = DefUseExecutionTraceAnalyzer.getUsePositions(goalUse,
			                                                                          trace,
			                                                                          objectID);
			// use not reached
			if (usePositions.size() == 0)
				continue;
			if (goalUse.isParameterUse())
				return true;
			if (goalDefinition.isStaticDU()
			        && goalDefinition.getMethodName().startsWith("<clinit>"))
				return true;

			for (Integer usePos : usePositions) {

				if (DefUseExecutionTraceAnalyzer.getActiveDefinitionIdAt(goalVariable,
				                                                         trace, usePos,
				                                                         objectID) == goalDefinition.getDefId())
					return true;
			}
		}

		return false;
	}

	// BranchCoverageTestFitness factory methods
	// TODO ... might want to encapsulate these somehow different
	// maybe even make them new constructors for BranchCoverageTestFitness, that seems reasonable

	/**
	 * Creates a BranchCoverageTestFitness for the branch that the given
	 * CFGVertex is control dependent on
	 */
	public static BranchCoverageTestFitness getBranchTestFitness(CFGVertex v) {
		return getBranchTestFitness(v, !v.branchExpressionValue);
	}

	/**
	 * Creates a BranchCoverageTestFitness for the alternative branch of the
	 * branch that the given CFGVertex is control dependent on
	 */
	public static BranchCoverageTestFitness getAlternativeBranchTestFitness(CFGVertex v) {
		return getBranchTestFitness(v, v.branchExpressionValue);
	}

	/**
	 * Creates a BranchCoverageTestFitness for the branch the given CFGVertex is
	 * control dependent on but considering the given targetExpressionValue as
	 * the branchExpressionValue
	 */
	public static BranchCoverageTestFitness getBranchTestFitness(CFGVertex v,
	        boolean targetExpressionValue) {
		BranchCoverageTestFitness r;
		if (v.branchId == -1) {
			r = getRootBranchTestFitness(v);
		} else {
			ControlFlowGraph cfg = CFGMethodAdapter.getMinimizedCFG(v.className,
			                                                        v.methodName);
			Branch b = BranchPool.getBranch(v.branchId);
			r = new BranchCoverageTestFitness(new BranchCoverageGoal(b,
			        targetExpressionValue, cfg, v.className, v.methodName));
		}
		return r;
	}

	/**
	 * Creates a BranchCoverageTestFitness for the root-branch of the method of
	 * the given DefUse
	 */
	public static BranchCoverageTestFitness getRootBranchTestFitness(CFGVertex v) {
		return new BranchCoverageTestFitness(new BranchCoverageGoal(v.className,
		        v.className + "." + v.methodName));
	}
}<|MERGE_RESOLUTION|>--- conflicted
+++ resolved
@@ -121,19 +121,13 @@
 		String goalVariable = goalUse.getDUVariableName();
 
 		// at first handle special cases where definition is assumed to be covered if use is covered:
-<<<<<<< HEAD
-		if(isSpecialDefinition(goalDefinition)) {
-			double useFitness = calculateUseFitnessForCompleteTrace(goalUse, goalUseBranchFitness,individual,result);
-			if(useFitness == 0.0)
-				goal.setCovered(individual,result.getTrace(),-1);
-=======
 		if (isSpecialDefinition(goalDefinition)) {
 			double useFitness = calculateUseFitnessForCompleteTrace(goalUse,
 			                                                        goalUseBranchFitness,
 			                                                        individual, result);
 			if (useFitness == 0.0)
-				goal.setCovered(individual, result.trace, -1);
->>>>>>> 71c9aaa4
+				goal.setCovered(individual, result.getTrace(), -1);
+
 			return normalize(useFitness);
 		}
 		// Case 1.
@@ -148,13 +142,7 @@
 		// Case 2.
 		// if the use was not passed at all just calculate the fitness 
 		// over all objects without any filtering
-<<<<<<< HEAD
-		if(!hasEntriesForId(result.getTrace().passedUses.get(goalVariable), goalUse.getUseId())) {
-			double useFitness = calculateUseFitnessForCompleteTrace(goalUse, goalUseBranchFitness, individual, result);
-			if(useFitness==0.0)
-				throw new IllegalStateException("expect usefitness to be >0 if use wasn't passed");
-=======
-		if (!hasEntriesForId(result.trace.passedUses.get(goalVariable),
+		if (!hasEntriesForId(result.getTrace().passedUses.get(goalVariable),
 		                     goalUse.getUseId())) {
 			double useFitness = calculateUseFitnessForCompleteTrace(goalUse,
 			                                                        goalUseBranchFitness,
@@ -162,27 +150,19 @@
 			if (useFitness == 0.0)
 				throw new IllegalStateException(
 				        "expect usefitness to be >0 if use wasn't passed");
->>>>>>> 71c9aaa4
+			
 			return normalize(useFitness);
 		}
 		// select considerable objects
 		Set<Integer> objectPool = getObjectPool(goal, result.getTrace());
 		// calculate minimal fitness over all objects
 		double fitness = 1;
-<<<<<<< HEAD
-		for(Integer objectId : objectPool) {
-			logger.debug("current object: "+objectId);
-			if(!hasEntriesForId(result.getTrace().passedDefinitions.get(goalVariable), 
-							objectId, goalDefinition.getDefId())) {
-				logger.debug("Discarded object "+objectId+" - goalDefinition not passed");
-=======
 		for (Integer objectId : objectPool) {
 			logger.debug("current object: " + objectId);
-			if (!hasEntriesForId(result.trace.passedDefinitions.get(goalVariable),
+			if (!hasEntriesForId(result.getTrace().passedDefinitions.get(goalVariable),
 			                     objectId, goalDefinition.getDefId())) {
 				logger.debug("Discarded object " + objectId
 				        + " - goalDefinition not passed");
->>>>>>> 71c9aaa4
 				continue;
 			}
 			double newFitness = calculateFitnessForObject(goal, individual, result,
@@ -483,13 +463,8 @@
 		if (isSpecialDefinition(targetDefinition))
 			return 0.0;
 		// check ExecutionTrace.passedDefinitions first, because calculating BranchTestFitness takes time
-<<<<<<< HEAD
-		if(hasEntriesForId(result.getTrace().passedDefinitions.get(targetDefinition.getDUVariableName()),
-				targetDefinition.getDefId()))
-=======
-		if (hasEntriesForId(result.trace.passedDefinitions.get(targetDefinition.getDUVariableName()),
+		if (hasEntriesForId(result.getTrace().passedDefinitions.get(targetDefinition.getDUVariableName()),
 		                    targetDefinition.getDefId()))
->>>>>>> 71c9aaa4
 			return 0.0;
 		// return calculated fitness
 		return targetFitness.getFitness(individual, result);
@@ -507,12 +482,8 @@
 	        ExecutionResult result) {
 
 		// check ExecutionTrace.passedUses first, because calculating BranchTestFitness takes time
-<<<<<<< HEAD
-		if(hasEntriesForId(result.getTrace().passedUses.get(targetUse.getDUVariableName()),targetUse.getUseId()))
-=======
-		if (hasEntriesForId(result.trace.passedUses.get(targetUse.getDUVariableName()),
+		if (hasEntriesForId(result.getTrace().passedUses.get(targetUse.getDUVariableName()),
 		                    targetUse.getUseId()))
->>>>>>> 71c9aaa4
 			return 0.0;
 		// return calculated fitness
 		return targetFitness.getFitness(individual, result);
@@ -615,24 +586,14 @@
 	 * 
 	 * The ExecutionResult is left in it's original state after execution
 	 */
-<<<<<<< HEAD
-	public static double executeBranchFitnessForTrace(TestChromosome individual, ExecutionResult result, 
-			ExecutionTrace targetTrace, BranchCoverageTestFitness targetFitness) {
-		
-		ExecutionTrace originalTrace = result.getTrace();
-		result.setTrace(targetTrace);
-		double fitness = targetFitness.getFitness(individual,result);
-		result.setTrace(originalTrace);
-=======
 	public static double executeBranchFitnessForTrace(TestChromosome individual,
 	        ExecutionResult result, ExecutionTrace targetTrace,
 	        BranchCoverageTestFitness targetFitness) {
 
-		ExecutionTrace originalTrace = result.trace;
-		result.trace = targetTrace;
+		ExecutionTrace originalTrace = result.getTrace();
+		result.setTrace(targetTrace);
 		double fitness = targetFitness.getFitness(individual, result);
-		result.trace = originalTrace;
->>>>>>> 71c9aaa4
+		result.setTrace(originalTrace);
 		return fitness;
 	}
 

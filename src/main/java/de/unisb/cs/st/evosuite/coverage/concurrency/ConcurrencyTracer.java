--- conflicted
+++ resolved
@@ -19,13 +19,9 @@
  * 
  */
 public class ConcurrencyTracer {
-<<<<<<< HEAD
-	private static Logger logger = Logger.getLogger(ConcurrencyTracer.class);
-
-	private List<SchedulingDecisionTuple> seen;
-=======
-	private static Logger logger = LoggerFactory.getLogger(ConcurrencyTracer.class);
->>>>>>> bf66fd2d
+	private static Logger logger =  LoggerFactory.getLogger(ConcurrencyTracer.class);
+
+	//private List<SchedulingDecisionTuple> seen;
 
 	private final List<SchedulingDecisionTuple> seen;
 
@@ -56,36 +52,22 @@
 
 	}
 
-<<<<<<< HEAD
 	private boolean noNull(){
 		for(SchedulingDecisionTuple t : seen){
 			try{
 				assert(t!=null);
 			}catch(Throwable e){
-				logger.fatal("oh nooo", e);
-=======
-	private boolean noNull() {
-		for (SchedulingDecisionTuple t : seen) {
-			try {
-				assert (t != null);
-			} catch (Throwable e) {
 				logger.error("oh nooo", e);
->>>>>>> bf66fd2d
 				System.exit(1);
 			}
 		}
 		return true;
 	}
 
-<<<<<<< HEAD
 	public List<SchedulingDecisionTuple> getTrace(){
 		assert(seen!=null);
 		assert(noNull());
-=======
-	public List<SchedulingDecisionTuple> getTrace() {
-		assert (seen != null);
-		assert (noNull());
->>>>>>> bf66fd2d
+
 		return seen;
 	}
 
@@ -97,8 +79,6 @@
 	        List<SchedulingDecisionTuple> run) {
 		return test(goal, run);
 	}
-<<<<<<< HEAD
-
 
 	private static final int defDistance = 200;
 
@@ -109,26 +89,12 @@
 
 		if(goal.size()==1){
 			if(run.contains(goal.get(0))){
-=======
-
-	private static final int defDistance = 200;
-
-	private static int test(List<SchedulingDecisionTuple> goal,
-	        List<SchedulingDecisionTuple> run) {
-		if (goal.size() > run.size()) {
-			return defDistance;
-		}
-
-		if (goal.size() == 1) {
-			if (run.contains(goal.get(0))) {
->>>>>>> bf66fd2d
 				return 0;
 			} else {
 				return defDistance;
 			}
 		}
 
-<<<<<<< HEAD
 		class searchState{
 			public Integer pos=1;
 			public Integer cost=0;
@@ -136,6 +102,7 @@
 		}
 
 		Set<searchState> states = new HashSet<searchState>();
+		
 		for(SchedulingDecisionTuple observedElement : run){
 			//test all already created search states
 			for(searchState currentSearchState : states){
@@ -145,23 +112,6 @@
 					if(currentSearchState.pos==goal.size()){
 						currentSearchState.finished=true;
 						if(currentSearchState.cost==0){
-=======
-		class searchState {
-			public Integer pos = 1;
-			public Integer cost = 0;
-			boolean finished = false;
-		}
-
-		Set<searchState> states = new HashSet<searchState>();
-		for (SchedulingDecisionTuple t : run) {
-			for (searchState s : states) {
-				//assert(goal.size()>s.pos) : "goal size is only " + goal.size() + " but we will request pos " + s.pos;
-				if (!s.finished && goal.get(s.pos).equals(t)) {
-					s.pos++;
-					if (s.pos == goal.size()) {
-						s.finished = true;
-						if (s.cost == 0)
->>>>>>> bf66fd2d
 							return 0;
 						}
 					}
@@ -171,20 +121,11 @@
 					}else{
 						//currently we do nothing in this case
 					}
-<<<<<<< HEAD
 				}
 			}
 
 			//the first element of the goal, therefore we create a new searchState
 			if(goal.get(0).equals(observedElement)){
-=======
-				} else if (!s.finished) {
-					s.cost++;
-				}
-			}
-
-			if (goal.get(0).equals(t)) {
->>>>>>> bf66fd2d
 				states.add(new searchState());
 			}
 
@@ -222,10 +163,6 @@
 			distance = defDistance;
 		}
 
-<<<<<<< HEAD
-
-=======
->>>>>>> bf66fd2d
 		//System.out.println("XXXXXXXXXXXXXXXXXXXXXXx");
 		//System.out.println("compare: " + distance);
 		//System.out.println("goal: " + ConcurrencySuitCoverage.printList(goal));

--- conflicted
+++ resolved
@@ -858,7 +858,6 @@
 		if (Properties.INSTRUMENT_PARENT)
 			num_defined_methods = getMethods(Properties.getTargetClass()).size();
 		logger.info("Target class has " + num_defined_methods + " functions");
-<<<<<<< HEAD
 		logger.info("Target class has "
 		        + BranchPool.getBranchCountForPrefix(Properties.TARGET_CLASS)
 		        + " branches");
@@ -869,12 +868,6 @@
 		        + (BranchPool.getBranchlessMethods(Properties.TARGET_CLASS).size() + 2 * BranchPool.getBranchCountForClass(Properties.TARGET_CLASS)));
 		logger.info("Test methods: " + test_methods.size());
 		logger.info("Test constructors: " + test_constructors.size());
-=======
-		logger.info("Target class has " + BranchPool.getBranchCounter() + " branches");
-		logger.info("Target class has " + BranchPool.getBranchlessMethods(Properties.TARGET_CLASS).size() + " methods without branches");
-		logger.info("That means for coverage information: "
-				+ (BranchPool.getBranchlessMethods(Properties.TARGET_CLASS).size() + 2 * BranchPool.getBranchCountForClass(Properties.TARGET_CLASS)));
->>>>>>> 8d89eba5
 	}
 
 	private static String getName(AccessibleObject o) {

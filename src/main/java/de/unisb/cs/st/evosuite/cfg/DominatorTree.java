package de.unisb.cs.st.evosuite.cfg;

import java.util.HashMap;
import java.util.HashSet;
import java.util.Map;
import java.util.Set;

import org.apache.log4j.Logger;
import org.jgrapht.graph.DefaultEdge;

/**
 * 
 * Given a CFG this class computes the immediateDominators and the
 * dominatingFrontiers for each CFG vertex
 * 
 * The current algorithm to determine the immediateDominators runs in time
 * O(e*log n) where e is the number of control flow edges and n the number of
 * CFG vertices and is taken from:
 * 
 * "A Fast Algorithm for Finding Dominators in a Flowgraph" THOMAS LENGAUER and
 * ROBERT ENDRE TARJAN 1979, Stanford University
 * 
 * DOI: 10.1145/357062.357071
 * http://portal.acm.org/citation.cfm?doid=357062.357071
 * 
 * 
 * The algorithm for computing the dominatingFrontiers when given the
 * immediateDominators is taken from
 * 
 * "Efficiently Computing Static Single Assignment Form and the Control
 * Dependence Graph" RON CYTRON, JEANNE FERRANTE, BARRY K. ROSEN, and MARK N.
 * WEGMAN IBM Research Division and F. KENNETH ZADECK Brown University 1991
 * 
 * 
 * @author Andre Mis
 */
public class DominatorTree<V> extends EvoSuiteGraph<DominatorNode<V>, DefaultEdge> {

	private static Logger logger = Logger.getLogger(DominatorTree.class);

	private int nodeCount = 0;
	private final ControlFlowGraph<V> cfg;

	private final Map<V, DominatorNode<V>> dominatorNodesMap = new HashMap<V, DominatorNode<V>>();
	private final Map<Integer, DominatorNode<V>> dominatorIDMap = new HashMap<Integer, DominatorNode<V>>();
	private final Map<V, Set<V>> dominatingFrontiers = new HashMap<V, Set<V>>();

	/**
	 * Will start the computation of all immediateDominators for the given CFG
	 * which can later be retrieved via getImmediateDominator()
	 */
	public DominatorTree(ControlFlowGraph<V> cfg) {
		super(DefaultEdge.class);

		logger.debug("Computing DominatorTree for " + cfg.getName());

		this.cfg = cfg;

		createDominatorNodes();

		V root = cfg.determineEntryPoint(); // TODO change to getEntryPoint()
		logger.debug("determined root: " + root);
		DominatorNode<V> rootNode = getDominatorNodeFor(root);

		depthFirstAnalyze(rootNode);

		computeSemiDominators();
		computeImmediateDominators(rootNode);

		createDominatorTree();

		computeDominatorFrontiers(rootNode);

		//		toDot();
	}

	private void createDominatorTree() {

		// add dominator nodes
		addVertices(dominatorIDMap.values());

		logger.debug("DTNodes: " + vertexCount());

		// build up tree by adding for each node v an edge from v.iDom to v
		for (DominatorNode<V> v : vertexSet()) {
			if (v.isRootNode())
				continue;
			if (addEdge(v.immediateDominator, v) == null)
				throw new IllegalStateException(
				        "internal error while building dominator tree edges");

			logger.debug("added DTEdge from " + v.immediateDominator.n + " to " + v.n);
		}

		logger.debug("DTEdges: " + edgeCount());

		// sanity check
		if (isEmpty())
			throw new IllegalStateException("expect dominator trees to not be empty");
		// check tree is connected
		if (!isConnected())
			throw new IllegalStateException("dominator tree expected to be connected");
		// TODO more sanity checks - no one likes to be insane ;)
	}

	private void computeDominatorFrontiers(DominatorNode<V> currentNode) {

		// TODO check assumption: exitPoints in original CFG are exitPoints in resulting DominatorTree

		for (DominatorNode<V> child : getChildren(currentNode))
			computeDominatorFrontiers(child);

		logger.debug("computing dominatingFrontier for: " + currentNode.toString());

		Set<V> dominatingFrontier = dominatingFrontiers.get(currentNode);
		if (dominatingFrontier == null)
			dominatingFrontier = new HashSet<V>();

		// "local"
		for (V child : cfg.getChildren(currentNode.node)) {
			DominatorNode<V> y = getDominatorNodeFor(child);
			if (y.immediateDominator.n != currentNode.n) {
				logger.debug("  LOCAL adding to DFs: " + y.node);
				dominatingFrontier.add(y.node);
			}
		}

		// "up"
		for (DominatorNode<V> z : getChildren(currentNode))
			for (V y : dominatingFrontiers.get(z.node))
				if (getDominatorNodeFor(y).immediateDominator.n != currentNode.n) {
					logger.debug("  UP adding to DFs: " + y);
					dominatingFrontier.add(y);
				}

		dominatingFrontiers.put(currentNode.node, dominatingFrontier);
	}

	/**
	 * Given a node of this objects CFG this method returns it's previously
	 * computed immediateDominator
	 * 
	 * The immediateDominator iDom of a node v has the following properties:
	 * 
	 * 1) iDom dominates v
	 * 
	 * 2) every other dominator of v dominates iDom
	 * 
	 * A node w dominates v or is a dominator of v if and only if every path
	 * from the CFG's entryPoint to v contains w
	 * 
	 * @param v
	 *            A node within this objects CFG for wich the immediateDominator
	 *            is to be returned
	 * @return
	 */
	public V getImmediateDominator(V v) {
		if (v == null)
			throw new IllegalArgumentException("null given");
		DominatorNode<V> domNode = dominatorNodesMap.get(v);
		if (domNode == null)
			throw new IllegalStateException("unknown vertice given");

		if (domNode.immediateDominator == null) {
			// sanity check: this is only allowed to happen if v is root of CFG
			if (domNode.n != 1)
				throw new IllegalStateException(
				        "expect known node without iDom to be root of CFG");

			return null;
		}

		return domNode.immediateDominator.node;
	}

	public Set<V> getDominatingFrontiers(V v) {
		if (v == null)
			throw new IllegalStateException("null given");

		return dominatingFrontiers.get(v);
	}

	// computation

	private void createDominatorNodes() {

		for (V v : cfg.vertexSet())
			dominatorNodesMap.put(v, new DominatorNode<V>(v));
	}

	private void depthFirstAnalyze(DominatorNode<V> currentNode) {
		// step 1

		initialize(currentNode);

		for (V w : cfg.getChildren(currentNode.node)) {
			DominatorNode<V> wNode = getDominatorNodeFor(w);
			if (wNode.semiDominator == null) {
				wNode.parent = currentNode;
				depthFirstAnalyze(wNode);
			}
		}
	}

	private void initialize(DominatorNode<V> currentNode) {

		nodeCount++;
		currentNode.n = nodeCount;
		currentNode.semiDominator = currentNode;

		logger.debug("created " + currentNode.toString() + " for "
		        + currentNode.node.toString());

		dominatorIDMap.put(nodeCount, currentNode);
	}

	private void computeSemiDominators() {

		for (int i = nodeCount; i >= 2; i--) {
			DominatorNode<V> w = getDominatorNodeById(i);

			// step 2
			for (V current : cfg.getParents(w.node)) {
				DominatorNode<V> v = getDominatorNodeFor(current);
				DominatorNode<V> u = v.eval();

				if (u.semiDominator.n < w.semiDominator.n)
					w.semiDominator = u.semiDominator;
			}

			w.semiDominator.bucket.add(w);
			w.link(w.parent);

			// step 3
			while (!w.parent.bucket.isEmpty()) {

				DominatorNode<V> v = w.parent.getFromBucket();
				if (!w.parent.bucket.remove(v))
					throw new IllegalStateException("internal error");

				DominatorNode<V> u = v.eval();
				v.immediateDominator = (u.semiDominator.n < v.semiDominator.n ? u
				        : w.parent);
			}
		}
	}

	private void computeImmediateDominators(DominatorNode<V> rootNode) {
		// step 4
		for (int i = 2; i <= nodeCount; i++) {
			DominatorNode<V> w = getDominatorNodeById(i);

			if (w.immediateDominator != w.semiDominator)
				w.immediateDominator = w.immediateDominator.immediateDominator;

			//			logger.debug("iDom for node "+i+" was: "+w.immediateDominator.n);
		}

		rootNode.immediateDominator = null;
	}

	private DominatorNode<V> getDominatorNodeById(int id) {
		DominatorNode<V> r = dominatorIDMap.get(id);
		if (r == null)
			throw new IllegalArgumentException("id unknown to this tree");

		return r;
	}

	private DominatorNode<V> getDominatorNodeFor(V v) {
		DominatorNode<V> r = dominatorNodesMap.get(v);
		if (r == null)
			throw new IllegalStateException(
			        "expect dominatorNodesMap to contain domNodes for all Vs");

		return r;
	}
<<<<<<< HEAD
	
=======

>>>>>>> 13abd56f
	@Override
	public String getName() {
		return "DominatorTree" + graphId;
	}
}<|MERGE_RESOLUTION|>--- conflicted
+++ resolved
@@ -275,11 +275,7 @@
 
 		return r;
 	}
-<<<<<<< HEAD
-	
-=======
-
->>>>>>> 13abd56f
+
 	@Override
 	public String getName() {
 		return "DominatorTree" + graphId;

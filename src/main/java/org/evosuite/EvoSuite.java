/**
 * Copyright (C) 2011,2012 Gordon Fraser, Andrea Arcuri and EvoSuite
 * contributors
 * 
 * This file is part of EvoSuite.
 * 
 * EvoSuite is free software: you can redistribute it and/or modify it under the
 * terms of the GNU Public License as published by the Free Software Foundation,
 * either version 3 of the License, or (at your option) any later version.
 * 
 * EvoSuite is distributed in the hope that it will be useful, but WITHOUT ANY
 * WARRANTY; without even the implied warranty of MERCHANTABILITY or FITNESS FOR
 * A PARTICULAR PURPOSE. See the GNU Public License for more details.
 * 
 * You should have received a copy of the GNU Public License along with
 * EvoSuite. If not, see <http://www.gnu.org/licenses/>.
 */
/**
 * 
 */
package org.evosuite;

import java.io.File;
import java.io.FileOutputStream;
import java.io.IOException;
import java.io.InputStream;
import java.net.URL;
import java.net.URLClassLoader;
import java.util.ArrayList;
import java.util.Collection;
import java.util.HashSet;
import java.util.List;
import java.util.Set;
import java.util.regex.Pattern;

import org.apache.commons.cli.CommandLine;
import org.apache.commons.cli.CommandLineParser;
import org.apache.commons.cli.GnuParser;
import org.apache.commons.cli.HelpFormatter;
import org.apache.commons.cli.Option;
import org.apache.commons.cli.OptionBuilder;
import org.apache.commons.cli.Options;
import org.apache.commons.cli.ParseException;
import org.apache.commons.io.FileUtils;
import org.apache.commons.io.IOUtils;
import org.evosuite.Properties.StoppingCondition;
import org.evosuite.Properties.Strategy;
import org.evosuite.javaagent.InstrumentingClassLoader;
import org.evosuite.utils.ClassPathHacker;
import org.evosuite.utils.ExternalProcessHandler;
import org.evosuite.utils.LoggingUtils;
import org.evosuite.utils.Randomness;
import org.evosuite.utils.ResourceList;
import org.objectweb.asm.ClassReader;
import org.objectweb.asm.Opcodes;
import org.objectweb.asm.tree.ClassNode;
import org.slf4j.Logger;
import org.slf4j.LoggerFactory;

/**
 * <p>
 * EvoSuite class.
 * </p>
 * 
 * @author Gordon Fraser
 */
public class EvoSuite {

	private static final boolean logLevelSet = LoggingUtils
			.checkAndSetLogLevel();

	private static Logger logger = LoggerFactory.getLogger(EvoSuite.class);

	private static String separator = System.getProperty("file.separator");
	private static String javaHome = System.getProperty("java.home");
	private static String evosuiteJar = "";
	/**
	 * Constant <code>JAVA_CMD="javaHome + separator + bin + separatorj"{trunked}</code>
	 */
	public final static String JAVA_CMD = javaHome + separator + "bin"
			+ separator + "java";

	private static String base_dir_path = System.getProperty("user.dir");

	private static void setup(String target, String[] args,
			List<String> javaArgs) {

		Properties.CP = "";

		if (args.length > 0) {
			for (int i = 0; i < args.length; i++) {
				if (!Properties.CP.equals(""))
					Properties.CP += File.pathSeparator;
				Properties.CP += args[i];
			}
		}

		Properties.MIN_FREE_MEM = 0;
		File directory = new File(base_dir_path + separator
				+ Properties.OUTPUT_DIR);
		if (!directory.exists()) {
			directory.mkdir();
		}

		File targetFile = new File(target);
		if (targetFile.exists()) {
			if (targetFile.isDirectory() || target.endsWith(".jar")) {
				Properties.CP += File.pathSeparator;
				Properties.CP += target;
			} else if (target.endsWith(".class")) {
				String pathName = targetFile.getParent();
				Properties.CP += File.pathSeparator;
				Properties.CP += pathName;
			} else {
				System.out.println("Failed to set up classpath for " + target);
				return;
			}
		}
		System.out.println("* Creating new evosuite.properties in "
				+ base_dir_path + separator + Properties.OUTPUT_DIR);
		Properties.getInstance().writeConfiguration(
				base_dir_path + separator + Properties.OUTPUT_DIR + separator
						+ "evosuite.properties");
	}

	private static boolean isInterface(String resource) throws IOException {

		ClassReader reader = new ClassReader(EvoSuite.class.getClassLoader()
				.getResourceAsStream(resource));
		ClassNode cn = new ClassNode();
		reader.accept(cn, ClassReader.SKIP_FRAMES);
		return (cn.access & Opcodes.ACC_INTERFACE) == Opcodes.ACC_INTERFACE;
	}

	private static void listClassesPrefix(String prefix, String cp) {
		Pattern pattern = Pattern.compile(prefix.replace("\\.", "/")
				+ "[^\\$]*.class");
		Set<String> resources = new HashSet<String>();
		for (String classPathElement : cp.split(File.pathSeparator)) {
			resources.addAll(ResourceList.getResources(pattern,
					classPathElement));
			try {
				ClassPathHacker.addFile(classPathElement);
			} catch (IOException e) {
				// Ignore?
			}
		}
		for (String resource : resources) {
			try {
				if (isInterface(resource)) {
					continue;
				}
			} catch (IOException e) {
				System.err.println("Could not load class: " + resource);
				continue;
			}
			System.out
					.println(resource.replace(".class", "").replace('/', '.'));
		}
	}

	// TODO this method may need the same fixing as generateTestsTarget, by replacing '/' with File.separatorChar in call to generateTests. - Done by
	// Daniel (Windows-user :-x )
	private static void generateTestsPrefix(Properties.Strategy strategy,
			String prefix, List<String> args, String cp) {

		Pattern pattern = Pattern.compile(prefix.replace('.',
				File.separatorChar) + "[^\\$]*.class");
		Set<String> resources = new HashSet<String>();
		for (String classPathElement : cp.split(File.pathSeparator)) {
			resources.addAll(ResourceList.getResources(pattern,
					classPathElement));
			try {
				ClassPathHacker.addFile(classPathElement);
			} catch (IOException e) {
				// Ignore?
			}
		}
		System.out.println("* Found " + resources.size()
				+ " matching classes for prefix " + prefix);
		for (String resource : resources) {
			try {
				if (isInterface(resource)) {
					System.out.println("* Skipping interface: "
							+ resource.replace(".class", "").replace(
									File.separatorChar, '.'));
					continue;
				}
			} catch (IOException e) {
				System.out.println("Could not load class: " + resource);
				continue;
			}
			System.out.println("* Current class: "
					+ resource.replace(".class", "").replace(
							File.separatorChar, '.'));
			generateTests(Strategy.EVOSUITE, resource.replace(".class", "")
					.replace(File.separatorChar, '.'), args, cp);
		}

	}

	private static void listClassesTarget(String target) {
		Pattern pattern = Pattern.compile("[^\\$]*.class");
		Collection<String> resources = ResourceList.getResources(pattern,
				target);
		try {
			ClassPathHacker.addFile(target);
		} catch (IOException e) {
			// Ignore?
		}
		for (String resource : resources) {
			try {
				if (isInterface(resource)) {
					continue;
				}
			} catch (IOException e) {
				System.err.println("Could not load class: " + resource);
				continue;
			}
			System.out
					.println(resource.replace(".class", "").replace('/', '.'));
		}
	}

	private static void generateTestsTarget(Properties.Strategy strategy,
			String target, List<String> args, String cp) {

		Pattern pattern = Pattern.compile("[^\\$]*.class");
		Collection<String> resources = ResourceList.getResources(pattern,
				target);
		System.out.println("* Found " + resources.size()
				+ " matching classes in target " + target);
		try {
			ClassPathHacker.addFile(target);
		} catch (IOException e) {
			// Ignore?
		}
		for (String resource : resources) {
			try {
				if (isInterface(resource)) {
					System.out.println("* Skipping interface: "
							+ resource.replace(".class", "").replace(
									File.separatorChar, '.'));
					continue;
				}
			} catch (IOException e) {
				System.out.println("Could not load class: " + resource);
				continue;
			}
			System.out.println("* Current class: "
					+ resource.replace(".class", "").replace(
							File.separatorChar, '.'));
			generateTests(Strategy.EVOSUITE, resource.replace(".class", "")
					.replace(File.separatorChar, '.'), args, cp);
		}
	}

	private static void listClassesLegacy() {
		File directory = new File(Properties.OUTPUT_DIR);
		String[] extensions = { "task" };
		for (File file : FileUtils.listFiles(directory, extensions, false)) {
			System.out.println(file.getName().replace(".task", ""));
		}
	}

	private static void generateTestsLegacy(Properties.Strategy strategy,
			List<String> args, String cp) {
		LoggingUtils.getEvoLogger().info(
				"* Using .task files in " + Properties.OUTPUT_DIR
						+ " [deprecated]");
		File directory = new File(Properties.OUTPUT_DIR);
		String[] extensions = { "task" };
		for (File file : FileUtils.listFiles(directory, extensions, false)) {
			generateTests(strategy, file.getName().replace(".task", ""), args,
					cp);
		}
	}

	private static boolean hasLegacyTargets() {
		File directory = new File(Properties.OUTPUT_DIR);
		String[] extensions = { "task" };
		return !FileUtils.listFiles(directory, extensions, false).isEmpty();
	}

	private static boolean findTargetClass(String target, String cp) {

		String oldCP = Properties.CP;

		Properties.CP = cp;
		if (Properties.CP != null && !Properties.CP.isEmpty()
				&& ResourceList.hasClass(target)) {
			return true;
		}

		Properties.CP = oldCP;
		if (Properties.CP != null && !Properties.CP.isEmpty()
				&& ResourceList.hasClass(target)) {
			return true;
		}

		Properties.CP = System.getProperty("java.class.path");
		if (Properties.CP != null && !Properties.CP.isEmpty()
				&& ResourceList.hasClass(target)) {
			return true;
		}

		Properties.CP = System.getenv("CLASSPATH");
		if (Properties.CP != null && !Properties.CP.isEmpty()
				&& ResourceList.hasClass(target)) {
			return true;
		}

		LoggingUtils.getEvoLogger().info("* Unknown class: " + target);

		return false;
	}

	private static Object generateTests(Properties.Strategy strategy,
			String target, List<String> args, String cp) {
		String classPath = System.getProperty("java.class.path");
		if (!evosuiteJar.equals("")) {
			classPath += File.pathSeparator + evosuiteJar;
		}

		if (!findTargetClass(target, cp)) {
			return null;
		}

		if (!classPath.isEmpty())
			classPath += File.pathSeparator;
		classPath += Properties.CP;

		if (!InstrumentingClassLoader.checkIfCanInstrument(target)) {
			throw new IllegalArgumentException(
					"Cannot consider "
							+ target
							+ " because it belongs to one of the packages EvoSuite cannot currently handle");
		}
		ExternalProcessHandler handler = new ExternalProcessHandler();
		handler.openServer();
		int port = handler.getServerPort();
		List<String> cmdLine = new ArrayList<String>();
		cmdLine.add(JAVA_CMD);
		cmdLine.add("-cp");
		cmdLine.add(classPath);
		if (cp.isEmpty()) {
			cmdLine.add("-DCP=" + classPath);
		} else {
			cmdLine.add("-DCP=" + cp);
		}

		if (Properties.VIRTUAL_FS) {
			LoggingUtils.getEvoLogger().info(
					"* Setting up virtual FS for testing");
			String stringToBePrependedToBootclasspath = locateEvoSuiteIOClasses();
			if (stringToBePrependedToBootclasspath == null)
				throw new IllegalStateException(
						"Could not prepend needed classes for VFS functionality to bootclasspath of client!");
			cmdLine.add("-Xbootclasspath/p:"
					+ stringToBePrependedToBootclasspath);
			cmdLine.add("-Dvirtual_fs=true");
		}

		cmdLine.add("-Dprocess_communication_port=" + port);
		cmdLine.add("-Dinline=true");
		cmdLine.add("-Djava.awt.headless=true");
		cmdLine.add("-Dlogback.configurationFile=logback.xml");
		cmdLine.add("-Djava.library.path=lib");
		// cmdLine.add("-Dminimize_values=true");

		if (Properties.DEBUG) {
			// enabling debugging mode to e.g. connect the eclipse remote debugger to the given port
			cmdLine.add("-Ddebug=true");
			cmdLine.add("-Xdebug");
			cmdLine.add("-Xrunjdwp:transport=dt_socket,server=y,suspend=y,address="
					+ Properties.PORT);
<<<<<<< HEAD
			LoggingUtils.getEvoLogger().info(
					"* Waiting for remote debugger to connect on port "
							+ Properties.PORT + "..."); // TODO find the right place for this
=======
			logger.debug("Waiting for remote debugger to connect..."); // TODO find the right place for this
>>>>>>> 36110635
		}

		for (String arg : args) {
			if (!arg.startsWith("-DCP=")) {
				cmdLine.add(arg);
			}
		}

		switch (strategy) {
		case EVOSUITE:
			cmdLine.add("-Dstrategy=EvoSuite");
			break;
		case ONEBRANCH:
			cmdLine.add("-Dstrategy=OneBranch");
			break;
		case RANDOM:
			cmdLine.add("-Dstrategy=Random");
			break;
		case REGRESSION:
			cmdLine.add("-Dstrategy=Regression");
			break;
		default:
			throw new RuntimeException("Unsupported strategy: " + strategy);
		}
		cmdLine.add("-DTARGET_CLASS=" + target);
		if (Properties.PROJECT_PREFIX != null) {
			cmdLine.add("-DPROJECT_PREFIX=" + Properties.PROJECT_PREFIX);
		}

		cmdLine.add("org.evosuite.ClientProcess");

		/*
		 * TODO: here we start the client with several properties that are set through -D. These properties are not visible to the master process (ie
		 * this process), when we access the Properties file. At the moment, we only need few parameters, so we can hack them
		 */
		Properties.getInstance();// should force the load, just to be sure
		Properties.TARGET_CLASS = target;
		Properties.PROCESS_COMMUNICATION_PORT = port;

		/*
		 * The use of "assertions" in the client is pretty tricky, as those properties need to be transformed into JVM options before starting the
		 * client. Furthermore, the properties in the property file might be overwritten from the commands coming from shell
		 */

		String definedEAforClient = null;
		String definedEAforSUT = null;

		final String DISABLE_ASSERTIONS_EVO = "-da:org...";
		final String ENABLE_ASSERTIONS_EVO = "-ea:org...";
		final String DISABLE_ASSERTIONS_SUT = "-da:"
				+ Properties.PROJECT_PREFIX + "...";
		final String ENABLE_ASSERTIONS_SUT = "-ea:" + Properties.PROJECT_PREFIX
				+ "...";

		for (String s : cmdLine) {
			// first check client
			if (s.startsWith("-Denable_asserts_for_evosuite")) {
				if (s.endsWith("false")) {
					definedEAforClient = DISABLE_ASSERTIONS_EVO;
				} else if (s.endsWith("true")) {
					definedEAforClient = ENABLE_ASSERTIONS_EVO;
				}
			}
			// then check SUT
			if (s.startsWith("-Denable_asserts_for_sut")) {
				if (s.endsWith("false")) {
					definedEAforSUT = DISABLE_ASSERTIONS_SUT;
				} else if (s.endsWith("true")) {
					definedEAforSUT = ENABLE_ASSERTIONS_SUT;
				}
			}
		}

		/*
		 * the assertions might not be defined in the command line, but they might be in the property file, or just use default values. NOTE: if those
		 * are defined in the command line, then they overwrite whatever we had in the conf file
		 */

		if (definedEAforSUT == null) {
			if (Properties.ENABLE_ASSERTS_FOR_SUT) {
				definedEAforSUT = ENABLE_ASSERTIONS_SUT;
			} else {
				definedEAforSUT = DISABLE_ASSERTIONS_SUT;
			}
		}

		if (definedEAforClient == null) {
			if (Properties.ENABLE_ASSERTS_FOR_EVOSUITE) {
				definedEAforClient = ENABLE_ASSERTIONS_EVO;
			} else {
				definedEAforClient = DISABLE_ASSERTIONS_EVO;
			}
		}

		/*
		 * We add them in first position, after the java command To avoid confusion, we only add them if they are enabled. NOTE: this might have side
		 * effects "if" in the future we have something like a generic "-ea"
		 */
		if (definedEAforClient.equals(ENABLE_ASSERTIONS_EVO)) {
			cmdLine.add(1, definedEAforClient);
		}
		if (definedEAforSUT.equals(ENABLE_ASSERTIONS_SUT)) {
			cmdLine.add(1, definedEAforSUT);
		}

		LoggingUtils logUtils = new LoggingUtils();

		if (!Properties.CLIENT_ON_THREAD) {
			/*
			 * We want to completely mute the SUT. So, we block all outputs from client, and use a remote logging
			 */
			boolean logServerStarted = logUtils.startLogServer();
			if (!logServerStarted) {
				logger.error("Cannot start the log server");
				return null;
			}
			int logPort = logUtils.getLogServerPort(); //
			cmdLine.add(1, "-Dmaster_log_port=" + logPort);
			cmdLine.add(1, "-Devosuite.log.appender=CLIENT");
		}

		String[] newArgs = cmdLine.toArray(new String[cmdLine.size()]);

		for (String entry : Properties.CP.split(File.pathSeparator)) {
			try {
				ClassPathHacker.addFile(entry);
			} catch (IOException e) {
				LoggingUtils.getEvoLogger().info(
						"* Error while adding classpath entry: " + entry);
			}
		}

		handler.setBaseDir(base_dir_path);
		Object result = null;
		if (handler.startProcess(newArgs)) {
			int time = Properties.EXTRA_TIMEOUT;
			if (Properties.STOPPING_CONDITION == StoppingCondition.MAXTIME) {
				time += Math.max(Properties.GLOBAL_TIMEOUT,
						Properties.SEARCH_BUDGET);
			} else {
				time += Properties.GLOBAL_TIMEOUT;
			}
			if (Properties.MINIMIZE) {
				time += Properties.MINIMIZATION_TIMEOUT;
			}
			if (Properties.ASSERTIONS) {
				time += Properties.ASSERTION_TIMEOUT;
			}
			result = handler.waitForResult(time * 1000); // FIXXME: search timeout plus 100 seconds?
			try {
				Thread.sleep(100);
			} catch (InterruptedException e) {
			}

			handler.killProcess();
			handler.closeServer();
		} else {
			LoggingUtils.getEvoLogger().info(
					"* Could not connect to client process");
		}

		if (Properties.CLIENT_ON_THREAD) {
			/*
			 * FIXME: this is done only to avoid current problems with serialization
			 */
			result = ClientProcess.geneticAlgorithmStatus;
		}

		if (!Properties.CLIENT_ON_THREAD) {
			try {
				Thread.sleep(100);
			} catch (InterruptedException e) {
			}
			logUtils.closeLogServer();
		}

		logger.debug("Master process has finished to wait for client");
		
		return result;
	}

	private static void measureCoverage(String targetClass, String junitPrefix,
			List<String> args, String cp) {
		if (!InstrumentingClassLoader.checkIfCanInstrument(targetClass)) {
			throw new IllegalArgumentException(
					"Cannot consider "
							+ targetClass
							+ " because it belongs to one of the packages EvoSuite cannot currently handle");
		}
		String classPath = System.getProperty("java.class.path");
		if (!evosuiteJar.equals("")) {
			classPath += File.pathSeparator + evosuiteJar;
		}

		classPath += File.pathSeparator + cp;
		ExternalProcessHandler handler = new ExternalProcessHandler();
		int port = handler.openServer();
		List<String> cmdLine = new ArrayList<String>();
		cmdLine.add(JAVA_CMD);
		cmdLine.add("-cp");
		cmdLine.add(classPath);
		cmdLine.add("-Dprocess_communication_port=" + port);
		cmdLine.add("-Djava.awt.headless=true");
		cmdLine.add("-Dlogback.configurationFile=logback.xml");
		cmdLine.add("-Djava.library.path=lib");
		cmdLine.add("-DCP=" + cp);
		// cmdLine.add("-Dminimize_values=true");

		for (String arg : args) {
			if (!arg.startsWith("-DCP=")) {
				cmdLine.add(arg);
			}
		}

		cmdLine.add("-DTARGET_CLASS=" + targetClass);
		cmdLine.add("-Djunit_prefix=" + junitPrefix);
		if (Properties.PROJECT_PREFIX != null) {
			cmdLine.add("-DPROJECT_PREFIX=" + Properties.PROJECT_PREFIX);
		}

		cmdLine.add("-Dclassloader=true");
		cmdLine.add("org.evosuite.junit.CoverageAnalysis");

		/*
		 * TODO: here we start the client with several properties that are set through -D. These properties are not visible to the master process (ie
		 * this process), when we access the Properties file. At the moment, we only need few parameters, so we can hack them
		 */
		Properties.getInstance();// should force the load, just to be sure
		Properties.TARGET_CLASS = targetClass;
		Properties.PROCESS_COMMUNICATION_PORT = port;

		LoggingUtils logUtils = new LoggingUtils();

		if (!Properties.CLIENT_ON_THREAD) {
			/*
			 * We want to completely mute the SUT. So, we block all outputs from client, and use a remote logging
			 */
			boolean logServerStarted = logUtils.startLogServer();
			if (!logServerStarted) {
				logger.error("Cannot start the log server");
				return;
			}
			int logPort = logUtils.getLogServerPort(); //
			cmdLine.add(1, "-Dmaster_log_port=" + logPort);
			cmdLine.add(1, "-Devosuite.log.appender=CLIENT");
		}

		String[] newArgs = cmdLine.toArray(new String[cmdLine.size()]);
		for (String entry : Properties.CP.split(File.pathSeparator)) {
			try {
				ClassPathHacker.addFile(entry);
			} catch (IOException e) {
				LoggingUtils.getEvoLogger().info(
						"* Error while adding classpath entry: " + entry);
			}
		}

		handler.setBaseDir(base_dir_path);
		Object result = null;
		if (handler.startProcess(newArgs)) {
			result = handler
					.waitForResult((Properties.GLOBAL_TIMEOUT
							+ Properties.MINIMIZATION_TIMEOUT + Properties.EXTRA_TIMEOUT) * 1000); // FIXXME: search timeout plus 100 seconds?
			try {
				Thread.sleep(100);
			} catch (InterruptedException e) {
			}

			handler.killProcess();
			handler.closeServer();
		} else {
			LoggingUtils.getEvoLogger().info(
					"* Could not connect to client process");
		}

		if (!Properties.CLIENT_ON_THREAD) {
			try {
				Thread.sleep(100);
			} catch (InterruptedException e) {
			}
			logUtils.closeLogServer();
		}
	}

	/**
	 * Locates the resources that have to be prepended to bootclasspath in order to have all classes in the Client JVM that are needed for VFS
	 * functionality. Extracts and creates it if necessary.
	 * 
	 * @return a string denoting one or more with the system's pathSeparator separated pathes to one or more jars containing evosuite-io, commons-vfs2
	 *         and commons-logging; <code>null</code> if one or more resources could not be found or accessed
	 */
	private static String locateEvoSuiteIOClasses() {
		String stringToBePrependedToBootclasspath = null;

		// try to find it inside the jar // FIXME this does still not seem to be the golden solution
		InputStream evosuiteIOjarInputStream = EvoSuite.class.getClassLoader()
				.getResourceAsStream("evosuite-io.jar"); // created by maven with the jar-minimal.xml assembly file - contains the evosuite-io classes
															// plus the needed commons-vfs2 and commons-logging dependencies
		if (evosuiteIOjarInputStream != null) {
			// extract evosuite-io.jar into the system-default temporary directory
			String tmpFilePath = System.getProperty("java.io.tmpdir")
					+ File.separator + "evosuite-io.jar";
			File tmpFile = new File(tmpFilePath);
			tmpFile.deleteOnExit();

			try {
				IOUtils.copy(evosuiteIOjarInputStream, new FileOutputStream(
						tmpFile));
				stringToBePrependedToBootclasspath = tmpFilePath;
			} catch (IOException e) {
				throw new IllegalStateException(
						"Error while extracing the evosuite-io JAR file!", e);
			}
		} else {
			// if not found try to locate all needed jars in classpath
			logger.info("\"evosuite-io.jar\" could not be found by EvoSuite.class.getClassLoader().getResource. "
					+ "EvoSuite is likely not executing out of an executable jar file at the moment. "
					+ "Now trying to locate all needed jars for VFS functionality in classpath instead...");
			URL[] urls = ((URLClassLoader) ClassLoader.getSystemClassLoader())
					.getURLs();
			URL evosuiteIOjar = null;
			URL commonsVFSjar = null;
			URL commonsLoggingjar = null;
			for (URL url : urls) {
				if (evosuiteIOjar != null && commonsVFSjar != null
						&& commonsLoggingjar != null)
					break;

				if (url.getPath().matches(".*evosuite-io.*\\.jar")) {
					evosuiteIOjar = url;
					continue;
				}

				if (url.getPath().matches(".*commons-vfs2.*\\.jar")) {
					commonsVFSjar = url;
					continue;
				}

				if (url.getPath().matches(".*commons-logging.*\\.jar")) {
					commonsLoggingjar = url;
					continue;
				}
			}

			if (evosuiteIOjar == null
					|| !(new File(evosuiteIOjar.getPath())).canRead()) {
				throw new IllegalStateException(
						"The evosuite-io JAR cannot be read!");
			} else if (commonsVFSjar == null
					|| !(new File(commonsVFSjar.getPath())).canRead()) {
				throw new IllegalStateException(
						"The commons-vfs2 JAR cannot be read!");
			} else if (commonsLoggingjar == null
					|| !(new File(commonsLoggingjar.getPath())).canRead()) {
				throw new IllegalStateException(
						"The commons-logging JAR cannot be read!");
			} else {
				logger.info("All needed jars for VFS functionality are in classpath and readable!");
				stringToBePrependedToBootclasspath = evosuiteIOjar.getPath()
						+ File.pathSeparator + commonsVFSjar.getPath()
						+ File.pathSeparator + commonsLoggingjar.getPath();
			}
		}

		return stringToBePrependedToBootclasspath;
	}

	private void setupProperties() {
		if (base_dir_path.equals("")) {
			Properties.getInstanceSilent();
		} else {
			Properties.getInstanceSilent().loadProperties(
					base_dir_path + separator + Properties.PROPERTIES_FILE,
					true);
		}
	}

	/**
	 * <p>
	 * parseCommandLine
	 * </p>
	 * 
	 * @param args
	 *            an array of {@link java.lang.String} objects.
	 * @return a {@link java.lang.Object} object.
	 */
	@SuppressWarnings("static-access")
	public Object parseCommandLine(String[] args) {
		Options options = new Options();

		Option help = new Option("help", "print this message");
		Option generateSuite = new Option("generateSuite",
				"use whole suite generation");
		Option generateTests = new Option("generateTests",
				"use individual test generation");
		Option measureCoverage = new Option("measureCoverage",
				"measure coverage on existing test cases");
		Option listClasses = new Option("listClasses",
				"list the testable classes found in the specified classpath/prefix");
		Option setup = OptionBuilder.withArgName("target").hasArg()
				.withDescription("Create evosuite-files with property file")
				.create("setup");
		Option generateRandom = new Option("generateRandom",
				"use random test generation");
		Option generateRegressionSuite = new Option("regressionSuite",
				"generate a regression test suite");
		Option targetClass = OptionBuilder.withArgName("class").hasArg()
				.withDescription("target class for test generation")
				.create("class");
		Option targetPrefix = OptionBuilder.withArgName("prefix").hasArg()
				.withDescription("target prefix for test generation")
				.create("prefix");
		Option targetCP = OptionBuilder.withArgName("target").hasArg()
				.withDescription("target classpath for test generation")
				.create("target");
		Option classPath = OptionBuilder.withArgName("cp").hasArg()
				.withDescription("classpath of the project under test")
				.withValueSeparator(':').create("cp");
		Option junitPrefix = OptionBuilder.withArgName("junit").hasArg()
				.withDescription("junit prefix").create("junit");
		Option criterion = OptionBuilder.withArgName("criterion").hasArg()
				.withDescription("target criterion for test generation")
				.create("criterion");
		Option seed = OptionBuilder.withArgName("seed").hasArg()
				.withDescription("seed for random number generator")
				.create("seed");
		Option mem = OptionBuilder.withArgName("mem").hasArg()
				.withDescription("heap size for client process (in megabytes)")
				.create("mem");
		Option jar = OptionBuilder
				.withArgName("jar")
				.hasArg()
				.withDescription(
						"location of EvoSuite jar file to use in client process")
				.create("jar");

		Option sandbox = new Option("sandbox", "Run tests in sandbox");
		Option mocks = new Option("mocks", "Use mock classes");
		Option stubs = new Option("stubs", "Use stubs");
		Option assertions = new Option("assertions", "Add assertions");
		Option signature = new Option("signature",
				"Allow manual tweaking of method signatures");
		Option heapDump = new Option("heapdump",
				"Create heap dump on client VM out of memory error");

		Option base_dir = OptionBuilder.withArgName("base_dir").hasArg()
				.withDescription("Working directory").create("base_dir");

		Option property = OptionBuilder.withArgName("property=value")
				.hasArgs(2).withValueSeparator()
				.withDescription("use value for given property").create("D");

		options.addOption(help);
		options.addOption(generateSuite);
		options.addOption(generateTests);
		options.addOption(generateRandom);
		options.addOption(generateRegressionSuite);
		options.addOption(measureCoverage);
		options.addOption(listClasses);
		options.addOption(setup);
		options.addOption(targetClass);
		options.addOption(targetPrefix);
		options.addOption(targetCP);
		options.addOption(junitPrefix);
		options.addOption(criterion);
		options.addOption(seed);
		options.addOption(mem);
		options.addOption(jar);
		options.addOption(assertions);
		options.addOption(signature);
		options.addOption(base_dir);
		options.addOption(property);
		options.addOption(classPath);
		options.addOption(heapDump);

		options.addOption(sandbox);
		options.addOption(mocks);
		options.addOption(stubs);

		List<String> javaOpts = new ArrayList<String>();

		Object result = null;
		String version = EvoSuite.class.getPackage().getImplementationVersion();
		if (version == null)
			version = "";

		// create the parser
		CommandLineParser parser = new GnuParser();
		try {
			// parse the command line arguments
			CommandLine line = parser.parse(options, args);

			/*
			 * NOTE: JVM arguments will not be passed over from the master to the client. So for -Xmx, we need to use "mem"
			 */
			setupProperties();

			java.util.Properties properties = line.getOptionProperties("D");
			Set<String> propertyNames = new HashSet<String>(
					Properties.getParameters());
			for (String propertyName : properties.stringPropertyNames()) {
				if (!propertyNames.contains(propertyName)) {
					LoggingUtils.getEvoLogger().error("* EvoSuite " + version);
					LoggingUtils.getEvoLogger().error(
							"* Unknown property: " + propertyName);
					throw new Error("Unknown property: " + propertyName);
				}
				String propertyValue = properties.getProperty(propertyName);
				javaOpts.add("-D" + propertyName + "=" + propertyValue);
				System.setProperty(propertyName, propertyValue);
				try {
					Properties.getInstance().setValue(propertyName,
							propertyValue);
				} catch (Exception e) {
					// Ignore?
				}
			}

			if (line.hasOption("mem"))
				javaOpts.add("-Xmx" + line.getOptionValue("mem") + "M");
			if (line.hasOption("heapdump"))
				javaOpts.add("-XX:+HeapDumpOnOutOfMemoryError");
			if (line.hasOption("jar"))
				evosuiteJar = line.getOptionValue("jar");
			if (!line.hasOption("regressionSuite")) {
				if (line.hasOption("criterion"))
					javaOpts.add("-Dcriterion="
							+ line.getOptionValue("criterion"));
			} else {
				javaOpts.add("-Dcriterion=regression");
			}
			if (line.hasOption("sandbox"))
				javaOpts.add("-Dsandbox=true");
			if (line.hasOption("mocks"))
				javaOpts.add("-Dmocks=true");
			if (line.hasOption("stubs"))
				javaOpts.add("-Dstubs=true");
			if (line.hasOption("seed"))
				javaOpts.add("-Drandom.seed=" + line.getOptionValue("seed"));
			if (line.hasOption("assertions"))
				javaOpts.add("-Dassertions=true");
			if (line.hasOption("signature"))
				javaOpts.add("-Dgenerate_objects=true");
			if (line.hasOption("base_dir")) {
				base_dir_path = line.getOptionValue("base_dir");
				File baseDir = new File(base_dir_path);
				if (!baseDir.exists()) {
					System.out.println("* EvoSuite " + version);
					LoggingUtils.getEvoLogger().error(
							"Base directory does not exist: " + base_dir_path);
					return null;
				}
				if (!baseDir.isDirectory()) {
					System.out.println("* EvoSuite " + version);
					LoggingUtils.getEvoLogger().error(
							"Specified base directory is not a directory: "
									+ base_dir_path);
					return null;
				}
			}

			String cp = "";
			if (line.hasOption("cp")) {
				String[] cpEntries = line.getOptionValues("cp");
				if (cpEntries.length > 0) {
					boolean first = true;
					// if (!Properties.CP.isEmpty()) {
					// first = false;
					// }
					for (String entry : cpEntries) {
						if (first) {
							first = false;
						} else {
							// Properties.CP += ":";
							cp += ":";
						}
						// Properties.CP += entry;
						cp += entry;
					}
				}
			} else {
				cp = Properties.CP;
			}

			if (line.hasOption("help")) {
				HelpFormatter formatter = new HelpFormatter();
				System.out.println("* EvoSuite " + version);
				formatter.printHelp("EvoSuite", options);
			} else if (line.hasOption("setup")) {
				System.out.println("* EvoSuite " + version);
				setup(line.getOptionValue("setup"), line.getArgs(), javaOpts);
			} else if (line.hasOption("measureCoverage")) {
				System.out.println("* EvoSuite " + version);
				if (line.hasOption("class"))
					measureCoverage(line.getOptionValue("class"),
							line.getOptionValue("junit"), javaOpts, cp);
				else {
					System.err.println("Please specify target class");
					HelpFormatter formatter = new HelpFormatter();
					formatter.printHelp("EvoSuite", options);
				}
			} else if (line.hasOption("listClasses")) {
				if (line.hasOption("prefix"))
					listClassesPrefix(line.getOptionValue("prefix"), cp);
				else if (line.hasOption("target"))
					listClassesTarget(line.getOptionValue("target"));
				else if (hasLegacyTargets())
					listClassesLegacy();
				else {
					System.err
							.println("Please specify target prefix or classpath entry to list testable classes");
					HelpFormatter formatter = new HelpFormatter();
					formatter.printHelp("EvoSuite", options);
				}
			} else {
				System.out.println("* EvoSuite " + version);

				Strategy strategy = null;
				if (line.hasOption("generateTests")) {
					strategy = Strategy.ONEBRANCH;
				} else if (line.hasOption("generateSuite")) {
					strategy = Strategy.EVOSUITE;
				} else if (line.hasOption("generateRandom")) {
					strategy = Strategy.RANDOM;
				} else if (line.hasOption("regressionSuite")) {
					strategy = Strategy.REGRESSION;
				}
				if (strategy == null) {
					System.err
							.println("Please specify strategy: -generateSuite, -generateTests, -generateRandom");
					HelpFormatter formatter = new HelpFormatter();
					formatter.printHelp("EvoSuite", options);
				} else {
					if (line.hasOption("class"))
						result = generateTests(strategy,
								line.getOptionValue("class"), javaOpts, cp);
					else if (line.hasOption("prefix"))
						generateTestsPrefix(strategy,
								line.getOptionValue("prefix"), javaOpts, cp);
					else if (line.hasOption("target"))
						generateTestsTarget(strategy,
								line.getOptionValue("target"), javaOpts, cp);
					else if (hasLegacyTargets())
						generateTestsLegacy(strategy, javaOpts, cp);
					else {
						System.err
								.println("Please specify target class, prefix, or classpath entry");
						HelpFormatter formatter = new HelpFormatter();
						formatter.printHelp("EvoSuite", options);
					}
				}
			}
		} catch (ParseException exp) {
			// oops, something went wrong
			System.err.println("Parsing failed.  Reason: " + exp.getMessage());
			// automatically generate the help statement
			HelpFormatter formatter = new HelpFormatter();
			formatter.printHelp("EvoSuite", options);
		}

		return result;
	}

	/**
	 * <p>
	 * main
	 * </p>
	 * 
	 * @param args
	 *            an array of {@link java.lang.String} objects.
	 */
	public static void main(String[] args) {

		try {
			EvoSuite evosuite = new EvoSuite();
			evosuite.parseCommandLine(args);
		} catch (Throwable t) {
			logger.error(
					"Fatal crash on main EvoSuite process. Class "
							+ Properties.TARGET_CLASS + " using seed "
							+ Randomness.getSeed() + ". Configuration id : "
							+ Properties.CONFIGURATION_ID, t);
			System.exit(-1);
		}

		/*
		 * Some threads could still be running, so we need to kill the process explicitly
		 */
		System.exit(0);
	}

}<|MERGE_RESOLUTION|>--- conflicted
+++ resolved
@@ -374,13 +374,9 @@
 			cmdLine.add("-Xdebug");
 			cmdLine.add("-Xrunjdwp:transport=dt_socket,server=y,suspend=y,address="
 					+ Properties.PORT);
-<<<<<<< HEAD
 			LoggingUtils.getEvoLogger().info(
 					"* Waiting for remote debugger to connect on port "
 							+ Properties.PORT + "..."); // TODO find the right place for this
-=======
-			logger.debug("Waiting for remote debugger to connect..."); // TODO find the right place for this
->>>>>>> 36110635
 		}
 
 		for (String arg : args) {

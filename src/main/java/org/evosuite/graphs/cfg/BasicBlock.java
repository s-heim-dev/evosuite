--- conflicted
+++ resolved
@@ -103,11 +103,8 @@
 
 		this.className = className;
 		this.methodName = methodName;
-<<<<<<< HEAD
-=======
 		this.classLoader = classLoader;
 
->>>>>>> e14d5cbf
 		setId();
 		setInstructions(blockNodes);
 

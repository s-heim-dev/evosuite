/**
 * Copyright (C) 2011,2012 Gordon Fraser, Andrea Arcuri and EvoSuite
 * contributors
 * 
 * This file is part of EvoSuite.
 * 
 * EvoSuite is free software: you can redistribute it and/or modify it under the
 * terms of the GNU Public License as published by the Free Software Foundation,
 * either version 3 of the License, or (at your option) any later version.
 * 
 * EvoSuite is distributed in the hope that it will be useful, but WITHOUT ANY
 * WARRANTY; without even the implied warranty of MERCHANTABILITY or FITNESS FOR
 * A PARTICULAR PURPOSE. See the GNU Public License for more details.
 * 
 * You should have received a copy of the GNU Public License along with
 * EvoSuite. If not, see <http://www.gnu.org/licenses/>.
 */
package org.evosuite.graphs.ccfg;

import java.util.HashMap;
import java.util.HashSet;
import java.util.List;
import java.util.Map;
import java.util.Set;

import org.evosuite.graphs.EvoSuiteGraph;
import org.evosuite.graphs.GraphPool;
import org.evosuite.graphs.ccg.ClassCallGraph;
import org.evosuite.graphs.ccg.ClassCallNode;
import org.evosuite.graphs.cfg.BytecodeInstruction;
import org.evosuite.graphs.cfg.ControlFlowEdge;
import org.evosuite.graphs.cfg.RawControlFlowGraph;
import org.evosuite.utils.PureMethodsList;

/**
 * This class computes the Class Control Flow Graph (CCFG) of a CUT.
 * 
 * Given the ClassCallGraph the CCFG is generated as follows:
 * 
 * The RawControlFlowGraph (CFG) of each method in the target class is retrieved
 * from the GraphPool and imported into this CCFG. BytecodeInstructions are
 * imported as CCFGCodeNodes and ControlFlowEdges as CCFGCodeEdges. Additionally
 * each CFG is enclosed by a CCFGMethodEntryNode and CCFGMethodExitNode with an
 * edge from the entry node to the first instruction in the CFG and an edge from
 * each exit instruction in the CFG to the exit node.
 * 
 * After that each method call instruction as defined in
 * BytecodeInstruction.isMethodCall() is replaced by two new nodes
 * CCFGMethodCallNode and CCFGMethodReturnNode that are labeled with that call
 * instruction. Each incoming edge to the previous CCFGCodeNode is redirected to
 * the CCFGMethodCallNode and each outgoing edge from the previous node is
 * redirected to the CCFGMethodReturnNode. Then two CCFGMethodCallEdges are
 * added. One from the CCFGMethodCallNode to the CCFGMethodEntryNode of the
 * called method and one from that methods CCFGMethodExitNode to the
 * CCFGMethodReturnNode. NOTE: Not every method call is replaced like this. Only
 * calls to methods of the class this CCFG is created for that are either static
 * methods - as defined by BytecodeInstruction.isStaticMethodCall() - or calls
 * to methods on the same object (this) as defined by
 * BytecodeInstruction.isMethodCallOnSameObject().
 * 
 * All this is enclosed by a frame consisting of five CCFGFrameNodes of
 * different types. This frame has two dedicated ENTRY and EXIT nodes connected
 * via a third node LOOP. The LOOP node has an outgoing edge to CALL which in
 * turn has an outgoing edge to each CCFGMethodEntryNode of each public method
 * in this graph. Analogously the CCFGMethodExitNode of each public method has
 * an outgoing edge to the CCFGFrameNode RETURN which in turn has an outgoing
 * edge back to LOOP. All these edges are CCFGFrameEdges.
 * 
 * The frame simulates the possible calls to the CUT a test can potentially
 * make. After starting (ENTRY->LOOP) a test can make arbitrary calls to public
 * methods (LOOP->CALL) that can in turn call other methods of the class
 * (CCFGMethodCallEdges). After returning from a public method call
 * (RETURN->LOOP) the test can either make more calls to the class (LOOP->CALL)
 * or stop (LOOP->EXIT).
 * 
 * The construction of the CCFG is inspired by: Proc. of the Second ACM SIGSOFT
 * Symp. on the Foundations of Softw. Eng., December 1994, pages 154-164
 * "Performing Data Flow Testing on Classes" Mary Jean Harrold and Gregg
 * Rothermel, Section 5. The resulting CCFG should be as described in the paper
 * but our construction differs a little (we don't import the CCG and then
 * replace method nodes with CFGs but rather import CFGs and connect them
 * directly).
 * 
 * @author Andre Mis
 */
public class ClassControlFlowGraph extends EvoSuiteGraph<CCFGNode, CCFGEdge> {

	public enum FrameNodeType {
		ENTRY, EXIT, LOOP, CALL, RETURN
	};

<<<<<<< HEAD
	private final int UPPER_PAIR_SEARCH_INVOCATION_BOUND = 2000000;
	private boolean warnedAboutAbortion = false;

	private final String className;
	private final ClassCallGraph ccg;
	private final ClassLoader classLoader;
=======
	private String className;
	public ClassCallGraph ccg;
>>>>>>> 0d575c5a

	private final Map<String, CCFGMethodEntryNode> methodEntries = new HashMap<String, CCFGMethodEntryNode>();
	private final Map<String, CCFGMethodExitNode> methodExits = new HashMap<String, CCFGMethodExitNode>();

<<<<<<< HEAD
	// map methods to Sets of definitions that can be active at method
	// return. map according to defined variables name
	private Map<String, Set<Map<String, BytecodeInstruction>>> determinedActiveDefs = new HashMap<String, Set<Map<String, BytecodeInstruction>>>();
	// map methods to Sets of Uses that have a definition-free path
	// from their methods entry
	private Map<String, Set<BytecodeInstruction>> determinedFreeUses = new HashMap<String, Set<BytecodeInstruction>>();

	private Set<CCFGMethodEntryNode> analyzedMethods = new HashSet<CCFGMethodEntryNode>();

	private final Set<CCFGMethodEntryNode> publicMethods = new HashSet<CCFGMethodEntryNode>();
=======
	public Set<CCFGMethodEntryNode> publicMethods = new HashSet<CCFGMethodEntryNode>();
>>>>>>> 0d575c5a

	private final Map<FrameNodeType, CCFGFrameNode> frameNodes = new HashMap<FrameNodeType, CCFGFrameNode>();

	// cache of already analyzed methods that are known to be pure or impure
	// respectively
	private final Set<String> pureMethods = new HashSet<String>();
	private final Set<String> impureMethods = new HashSet<String>();

	// auxilary set for purity analysis to keep track of methods that are
	// currently
	// being analyzed across several CCFGs. elements are of the form
	// <className>.<methodName>
	private static Set<String> methodsInPurityAnalysis = new HashSet<String>();

<<<<<<< HEAD
	// debug profiling
	private long timeSpentMingling = 0l;

	/**
	 * Represents a single invocation of a method during the Inter-Method pair
	 * search.
	 * 
	 * This class is used to keep track of the current call stack during the
	 * search and to differentiate different method calls to the same method.
	 * 
	 * @author Andre Mis
	 */
	private static class MethodCall {
		private static int invocations = 0;
		private final CCFGMethodCallNode methodCall;
		private final int invocationNumber;
		private final String calledMethod;

		public MethodCall(CCFGMethodCallNode methodCall, String calledMethod) {
			this.methodCall = methodCall;
			invocations++;
			this.invocationNumber = invocations;
			this.calledMethod = calledMethod;
		}

		public boolean isInitialMethodCall() {
			return methodCall == null;
		}

		public boolean isMethodCallFor(BytecodeInstruction callInstruction) {
			if (methodCall == null)
				return callInstruction == null;
			return methodCall.getCallInstruction().equals(callInstruction);
		}

		@Override
		public int hashCode() {
			final int prime = 31;
			int result = 1;
			result = prime * result + invocationNumber;
			result = prime * result + ((methodCall == null) ? 0 : methodCall.hashCode());
			return result;
		}

		@Override
		public boolean equals(Object obj) {
			if (this == obj)
				return true;
			if (obj == null)
				return false;
			if (getClass() != obj.getClass())
				return false;
			MethodCall other = (MethodCall) obj;
			if (invocationNumber != other.invocationNumber)
				return false;
			if (methodCall == null) {
				if (other.methodCall != null)
					return false;
			} else if (!methodCall.equals(other.methodCall))
				return false;
			return true;
		}

		@Override
		public String toString() {
			if (methodCall == null)
				return "initCall for " + calledMethod + " " + invocationNumber;
			return methodCall.getCalledMethod() + " " + invocationNumber;
		}

		public String getCalledMethodName() {
			return calledMethod;
		}

		public static MethodCall constructForCallNode(CCFGMethodCallNode callNode) {
			if (callNode == null)
				throw new IllegalArgumentException("given call node was null");
			return new MethodCall(callNode, callNode.getCalledMethod());
		}
	}

	/**
	 * A VariableDefinition consisting of a defining BytecodeInstruction and a
	 * MethodCall.
	 * 
	 * Used in Inter-Method pair search algorithm to differentiate between
	 * Intra-Method pairs and Inter-Method Pairs.
	 * 
	 * More or less just a pair of a BytecodeInstruction and a Methodcall.
	 * 
	 * @author Andre Mis
	 */
	private static class VariableDefinition {
		private final BytecodeInstruction definition;
		private final MethodCall call;

		public VariableDefinition(BytecodeInstruction definition, MethodCall call) {
			this.definition = definition;
			this.call = call;
		}

		public BytecodeInstruction getDefinition() {
			return definition;
		}

		public MethodCall getMethodCall() {
			return call;
		}

		@Override
		public int hashCode() {
			final int prime = 31;
			int result = 1;
			result = prime * result + ((call == null) ? 0 : call.hashCode());
			result = prime * result + ((definition == null) ? 0 : definition.hashCode());
			return result;
		}

		@Override
		public boolean equals(Object obj) {
			if (this == obj)
				return true;
			if (obj == null)
				return false;
			if (getClass() != obj.getClass())
				return false;
			VariableDefinition other = (VariableDefinition) obj;
			if (call == null) {
				if (other.call != null)
					return false;
			} else if (!call.equals(other.call))
				return false;
			if (definition == null) {
				if (other.definition != null)
					return false;
			} else if (!definition.equals(other.definition))
				return false;
			return true;
		}

		@Override
		public String toString() {
			return definition.toString() + " in " + call.toString();
		}
	}
=======
>>>>>>> 0d575c5a

	/**
	 * Given the ClassCallGraph of a class this constructor will build up the
	 * corresponding CCFG using the RCFGs from the GraphPool.
	 * 
	 * @param ccg
	 *            a {@link org.evosuite.graphs.ccg.ClassCallGraph} object.
	 */
	public ClassControlFlowGraph(ClassCallGraph ccg) {
		super(CCFGEdge.class);
		this.className = ccg.getClassName();
		this.ccg = ccg;
		this.classLoader = ccg.getClassLoader();
		nicenDotOutput();
		compute();
	}

<<<<<<< HEAD
	// Definition-Use Pair computation

	/**
	 * Makes a run of determineInterMethodPairs() for each public method. If you
	 * reach a use for which you have no def yet, remember that also remember
	 * activeDefs after each run then create intra-class pairs from these uses
	 * and defs and during each single run we detect intra and inter method
	 * pairs
	 * 
	 * @return a {@link java.util.Set} object.
	 */
	public Set<DefUseCoverageTestFitness> determineDefUsePairs() {

		// TODO clinit? id say uses dont count, defs do

		Set<DefUseCoverageTestFitness> r = preAnalyzeMethods();
		// create inter-method-pairs
		for (CCFGMethodEntryNode publicMethodEntry : publicMethods) {
			if (analyzedMethods.contains(publicMethodEntry)) {
				continue;
			}
			if (publicMethodEntry.getEntryInstruction() == null)
				throw new IllegalStateException(
				        "expect each CCFGMethodEntryNode to have its entryInstruction set");

			r.addAll(determineIntraInterMethodPairs(publicMethodEntry));
		}
		// create intra-method pairs
		r.addAll(createIntraClassPairs());

		freeMemory();
		return r;
	}

	/**
	 * Checks if there are methods in the CCG that dont call any other methods
	 * except for maybe itself. For these we can predetermine free uses and
	 * activeDefs prior to looking for inter_method_pairs. After that we can
	 * even repeat this process for methods we now have determined free uses and
	 * activeDefs! that way you can save a lot of computation. Map activeDefs
	 * and freeUses according to the variable so you can easily determine which
	 * defs will be active and which uses are free once you encounter a
	 * methodCall to that method without looking at its part of the CCFG
	 */
	private Set<DefUseCoverageTestFitness> preAnalyzeMethods() {

		// TODO after preanalyze, order the remaining methods as follows:
		// first order each method by the number of instructions within them in
		// ascending order. after that for each method check if there is a
		// method that calls this one and also has to be analyzed still. if you
		// find such a pair move the calling method in front of the called one

		Set<DefUseCoverageTestFitness> r = new HashSet<DefUseCoverageTestFitness>();

		LinkedList<ClassCallNode> toAnalyze = new LinkedList<ClassCallNode>();
		toAnalyze.addAll(getInitialPreAnalyzeableMethods());

		while (!toAnalyze.isEmpty()) {
			ClassCallNode currentMethod = toAnalyze.poll();
			CCFGMethodEntryNode analyzeableEntry = getMethodEntryNodeForClassCallNode(currentMethod);
			if (analyzedMethods.contains(analyzeableEntry))
				continue;

			r.addAll(determineIntraInterMethodPairs(analyzeableEntry));

			// check if we can pre-analyze further methods now
			Set<ClassCallNode> parents = ccg.getParents(currentMethod);
			for (ClassCallNode parent : parents) {
				if (toAnalyze.contains(parent))
					continue; // will be analyzed anyway
				if (analyzedMethods.contains(getMethodEntryNodeForClassCallNode(parent)))
					continue; // was already analyzed

				Set<ClassCallNode> parentsChildren = ccg.getChildren(parent);
				boolean canAnalyzeNow = true;
				for (ClassCallNode parentsChild : parentsChildren) {
					if (!parentsChild.equals(parent)
					        && !(toAnalyze.contains(parentsChild) || analyzedMethods.contains(getMethodEntryNodeForClassCallNode(parentsChild)))) {
						// found child of parent that will not be pre-analyzed
						canAnalyzeNow = false;
						break;
					}
				}
				if (canAnalyzeNow) {
					toAnalyze.offer(parent);
				}
			}
		}

		return r;
	}

	/**
	 * Every CCGNode that has no children except for maybe itself can be
	 * initially pre-analyzed
	 */
	private Set<ClassCallNode> getInitialPreAnalyzeableMethods() {
		Set<ClassCallNode> preAnalyzeable = new HashSet<ClassCallNode>();
		for (ClassCallNode ccgNode : ccg.vertexSet()) {
			boolean add = true;
			for (ClassCallNode child : ccg.getChildren(ccgNode))
				if (!child.equals(ccgNode))
					add = false;

			if (add)
				preAnalyzeable.add(ccgNode);
		}

		return preAnalyzeable;
	}

	// intra-class pairs

	private Set<DefUseCoverageTestFitness> createIntraClassPairs() {
		Set<DefUseCoverageTestFitness> r = new HashSet<DefUseCoverageTestFitness>();

		for (String method : determinedFreeUses.keySet()) {
			if (!isPublicMethod(method)) {
				// System.out.println("Skipping free uses in non-public method "
				// + method);
				continue;
			}
			for (BytecodeInstruction freeUse : determinedFreeUses.get(method))
				r.addAll(createIntraClassPairsForFreeUse(freeUse));
		}

		return r;
	}

	private Set<DefUseCoverageTestFitness> createIntraClassPairsForFreeUse(
	        BytecodeInstruction freeUse) {
		checkFreeUseSanity(freeUse);

		Set<DefUseCoverageTestFitness> r = new HashSet<DefUseCoverageTestFitness>();
		for (String method : determinedActiveDefs.keySet()) {
			if (!isPublicMethod(method)) {
				// System.out.println("Skipping activeDefs in non-public method "
				// + method);
				continue;
			}
			Set<Map<String, BytecodeInstruction>> activeDefss = determinedActiveDefs.get(method);
			for (Map<String, BytecodeInstruction> activeDefs : activeDefss) {
				// checkActiveDefsSanity(activeDefs);
				// if (activeDefs.get(freeUse.getDUVariableName()) == null)
				// continue;

				BytecodeInstruction activeDef = activeDefs.get(freeUse.getVariableName());
				if (activeDef == null)
					continue;
				addNewGoalToFoundPairs(null, activeDef, freeUse,
				                       DefUsePairType.INTRA_CLASS, r);
			}
		}
		return r;
	}

	// intra- and inter-method pair search

	private Set<DefUseCoverageTestFitness> determineIntraInterMethodPairs(
	        CCFGMethodEntryNode methodEntry) {

		long start = System.currentTimeMillis();
		long mingled = timeSpentMingling;

		// TODO get a logger and replace System.outs with logger.debug

		System.out.print("* Searching for pairs in " + methodEntry.getMethod() + " ... ");

		warnedAboutAbortion = false;

		// initialize variables
		Set<DefUseCoverageTestFitness> foundPairs = new HashSet<DefUseCoverageTestFitness>();
		Set<Map<String, VariableDefinition>> activeDefs = createInitialActiveDefs();
		Set<BytecodeInstruction> freeUses = new HashSet<BytecodeInstruction>();
		Stack<MethodCall> callStack = createInitialCallStack(methodEntry);

		// search
		Integer calls = determineIntraInterMethodPairs(methodEntry,
		                                               methodEntry.getEntryInstruction(),
		                                               new HashSet<CCFGNode>(),
		                                               new HashSet<CCFGEdge>(),
		                                               activeDefs, freeUses, foundPairs,
		                                               callStack, 0, true);

		long spentTime = System.currentTimeMillis() - start;

		// check if search was aborted
		Integer rerunCalls = 0;
		// if (calls >= UPPER_PAIR_SEARCH_INVOCATION_BOUND) {
		// System.out.println();
		// System.out.println("* ABORTED pairSearch for method"
		// + methodEntry.getMethod());
		//
		// System.out.print("* Re-Searching for pairs without concidering loops in "
		// + methodEntry.getMethod()
		// + " ... ");
		// // if we previously tried to analyze this method but had to abort
		// // try to rerun without handling loops
		// activeDefs = createInitialActiveDefs();
		// Set<BytecodeInstruction> freeUses2 = new
		// HashSet<BytecodeInstruction>();
		// callStack = createInitialCallStack(methodEntry);
		// rerunCalls = determineInterMethodPairs(methodEntry,
		// methodEntry.getEntryInstruction(), new HashSet<CCFGNode>(),
		// new HashSet<CCFGEdge>(), activeDefs, freeUses2, foundPairs,
		// callStack, 0, false);
		// freeUses.addAll(freeUses2);
		//
		// spentTime = System.currentTimeMillis() - start;
		// }

		mingled = timeSpentMingling - mingled;

		System.out.println("  invocations: " + (calls + rerunCalls) + " took "
		        + spentTime + "ms (" + mingled + ") found " + foundPairs.size()
		        + " pairs");

		analyzedMethods.add(methodEntry);

		return foundPairs;
	}

	private int determineIntraInterMethodPairs(CCFGMethodEntryNode investigatedMethod,
	        CCFGNode node, Set<CCFGNode> handled, Set<CCFGEdge> handledBackEdges,
	        Set<Map<String, VariableDefinition>> activeDefs,
	        Set<BytecodeInstruction> freeUses, Set<DefUseCoverageTestFitness> foundPairs,
	        Stack<MethodCall> callStack, int invocationCount, boolean handleLoops) {

		//		LoggingUtils.getEvoLogger().info("  processing " + node.toString());

		handleHandledNodesSet(node, handled);

		invocationCount++;
		if (checkInvocationBound(invocationCount, callStack))
			return invocationCount;

		if (node instanceof CCFGFieldClassCallNode)
			handleFieldCallNode(investigatedMethod, node, callStack, activeDefs,
			                    freeUses, foundPairs);
		else if (node instanceof CCFGCodeNode)
			handleCodeNode(investigatedMethod, node, callStack, activeDefs, freeUses,
			               foundPairs);
		else if (node instanceof CCFGMethodCallNode)
			handled = handleMethodCallNode(node, callStack, handled);
		else if (node instanceof CCFGMethodReturnNode)
			handleMethodReturnNode(node, callStack);
		else if (node instanceof CCFGFrameNode)
			handleFrameNode();
		else if (node instanceof CCFGMethodExitNode)
			handleMethodExitNode(node, investigatedMethod, activeDefs, freeUses);

		node = determineNextRelevantNode(node, handled);

		Set<CCFGNode> children = getChildren(node);

		boolean skipChildren = shouldSkipChildren(node, handledBackEdges, children,
		                                          handleLoops);

		if (!skipChildren)
			for (CCFGNode child : children) {
				if (!shouldProcessChild(node, child, handled, handledBackEdges,
				                        handleLoops))
					continue;

				// System.out.println("  nextChild of "+node.toString()+" is "+child.toString());
				// for(MethodCall mc : callStack)
				// System.out.println("    "+mc.toString());

				// we don't want to take every child into account all the time
				// for example if we previously found a methodCallNode and then
				// later visit a MethodExitNode we do want to follow the edge
				// from that node to the MethodReturnNode of our previous
				// methodCallNode. However we do not want to follow the edge
				// back to Frame.RETURN. on the other hand if we did not visit a
				// methodCallNode and find a MethodExitNode we do not want to
				// follow the edges from there to methodReturnNodes

				Stack<MethodCall> nextCallStack = callStack;

				if (child instanceof CCFGMethodReturnNode) {
					if (handleReturnNodeChild(child, callStack))
						continue;
				} else if (child instanceof CCFGFrameNode) {
					handleFrameNodeChild(child);
					continue;
				} else if (child instanceof CCFGMethodCallNode) {
					CCFGMethodCallNode callNode = (CCFGMethodCallNode) child;
					if (alreadyAnalzedMethod(callNode.getCalledMethod())) {

						nextCallStack = copyCallStack(callStack);

						// use previously stored information
						activeDefs = handleMethodCallNodeChild(callNode, activeDefs,
						                                       freeUses, foundPairs,
						                                       nextCallStack,
						                                       investigatedMethod);
						// now we can continue our search with the
						// CCFGMethodReturnNode of our call
						child = callNode.getReturnNode();
					}
				}

				// if (children.size() > 1)
				// System.out.println("  found branching point: "
				// + node.toString());

				// only have to copy stuff if current node has more than one
				// child
				if (children.size() > 1)
					invocationCount = determineIntraInterMethodPairs(investigatedMethod,
					                                                 child,
					                                                 new HashSet<CCFGNode>(
					                                                         handled),
					                                                 new HashSet<CCFGEdge>(
					                                                         handledBackEdges),
					                                                 copyActiveDefs(activeDefs),
					                                                 new HashSet<BytecodeInstruction>(
					                                                         freeUses),
					                                                 foundPairs,
					                                                 copyCallStack(nextCallStack),
					                                                 invocationCount,
					                                                 handleLoops);
				else
					invocationCount = determineIntraInterMethodPairs(investigatedMethod,
					                                                 child, handled,
					                                                 handledBackEdges,
					                                                 activeDefs,
					                                                 freeUses,
					                                                 foundPairs,
					                                                 nextCallStack,
					                                                 invocationCount,
					                                                 handleLoops);

				if (invocationCount >= UPPER_PAIR_SEARCH_INVOCATION_BOUND)
					continue;
			}
		return invocationCount;
	}

	/**
	 * If the child is a CCFGMethodCallNode check if we previously determined
	 * reachable DUs in there and if so handle that call separately in order to
	 * minimize computation. make sure to update activeDefs and freeUses
	 * accordingly. after that just proceed with the child of that
	 * CCFGMethodCallNode
	 * 
	 * @param investigatedMethod
	 * 
	 */
	private Set<Map<String, VariableDefinition>> handleMethodCallNodeChild(
	        CCFGMethodCallNode callNode, Set<Map<String, VariableDefinition>> activeDefs,
	        Set<BytecodeInstruction> freeUses, Set<DefUseCoverageTestFitness> foundPairs,
	        Stack<MethodCall> callStack, CCFGMethodEntryNode investigatedMethod) {
		// create MethodCall object to avoid weird special cases
		MethodCall call = MethodCall.constructForCallNode(callNode);
		// since we already analyzed the called method we will
		// use the previously stored information in determinedActiveDefs
		// and determinedFreeUses
		activeDefs = useStoredInformationForMethodCall(investigatedMethod, callNode,
		                                               activeDefs, freeUses, foundPairs,
		                                               call);
		// and push a MethodCall onto the Stack in order to avoid special
		// cases in handleMethodReturnNode()
		updateCallStackForCall(callStack, call);

		return activeDefs;
	}

	/**
	 * If the given Set of handled nodes already contains the given node, an
	 * IllegalStateException is thrown, because that should not happen.
	 * Otherwise the given node is added to the given Set.
	 * 
	 * Well ... funny method name i know
	 */
	private void handleHandledNodesSet(CCFGNode node, Set<CCFGNode> handled) {
		if (handled.contains(node))
			throw new IllegalStateException(
			        "visiting already handled node, should not happen");
		handled.add(node);
	}

	/**
	 * Pushes a MethodCall according to the given MethodCallNode onto the
	 * callStack and filters Set of handled nodes to no longer contain nodes of
	 * the called method except the method call itself.
	 * 
	 * Filtering the handled Set is due to the fact, that we will have to visit
	 * some nodes more than once in case of a recursive method call for example
	 */
	private Set<CCFGNode> handleMethodCallNode(CCFGNode node,
	        Stack<MethodCall> callStack, Set<CCFGNode> handled) {
=======

>>>>>>> 0d575c5a


<<<<<<< HEAD
		return filterHandledMapForMethodCallNode(callNode, handled);
	}

	/**
	 * If we encounter a CCFGMethodReturnNode during pair search but we no
	 * longer had MethodCalls on our callStack except the initial MethodCall, we
	 * throw an IllegalStateException. We also do this if the top of the
	 * callStack is from a method different to the one from our
	 * CCFGMethodReturnNode.
	 * 
	 * Otherwise we pop the top of our callStack.
	 */
	private void handleMethodReturnNode(CCFGNode node, Stack<MethodCall> callStack) {
		if (callStack.peek().isInitialMethodCall())
			throw new IllegalStateException(
			        "found method return but had no more method calls on stack");

		CCFGMethodReturnNode retrn = (CCFGMethodReturnNode) node;
		if (!callStack.peek().isMethodCallFor(retrn.getCallInstruction()))
			throw new IllegalStateException(
			        "visiting MethodReturnNode even though lastly visited MethodCallNode was from a different method");

		callStack.pop();
	}

	private void handleFrameNode() {
		throw new IllegalStateException(
		        "visiting CCFGFrameNode during pair search, which should not happen");
	}

	/**
	 * If this is the methodExit of our investigated public method we remember
	 * our current activeDefs for intra-class pairs
	 * 
	 * @param freeUses
	 */
	private void handleMethodExitNode(CCFGNode node,
	        CCFGMethodEntryNode investigatedMethod,
	        Set<Map<String, VariableDefinition>> activeDefs,
	        Set<BytecodeInstruction> freeUses) {

		CCFGMethodExitNode exitNode = (CCFGMethodExitNode) node;
		if (exitNode.isExitOfMethodEntry(investigatedMethod)) {
			rememberActiveDefs(exitNode.getMethod(), activeDefs);
			rememberFreeUses(exitNode.getMethod(), freeUses);
		}
	}

	private void handleFieldCallNode(CCFGMethodEntryNode investigatedMethod,
	        CCFGNode node, Stack<MethodCall> callStack,
	        Set<Map<String, VariableDefinition>> activeDefs,
	        Set<BytecodeInstruction> freeUses, Set<DefUseCoverageTestFitness> foundPairs) {

		BytecodeInstruction code = ((CCFGCodeNode) node).getCodeInstruction();

		//		LoggingUtils.getEvoLogger().info(
		//				"Processing field call: " + node.toString());

		handleDefUse(investigatedMethod, code, callStack, activeDefs, freeUses,
		             foundPairs);
	}

	private void handleCodeNode(CCFGMethodEntryNode investigatedMethod, CCFGNode node,
	        Stack<MethodCall> callStack, Set<Map<String, VariableDefinition>> activeDefs,
	        Set<BytecodeInstruction> freeUses, Set<DefUseCoverageTestFitness> foundPairs) {

		BytecodeInstruction code = ((CCFGCodeNode) node).getCodeInstruction();

		handleDefUse(investigatedMethod, code, callStack, activeDefs, freeUses,
		             foundPairs);
	}

	private void handleDefUse(CCFGMethodEntryNode investigatedMethod,
	        BytecodeInstruction code, Stack<MethodCall> callStack,
	        Set<Map<String, VariableDefinition>> activeDefs,
	        Set<BytecodeInstruction> freeUses, Set<DefUseCoverageTestFitness> foundPairs) {

		checkCallStackSanity(callStack, code);

		if (code.isUse())
			handleUseInstruction(investigatedMethod, code, callStack, activeDefs,
			                     freeUses, foundPairs);

		if (code.isDefinition())
			handleDefInstruction(code, callStack, activeDefs);
	}

	private void handleDefInstruction(BytecodeInstruction code,
	        Stack<MethodCall> callStack,
	        Set<Map<String, VariableDefinition>> activeDefMaps) {

		VariableDefinition def = new VariableDefinition(code, callStack.peek());
		for (Map<String, VariableDefinition> activeDefMap : activeDefMaps) {
			activeDefMap.put(code.getVariableName(), def);
			// System.out.println("  setting activeDef:" + def.toString());
		}
	}

	private void handleUseInstruction(CCFGMethodEntryNode investigatedMethod,
	        BytecodeInstruction code, Stack<MethodCall> callStack,
	        Set<Map<String, VariableDefinition>> activeDefMaps,
	        Set<BytecodeInstruction> freeUses, Set<DefUseCoverageTestFitness> foundPairs) {

		String varName = code.getVariableName();
		//		LoggingUtils.getEvoLogger().info("Processing Use for "+varName);

		for (Map<String, VariableDefinition> activeDefs : activeDefMaps) {

			VariableDefinition activeDef = activeDefs.get(varName);
			if (activeDef != null) {

				// we have an intraMethodPair iff use and definition are in
				// the
				// same method and executed during a single invocation of
				// that method
				boolean isIntraPair = activeDef.getMethodCall().equals(callStack.peek());
				DefUseCoverageTestFitness.DefUsePairType type;
				if (isIntraPair)
					type = DefUseCoverageTestFitness.DefUsePairType.INTRA_METHOD;
				else {
					type = DefUseCoverageTestFitness.DefUsePairType.INTER_METHOD;
				}

				if (!activeDef.getDefinition().isLocalDU()
				        || type.equals(DefUsePairType.INTRA_METHOD))
					addNewGoalToFoundPairs(investigatedMethod, activeDef, code, type,
					                       foundPairs);
			} else {
				// if we encounter a use here but have no activeDef yet we know
				// the
				// use has a definition-free path from method start
				if (code.isFieldUse()) {
					freeUses.add(code);
					// System.out.println("  adding free use: " +
					// code.toString());
					;
				}
			}
		}
	}

	/**
	 * When we go back to previously visited nodes we do not have to visit nodes
	 * after our current node again. If we follow backEdges we do that so we
	 * find all intra-method pairs within loops, so we go through loops twice so
	 * to speak. however the possible activeDefs are already determined after
	 * the first walk through the loop. so after we make our two runs through
	 * the loop we don't have to walk through everything after the loop again
	 */
	private boolean shouldSkipChildren(CCFGNode node, Set<CCFGEdge> handledBackEdges,
	        Set<CCFGNode> children, boolean handleLoops) {
		boolean skipChildren = false;
		if (handleLoops) {
			for (CCFGNode child : children) {
				CCFGEdge currentEdge = getEdge(node, child);
				if (handledBackEdges.contains(currentEdge)) {
					skipChildren = true;
					// System.out.println("Skipping nodes. Found already handled backEdge between "+node.toString()+" and "+child.toString());
					break;
				}
			}
		}
		return skipChildren;
	}

	private boolean shouldProcessChild(CCFGNode node, CCFGNode child,
	        Set<CCFGNode> handled, Set<CCFGEdge> handledBackEdges, boolean handleLoops) {

		if (handleLoops) {
			CCFGEdge currentEdge = getEdge(node, child);
			if (handledBackEdges.contains(currentEdge))
				throw new IllegalStateException("should have been detected earlier");
			if (handled.contains(child)) {
				// whenever we encounter an edge back to a previously handled
				// node we need to clear handled set once, otherwise we are
				// missing
				// intra-method pairs in loops
				handledBackEdges.add(currentEdge);
				handled.clear();
			}
		} else {
			if (handled.contains(child))
				return false;
		}

		return true;
	}

	/**
	 * While a node has exactly 1 further child which is a CCFGCodeNode and not
	 * a DefUse-instruction that child does not need to be processed explicitly
	 * and can be skipped
	 */
	private CCFGNode determineNextRelevantNode(CCFGNode node, Set<CCFGNode> handled) {
		CCFGNode nextNode;
		while (outDegreeOf(node) == 1
		        && (nextNode = getSingleChild(node)) instanceof CCFGCodeNode
		        && !((CCFGCodeNode) nextNode).getCodeInstruction().isDefUse()
		        && !handled.contains(nextNode)) {
			node = nextNode;
		}
		return node;
	}

	private Set<Map<String, VariableDefinition>> copyActiveDefs(
	        Set<Map<String, VariableDefinition>> activeDefs) {

		HashSet<Map<String, VariableDefinition>> r = new HashSet<Map<String, VariableDefinition>>();
		for (Map<String, VariableDefinition> activeDef : activeDefs)
			r.add(new HashMap<String, VariableDefinition>(activeDef));
		return r;
	}

	private Set<Map<String, VariableDefinition>> useStoredInformationForMethodCall(
	        CCFGMethodEntryNode investigatedMethod, CCFGMethodCallNode callNode,
	        Set<Map<String, VariableDefinition>> activeDefMapsInCaller,
	        Set<BytecodeInstruction> freeUses, Set<DefUseCoverageTestFitness> foundPairs,
	        MethodCall call) {

		//
		Set<BytecodeInstruction> freeUsesInCalledMethod = determinedFreeUses.get(callNode.getCalledMethod());

		for (BytecodeInstruction freeUseInCalledMethod : freeUsesInCalledMethod) {
			for (Map<String, VariableDefinition> activeDefMap : activeDefMapsInCaller) {
				VariableDefinition activeDef = activeDefMap.get(freeUseInCalledMethod.getVariableName());

				if (activeDef == null) {
					// there was a path to the calledMethod that did not define
					// the variable of our freeUse, so it is still free
					freeUses.add(freeUseInCalledMethod);
				} else {
					// checkActiveDefsSetSanity(activeDefs);

					// otherwise, we have an active definition for a variable
					// that is free in the called method so we have a new
					// inter-method pair
					if (freeUseInCalledMethod.isFieldUse()) {
						addNewGoalToFoundPairs(investigatedMethod, activeDef,
						                       freeUseInCalledMethod,
						                       DefUsePairType.INTER_METHOD, foundPairs);
					}
				}
			}
		}

		Set<Map<String, BytecodeInstruction>> activeDefMapsInCallee = determinedActiveDefs.get(callNode.getCalledMethod());

		Set<Map<String, VariableDefinition>> activeDefMapsAfterCurrentCall = new HashSet<Map<String, VariableDefinition>>();

		long start = System.currentTimeMillis();

		// since every defMap in my previously determined activeDefMaps
		// represents one possible configuration of activeDefs i will have to
		// mingle each of these maps with each of the currently active maps
		for (Map<String, BytecodeInstruction> activeDefMapInCallee : activeDefMapsInCallee) {
			for (Map<String, VariableDefinition> activeDefMapInCaller : activeDefMapsInCaller) {
				Set<String> relevantVariables = new HashSet<String>(
				        activeDefMapInCallee.keySet());
				relevantVariables.addAll(activeDefMapInCaller.keySet());

				// mingle both activeDefMaps from prior to the call and when
				// returning from call to a new one that will be true after the
				// call
				Map<String, VariableDefinition> activeDefMapAfterCurrentCall = new HashMap<String, VariableDefinition>();
				for (String variable : relevantVariables) {
					BytecodeInstruction activeDefAfterCall = activeDefMapInCallee.get(variable);
					VariableDefinition activeDefPriorToCall = activeDefMapInCaller.get(variable);

					if (activeDefAfterCall == null) {
						if (activeDefPriorToCall == null)
							throw new IllegalStateException(
							        "expect activeDefMaps not to map to null values");

						// variable was not overwritten in called
						// method, so the activeDef prior to the call stays
						// active
						activeDefMapAfterCurrentCall.put(variable, activeDefPriorToCall);
					} else {
						// variable was overwritten in call, so we will make a
						// new VariableDefinition and keep that active in the
						// newly created map
						VariableDefinition overwritingDefinition = new VariableDefinition(
						        activeDefAfterCall, call);
						activeDefMapAfterCurrentCall.put(variable, overwritingDefinition);
					}
				}

				// System.out.println("mingled map:");
				// printVDDefMap(activeDefMapAfterCurrentCall);

				activeDefMapsAfterCurrentCall.add(activeDefMapAfterCurrentCall);
			}
		}

		// System.out.println("Finished mingling. #Resulting-Maps: "+activeDefMapsAfterCurrentCall.size());

		timeSpentMingling += System.currentTimeMillis() - start;

		return activeDefMapsAfterCurrentCall;
	}

	private boolean alreadyAnalzedMethod(String method) {

		if (determinedFreeUses.get(method) != null) {
			if (determinedActiveDefs.get(method) == null)
				throw new IllegalStateException(
				        "found already determined freeUse but no activeDefs for method "
				                + method);
			return true;
		}
		return false;
	}

	/**
	 * Creates a new MethodCall object for the given MethodCallNode and pushes
	 * it onto the given callStack.
	 */
	private void updateCallStackForCallNode(Stack<MethodCall> callStack,
	        CCFGMethodCallNode callNode) {

		MethodCall call = MethodCall.constructForCallNode(callNode);
		updateCallStackForCall(callStack, call);
	}

	/**
	 * Pushes the given MethodCall object onto the given callStack
	 */
	private void updateCallStackForCall(Stack<MethodCall> callStack, MethodCall call) {

		callStack.push(call);
	}

	private void addNewGoalToFoundPairs(CCFGMethodEntryNode investigatedMethod,
	        VariableDefinition activeDef, BytecodeInstruction code, DefUsePairType type,
	        Set<DefUseCoverageTestFitness> foundPairs) {

		addNewGoalToFoundPairs(investigatedMethod, activeDef.getDefinition(), code, type,
		                       foundPairs);
	}

	private void addNewGoalToFoundPairs(CCFGMethodEntryNode investigatedMethod,
	        BytecodeInstruction activeDef, BytecodeInstruction freeUse,
	        DefUsePairType type, Set<DefUseCoverageTestFitness> foundPairs) {

		checkDefinitionSanity(activeDef);
		checkUseSanity(freeUse);

		if (type.equals(DefUsePairType.INTER_METHOD)
		        && !isPublicMethod(investigatedMethod))
			return;

		DefUseCoverageTestFitness goal = DefUseCoverageFactory.createGoal(activeDef,
		                                                                  freeUse, type);
		if (goal != null) {
			foundPairs.add(goal);
			//			System.out.println();
			//			System.out.println("  created goal: " + goal.toString());
		}
	}

	private boolean handleReturnNodeChild(CCFGNode child, Stack<MethodCall> callStack) {

		if (callStack.peek().isInitialMethodCall())
			return true;
		CCFGMethodReturnNode retrn = (CCFGMethodReturnNode) child;
		if (!callStack.peek().isMethodCallFor(retrn.getCallInstruction()))
			return true;

		return false;
	}

	private void handleFrameNodeChild(CCFGNode child) {
		CCFGFrameNode frameNode = (CCFGFrameNode) child;
		if (!frameNode.getType().equals(FrameNodeType.RETURN))
			throw new IllegalStateException(
			        "found CCFGFrameNode that was not of type RETURN. should not be possible "
			                + frameNode.toString());
	}

	private void rememberActiveDefs(String method,
	        Set<Map<String, VariableDefinition>> activeDefMaps) {

		if (determinedActiveDefs.get(method) == null)
			determinedActiveDefs.put(method,
			                         new HashSet<Map<String, BytecodeInstruction>>());

		Set<Map<String, BytecodeInstruction>> defMaps = toRememberableBytecodeInstructionMap(activeDefMaps);

		for (Map<String, BytecodeInstruction> defMap : defMaps) {
			determinedActiveDefs.get(method).add(defMap);
		}
	}

	private void rememberFreeUses(String method, Set<BytecodeInstruction> freeUses) {
		if (determinedFreeUses.get(method) == null)
			determinedFreeUses.put(method, new HashSet<BytecodeInstruction>());
		determinedFreeUses.get(method).addAll(freeUses);
	}

	private Stack<MethodCall> copyCallStack(Stack<MethodCall> callStack) {
		Stack<MethodCall> r = new Stack<MethodCall>();
		r.setSize(callStack.size());
		Collections.copy(r, callStack);
		return r;
	}

	private Set<CCFGNode> filterHandledMapForMethodCallNode(CCFGMethodCallNode callNode,
	        Set<CCFGNode> handled) {
		Set<CCFGNode> r = new HashSet<CCFGNode>();
		for (CCFGNode node : handled)
			if (!nodeBelongsToMethod(node, callNode.getCalledMethod())
			        || (node instanceof CCFGMethodCallNode))
				r.add(node);

		r.add(callNode);
		return r;
	}

	private boolean nodeBelongsToMethod(CCFGNode node, String method) {
		if (node instanceof CCFGCodeNode)
			return ((CCFGCodeNode) node).getMethod().equals(method);
		else if (node instanceof CCFGMethodCallNode)
			return ((CCFGMethodCallNode) node).getMethod().equals(method);
		else if (node instanceof CCFGMethodReturnNode)
			return ((CCFGMethodReturnNode) node).getMethod().equals(method);
		else if (node instanceof CCFGMethodEntryNode)
			return ((CCFGMethodEntryNode) node).getMethod().equals(method);
		else if (node instanceof CCFGMethodExitNode)
			return ((CCFGMethodExitNode) node).getMethod().equals(method);
		// frame nodes belong to no method
		return false;
	}

	private void freeMemory() {
		determinedActiveDefs = null;
		determinedFreeUses = null;
		analyzedMethods = null;
	}
=======
>>>>>>> 0d575c5a

	// purity analysis

	public boolean isPure(String methodName) {
		if (pureMethods.contains(methodName))
			return true;
		else if (impureMethods.contains(methodName))
			return false;

		boolean isPure = analyzePurity(methodName);
		if (isPure) {
			pureMethods.add(methodName);
			return true;
		} else {
			impureMethods.add(methodName);
			return false;
		}
	}

	private boolean analyzePurity(String methodName) {

		if (!methodEntries.containsKey(methodName)) {
			// workaround to deal with abstract methods for now
			// default behaviour for unknown things is "pure" for now
			return true;
		}

		CCFGMethodEntryNode entry = getMethodEntryOf(methodName);
		Set<CCFGNode> handled = new HashSet<CCFGNode>();

		// LoggingUtils.getEvoLogger().info(
		// "Starting purity analysis of " + methodName);

		// add methodName to set of currently analyzed methods
		methodsInPurityAnalysis.add(className + "." + methodName);
		boolean r = analyzePurity(methodName, entry, handled);
		// remove methodName from set of currently analyzed methods
		methodsInPurityAnalysis.remove(className + "." + methodName);

		return r;
	}

	private boolean analyzePurity(String analyzedMethod, CCFGNode currentNode,
	        Set<CCFGNode> handled) {

		if (handled.contains(currentNode)) {
			// if we already handled the node we know it is pure otherwise we
			// would have returned
			return true;
		}
		handled.add(currentNode);

		// the node at which analysis is supposed to continue
		// used for skipping intermediate nodes for CCFGMethodCallNodes
		CCFGNode nextNode = currentNode;

		if (currentNode instanceof CCFGFieldClassCallNode) {
			CCFGFieldClassCallNode fieldCall = (CCFGFieldClassCallNode) currentNode;
			// TODO for now we will have to ignore classes that we are not able
			// to analyze.
			// this should only happen for classes in java.*
			String toAnalyze = fieldCall.getClassName() + "." + fieldCall.getMethodName();
			if (GraphPool.getInstance(classLoader).canMakeCCFGForClass(fieldCall.getClassName())) {

				if (!methodsInPurityAnalysis.contains(toAnalyze)) {
					ClassControlFlowGraph ccfg = GraphPool.getInstance(classLoader).getCCFG(fieldCall.getClassName());
					if (!ccfg.isPure(fieldCall.getMethodName())) {
						// if fieldCall is impure this method is also impure
						return false;
					}
				}
<<<<<<< HEAD
			} else {
=======
			}
			
			else{
>>>>>>> 0d575c5a

				//The format that ASM for types and the one used in my data file is different: in particular ASM uses the 
				//Class.getName format for types see http://docs.oracle.com/javase/6/docs/api/java/lang/Class.html#getName(), while the data
				//file with the pure methods uses the qualified name. 
				//For instance, in my file is: java.blabla.ClassExample.method(java.util.List,java.lang.Class[])
				//ASM returns java.blabla.ClassExample.method(Ljava.util.List;[Ljava.lang.Class)V.
				//The conversion from qualified name to the JVM/ASM format is not so straightforward, 
				//well it's not a very complicate problem but there some corner cases that I have to check. 
				//In the mean time this method convert the ASM/JVM format into the normal one, using an utility 
				//of ASM.
				//The file with the method list is in src/resources, it SHOULD be accurate but not perfect, some methods are missing for sure.
<<<<<<< HEAD

				if (toAnalyze.startsWith("java.")) {
					return PureMethodsList.instance.checkPurity(fieldCall.getCodeInstruction());
				}
			}
=======
				
				if(toAnalyze.startsWith("java.")){
					 
					Type[] parameters = org.objectweb.asm.Type.getArgumentTypes(fieldCall.getOnlyParameters());
					String newParams = "";
					if(parameters.length!=0){
						for (Type i : parameters) {
							newParams = newParams + "," + i.getClassName();
						}
						newParams = newParams.substring(1, newParams.length());
					}
					toAnalyze=fieldCall.getClassName() + "." + fieldCall.getOnlyMethodName()+"("+newParams+")";
					//System.out.println(toAnalyze);
					
					return PureMethodsList.instance.checkPurity(toAnalyze);
				}
			}
			
>>>>>>> 0d575c5a
			// otherwise proceed
		} else if (currentNode instanceof CCFGCodeNode) {
			CCFGCodeNode codeNode = (CCFGCodeNode) currentNode;
			// it this node alters the state of this object this method is
			// impure
			if (codeNode.getCodeInstruction().isFieldDefinition())
				return false;
			// otherwise proceed
		} else if (currentNode instanceof CCFGMethodExitNode) {
			CCFGMethodExitNode methodExit = (CCFGMethodExitNode) currentNode;
			// if we encounter the end of the analyzed method and have not
			// detected
			// impurity yet then the method is pure
			if (methodExit.getMethod().equals(analyzedMethod))
				return true;
			else
				throw new IllegalStateException(
				        "MethodExitNodes from methods other then the currently analyzed one should not be reached");
		} else if (currentNode instanceof CCFGMethodCallNode) {
			CCFGMethodCallNode callNode = (CCFGMethodCallNode) currentNode;
			// avoid loops in analysis
			String toAnalyze = className + "." + callNode.getCalledMethod();
			if (!methodsInPurityAnalysis.contains(toAnalyze)) {
				// if another method of this class is called check that
				// method
				// it the called method is impure then this method is impure
				if (!isPure(callNode.getCalledMethod()))
					return false;
			}
			// otherwise proceed after the method call has taken place
			nextNode = callNode.getReturnNode();
		} else if (currentNode instanceof CCFGMethodEntryNode) {
			// do nothing special
		} else
			throw new IllegalStateException(
			        "purity analysis should not reach this kind of CCFGNode: "
			                + currentNode.getClass().toString());

		Set<CCFGNode> children = getChildren(nextNode);
		for (CCFGNode child : children) {
			if (!analyzePurity(analyzedMethod, child, handled))
				return false;
		}

		// no child was impure so this method is pure
		return true;
	}

	// sanity functions

<<<<<<< HEAD
	/**
	 * Returns true iff the given invocationCount has exceeded the upper limit
	 * defined by UPPER_PAIR_SEARCH_INVOCATION_BOUND
	 */
	private boolean checkInvocationBound(int invocationCount, Stack<MethodCall> callStack) {

		if (invocationCount % (UPPER_PAIR_SEARCH_INVOCATION_BOUND / 10) == 0) {
			int percent = invocationCount / (UPPER_PAIR_SEARCH_INVOCATION_BOUND / 10);
			System.out.print(percent + "0% .. ");
		}

		if (invocationCount >= UPPER_PAIR_SEARCH_INVOCATION_BOUND) {
			if (!warnedAboutAbortion) {
				System.out.println();
				System.out.println("* ABORTED inter method pair search in "
				        + callStack.peek() + "! Reached maximum invocation limit: "
				        + UPPER_PAIR_SEARCH_INVOCATION_BOUND);
				warnedAboutAbortion = true;
			}
			return true;
		}
		return false;
	}

	/**
	 * If the method on top of the callStack differs from the method of the
	 * given BytecodeInstruction this methods throws an IllegalStateException
	 */
	private void checkCallStackSanity(Stack<MethodCall> callStack,
	        BytecodeInstruction code) {

		if (!callStack.peek().getCalledMethodName().equals(code.getMethodName())) {

			for (MethodCall mc : callStack) {
				System.out.println("  " + mc.toString());
			}

			throw new IllegalStateException("insane callStack: peek is in method "
			        + callStack.peek().getCalledMethodName()
			        + " and i encountered code of method " + code.getMethodName());
		}
	}

	private void checkFreeUseSanity(BytecodeInstruction freeUse) {
		checkUseSanity(freeUse);

		if (!freeUse.isFieldUse())
			throw new IllegalStateException(
			        "expect all freeUses to be Use instructions for field variable");
	}

	private void checkUseSanity(BytecodeInstruction freeUse) {
		if (freeUse == null)
			throw new IllegalStateException("null values not allowed in freeUses map");
		else if (!freeUse.isUse())
			throw new IllegalStateException("expect all freeUses to be Use instructions");
	}

	private void checkDefinitionSanity(BytecodeInstruction activeDef) {
		if (activeDef == null)
			throw new IllegalStateException("null values not allowed in activeDef map");
		else if (!activeDef.isDefinition())
			throw new IllegalStateException(
			        "expect all activeDefs to be Definition instructions");
	}

	/**
	 * Copies the given Maps to VariableDefinitions to correpsonding Maps to
	 * BytecodeInstructions and filters out local variables.
	 */
	private Set<Map<String, BytecodeInstruction>> toRememberableBytecodeInstructionMap(
	        Set<Map<String, VariableDefinition>> activeDefMaps) {

		Set<Map<String, BytecodeInstruction>> r = new HashSet<Map<String, BytecodeInstruction>>();

		for (Map<String, VariableDefinition> activeDefMap : activeDefMaps) {
			Map<String, BytecodeInstruction> instructionMap = new HashMap<String, BytecodeInstruction>();
			for (String var : activeDefMap.keySet()) {
				VariableDefinition activeDef = activeDefMap.get(var);
				if (activeDef.getDefinition().isLocalDU())
					continue;
				instructionMap.put(var, activeDef.getDefinition());
			}
			r.add(instructionMap);
		}
		return r;
	}

	private boolean isPublicMethod(String method) {
=======

	public boolean isPublicMethod(String method) {
>>>>>>> 0d575c5a
		if (method == null)
			return false;
		CCFGMethodEntryNode entry = getMethodEntryOf(method);
		return isPublicMethod(entry);
	}

	public boolean isPublicMethod(CCFGMethodEntryNode node) {
		if (node == null)
			return false;
		return publicMethods.contains(node);
	}

<<<<<<< HEAD
	private Set<Map<String, VariableDefinition>> createInitialActiveDefs() {
		Set<Map<String, VariableDefinition>> activeDefs = new HashSet<Map<String, VariableDefinition>>();
		// add initial activeDefMap
		activeDefs.add(new HashMap<String, VariableDefinition>());
		return activeDefs;
	}

	private Stack<MethodCall> createInitialCallStack(CCFGMethodEntryNode publicMethodEntry) {
		Stack<MethodCall> callStack = new Stack<MethodCall>();
		// null will represent the public method call itself
		callStack.add(new MethodCall(null, publicMethodEntry.getMethod()));

		return callStack;
	}

	// convenience getters

	private CCFGMethodEntryNode getMethodEntryNodeForClassCallNode(ClassCallNode ccgNode) {
=======

	// convenience getters

	public CCFGMethodEntryNode getMethodEntryNodeForClassCallNode(
			ClassCallNode ccgNode) {
>>>>>>> 0d575c5a
		CCFGMethodEntryNode r = methodEntries.get(ccgNode.getMethod());
		if (r == null)
			throw new IllegalStateException(
			        "expect the CCFG to contain a CCFGMethodEntryNode for each node in the corresponding CCG "
			                + ccgNode.getMethod());
		return r;
	}

	private CCFGMethodEntryNode getMethodEntryOf(String method) {
		CCFGMethodEntryNode r = methodEntries.get(method);
		if (r == null)
			throw new IllegalArgumentException("unknown method: " + method);
		return r;

	}

	private RawControlFlowGraph getRCFG(ClassCallNode ccgNode) {
		return GraphPool.getInstance(classLoader).getRawCFG(className,
		                                                    ccgNode.getMethod());
	}

	/**
	 * <p>
	 * getMethodExitOf
	 * </p>
	 * 
	 * @param methodEntry
	 *            a {@link org.evosuite.graphs.ccfg.CCFGMethodEntryNode} object.
	 * @return a {@link org.evosuite.graphs.ccfg.CCFGMethodExitNode} object.
	 */
	public CCFGMethodExitNode getMethodExitOf(CCFGMethodEntryNode methodEntry) {
		if (methodEntry == null)
			return null;

		return methodExits.get(methodEntry.getMethod());
	}

	/**
	 * <p>
	 * getMethodEntryOf
	 * </p>
	 * 
	 * @param methodExit
	 *            a {@link org.evosuite.graphs.ccfg.CCFGMethodExitNode} object.
	 * @return a {@link org.evosuite.graphs.ccfg.CCFGMethodEntryNode} object.
	 */
	public CCFGMethodEntryNode getMethodEntryOf(CCFGMethodExitNode methodExit) {
		if (methodExit == null)
			return null;

		return methodEntries.get(methodExit.getMethod());
	}

	// CCFG computation from CCG and CFGs

	private void compute() {
		importCFGs();
		addFrame();
	}

	private void importCFGs() {
		Map<RawControlFlowGraph, Map<BytecodeInstruction, CCFGCodeNode>> tempMap = new HashMap<RawControlFlowGraph, Map<BytecodeInstruction, CCFGCodeNode>>();
		// replace each class call node with corresponding CFG
		for (ClassCallNode ccgNode : ccg.vertexSet()) {
			RawControlFlowGraph cfg = getRCFG(ccgNode);
			tempMap.put(cfg, importCFG(cfg));
		}
		connectCFGs(tempMap);
	}

	private void connectCFGs(
	        Map<RawControlFlowGraph, Map<BytecodeInstruction, CCFGCodeNode>> tempMap) {

		for (RawControlFlowGraph cfg : tempMap.keySet()) {
			List<BytecodeInstruction> calls = cfg.determineMethodCallsToOwnClass();
			for (BytecodeInstruction call : calls) {
				// we do not want to connect every method call to the target
				// class, but only those that are called on the same object or
				// are static
				if (!(call.isCallToStaticMethod() || call.isMethodCallOnSameObject())) {
					// System.out.println("excluded method call: "
					// + call.toString());
					// System.out.println("DESC: "+call.getCalledMethodsArgumentCount());
					// call.printFrameInformation();
					continue;
				}
				connectCFG(cfg, call, tempMap);
			}
		}
	}

	private void connectCFG(RawControlFlowGraph cfg, BytecodeInstruction call,
	        Map<RawControlFlowGraph, Map<BytecodeInstruction, CCFGCodeNode>> tempMap) {

		// add MethodCallNode and MethodReturnNode
		CCFGMethodReturnNode returnNode = new CCFGMethodReturnNode(call);
		CCFGMethodCallNode callNode = new CCFGMethodCallNode(call, returnNode);
		addVertex(callNode);
		addVertex(returnNode);

		// connect with method entry and exit nodes of called method
		CCFGNode calleeEntry = methodEntries.get(call.getCalledMethod());
		CCFGNode calleeExit = methodExits.get(call.getCalledMethod());

		CCFGMethodCallEdge callEdge = new CCFGMethodCallEdge(call, true);
		CCFGMethodCallEdge returnEdge = new CCFGMethodCallEdge(call, false);

		addEdge(callNode, calleeEntry, callEdge);
		addEdge(calleeExit, returnNode, returnEdge);

		// redirect edges from the original CodeNode to the new nodes
		CCFGNode origCallNode = tempMap.get(cfg).get(call);
		if (!redirectEdges(origCallNode, callNode, returnNode)
		        || !graph.removeVertex(origCallNode))
			throw new IllegalStateException(
			        "internal error while connecting cfgs during CCFG construction");
	}

	private Map<BytecodeInstruction, CCFGCodeNode> importCFG(RawControlFlowGraph cfg) {
		Map<BytecodeInstruction, CCFGCodeNode> temp = new HashMap<BytecodeInstruction, CCFGCodeNode>();

		importCFGNodes(cfg, temp);
		importCFGEdges(cfg, temp);

		// enclose with CCFGMethodEntryNode and CCFGMethodExitNode
		encloseCFG(cfg, temp);

		return temp;
	}

	/**
	 * import CFGs nodes. If the node is a method call to a method of a field
	 * class, a new CCFGFieldClassCallNode is created. Otherwise, a normal
	 * CCFGCodeNode is created
	 * 
	 * @param cfg
	 * @param temp
	 */
	private void importCFGNodes(RawControlFlowGraph cfg,
	        Map<BytecodeInstruction, CCFGCodeNode> temp) {

		// add BytecodeInstructions as CCFGCodeNodes
		for (BytecodeInstruction code : cfg.vertexSet()) {
			CCFGCodeNode node;
			if (code.isMethodCallOfField()) {
				node = new CCFGFieldClassCallNode(code, code.getCalledMethodsClass(),
				        code.getCalledMethodName(), code.getMethodCallDescriptor());
			} else {
				node = new CCFGCodeNode(code);
			}
			addVertex(node);
			temp.put(code, node);
		}
	}

	private void importCFGEdges(RawControlFlowGraph cfg,
	        Map<BytecodeInstruction, CCFGCodeNode> temp) {

		// add ControlFlowEdges as CCFGCodeEdges
		for (ControlFlowEdge e : cfg.edgeSet()) {
			if (e.isExceptionEdge())
				continue;
			CCFGCodeNode src = temp.get(cfg.getEdgeSource(e));
			CCFGCodeNode target = temp.get(cfg.getEdgeTarget(e));
			addEdge(src, target, new CCFGCodeEdge(e));
		}
	}

	private void encloseCFG(RawControlFlowGraph cfg,
	        Map<BytecodeInstruction, CCFGCodeNode> temp) {

		addCCFGMethodEntryNode(cfg, temp);
		addCCFGMethodExitNode(cfg, temp);
	}

	private CCFGMethodEntryNode addCCFGMethodEntryNode(RawControlFlowGraph cfg,
	        Map<BytecodeInstruction, CCFGCodeNode> temp) {

		CCFGCodeNode entryInstruction = temp.get(cfg.determineEntryPoint());
		CCFGMethodEntryNode entry = new CCFGMethodEntryNode(cfg.getMethodName(),
		        entryInstruction);
		addVertex(entry);
		addEdge(entry, entryInstruction);
		methodEntries.put(cfg.getMethodName(), entry);
		return entry;
	}

	private CCFGMethodExitNode addCCFGMethodExitNode(RawControlFlowGraph cfg,
	        Map<BytecodeInstruction, CCFGCodeNode> temp) {

		CCFGMethodExitNode exit = new CCFGMethodExitNode(cfg.getMethodName());
		addVertex(exit);
		for (BytecodeInstruction exitPoint : cfg.determineExitPoints()) {
			addEdge(temp.get(exitPoint), exit);
		}
		methodExits.put(cfg.getMethodName(), exit);
		return exit;
	}

	private void addFrame() {

		addFrameNodes();
		addFrameEdges();

		connectPublicMethodsToFrame();
	}

	private void addFrameNodes() {
		for (FrameNodeType type : FrameNodeType.values()) {
			CCFGFrameNode node = new CCFGFrameNode(type);
			addVertex(node);
			frameNodes.put(type, node);
		}
	}

	private void addFrameEdges() {
		addEdge(getFrameNode(FrameNodeType.ENTRY), getFrameNode(FrameNodeType.LOOP),
		        new CCFGFrameEdge());
		addEdge(getFrameNode(FrameNodeType.LOOP), getFrameNode(FrameNodeType.CALL),
		        new CCFGFrameEdge());
		addEdge(getFrameNode(FrameNodeType.LOOP), getFrameNode(FrameNodeType.EXIT),
		        new CCFGFrameEdge());
		addEdge(getFrameNode(FrameNodeType.RETURN), getFrameNode(FrameNodeType.LOOP),
		        new CCFGFrameEdge());
	}

	/**
	 * <p>
	 * getFrameNode
	 * </p>
	 * 
	 * @param type
	 *            a
	 *            {@link org.evosuite.graphs.ccfg.ClassControlFlowGraph.FrameNodeType}
	 *            object.
	 * @return a {@link org.evosuite.graphs.ccfg.CCFGFrameNode} object.
	 */
	public CCFGFrameNode getFrameNode(FrameNodeType type) {
		return frameNodes.get(type);
	}

	/**
	 * Adds a CCFGFrameEdge from the CCFGFrameNode CALL to the
	 * CCFGMethodEntryNode of each public method and from their
	 * CCFGMethodExitNode to the CCFGFrameNode RETURN.
	 */
	private void connectPublicMethodsToFrame() {
		for (ClassCallNode ccgNode : ccg.vertexSet()) {
			RawControlFlowGraph cfg = getRCFG(ccgNode);
			if (cfg.isPublicMethod()) {
				addEdge(getFrameNode(FrameNodeType.CALL),
				        methodEntries.get(ccgNode.getMethod()), new CCFGFrameEdge());
				addEdge(methodExits.get(ccgNode.getMethod()),
				        getFrameNode(FrameNodeType.RETURN), new CCFGFrameEdge());

				publicMethods.add(methodEntries.get(ccgNode.getMethod()));
			}
		}
	}

	// toDot utilities

	/**
	 * Makes .dot output pretty by visualizing different types of nodes and
	 * edges with different forms and colors
	 */
	private void nicenDotOutput() {
		registerVertexAttributeProvider(new CCFGNodeAttributeProvider());
		registerEdgeAttributeProvider(new CCFGEdgeAttributeProvider());
	}

	/** {@inheritDoc} */
	@Override
	public String getName() {
		return "CCFG_" + className;
	}

	/** {@inheritDoc} */
	@Override
	protected String dotSubFolder() {
		return toFileString(className) + "/";
	}
}<|MERGE_RESOLUTION|>--- conflicted
+++ resolved
@@ -1,17 +1,17 @@
 /**
  * Copyright (C) 2011,2012 Gordon Fraser, Andrea Arcuri and EvoSuite
  * contributors
- * 
+ *
  * This file is part of EvoSuite.
- * 
+ *
  * EvoSuite is free software: you can redistribute it and/or modify it under the
  * terms of the GNU Public License as published by the Free Software Foundation,
  * either version 3 of the License, or (at your option) any later version.
- * 
+ *
  * EvoSuite is distributed in the hope that it will be useful, but WITHOUT ANY
  * WARRANTY; without even the implied warranty of MERCHANTABILITY or FITNESS FOR
  * A PARTICULAR PURPOSE. See the GNU Public License for more details.
- * 
+ *
  * You should have received a copy of the GNU Public License along with
  * EvoSuite. If not, see <http://www.gnu.org/licenses/>.
  */
@@ -31,6 +31,7 @@
 import org.evosuite.graphs.cfg.ControlFlowEdge;
 import org.evosuite.graphs.cfg.RawControlFlowGraph;
 import org.evosuite.utils.PureMethodsList;
+import org.objectweb.asm.Type;
 
 /**
  * This class computes the Class Control Flow Graph (CCFG) of a CUT.
@@ -89,42 +90,22 @@
 		ENTRY, EXIT, LOOP, CALL, RETURN
 	};
 
-<<<<<<< HEAD
-	private final int UPPER_PAIR_SEARCH_INVOCATION_BOUND = 2000000;
-	private boolean warnedAboutAbortion = false;
-
 	private final String className;
 	private final ClassCallGraph ccg;
 	private final ClassLoader classLoader;
-=======
-	private String className;
-	public ClassCallGraph ccg;
->>>>>>> 0d575c5a
-
-	private final Map<String, CCFGMethodEntryNode> methodEntries = new HashMap<String, CCFGMethodEntryNode>();
-	private final Map<String, CCFGMethodExitNode> methodExits = new HashMap<String, CCFGMethodExitNode>();
-
-<<<<<<< HEAD
-	// map methods to Sets of definitions that can be active at method
-	// return. map according to defined variables name
-	private Map<String, Set<Map<String, BytecodeInstruction>>> determinedActiveDefs = new HashMap<String, Set<Map<String, BytecodeInstruction>>>();
-	// map methods to Sets of Uses that have a definition-free path
-	// from their methods entry
-	private Map<String, Set<BytecodeInstruction>> determinedFreeUses = new HashMap<String, Set<BytecodeInstruction>>();
-
-	private Set<CCFGMethodEntryNode> analyzedMethods = new HashSet<CCFGMethodEntryNode>();
-
-	private final Set<CCFGMethodEntryNode> publicMethods = new HashSet<CCFGMethodEntryNode>();
-=======
+	
+
+	private Map<String, CCFGMethodEntryNode> methodEntries = new HashMap<String, CCFGMethodEntryNode>();
+	private Map<String, CCFGMethodExitNode> methodExits = new HashMap<String, CCFGMethodExitNode>();
+
 	public Set<CCFGMethodEntryNode> publicMethods = new HashSet<CCFGMethodEntryNode>();
->>>>>>> 0d575c5a
-
-	private final Map<FrameNodeType, CCFGFrameNode> frameNodes = new HashMap<FrameNodeType, CCFGFrameNode>();
+
+	private Map<FrameNodeType, CCFGFrameNode> frameNodes = new HashMap<FrameNodeType, CCFGFrameNode>();
 
 	// cache of already analyzed methods that are known to be pure or impure
 	// respectively
-	private final Set<String> pureMethods = new HashSet<String>();
-	private final Set<String> impureMethods = new HashSet<String>();
+	private Set<String> pureMethods = new HashSet<String>();
+	private Set<String> impureMethods = new HashSet<String>();
 
 	// auxilary set for purity analysis to keep track of methods that are
 	// currently
@@ -132,154 +113,6 @@
 	// <className>.<methodName>
 	private static Set<String> methodsInPurityAnalysis = new HashSet<String>();
 
-<<<<<<< HEAD
-	// debug profiling
-	private long timeSpentMingling = 0l;
-
-	/**
-	 * Represents a single invocation of a method during the Inter-Method pair
-	 * search.
-	 * 
-	 * This class is used to keep track of the current call stack during the
-	 * search and to differentiate different method calls to the same method.
-	 * 
-	 * @author Andre Mis
-	 */
-	private static class MethodCall {
-		private static int invocations = 0;
-		private final CCFGMethodCallNode methodCall;
-		private final int invocationNumber;
-		private final String calledMethod;
-
-		public MethodCall(CCFGMethodCallNode methodCall, String calledMethod) {
-			this.methodCall = methodCall;
-			invocations++;
-			this.invocationNumber = invocations;
-			this.calledMethod = calledMethod;
-		}
-
-		public boolean isInitialMethodCall() {
-			return methodCall == null;
-		}
-
-		public boolean isMethodCallFor(BytecodeInstruction callInstruction) {
-			if (methodCall == null)
-				return callInstruction == null;
-			return methodCall.getCallInstruction().equals(callInstruction);
-		}
-
-		@Override
-		public int hashCode() {
-			final int prime = 31;
-			int result = 1;
-			result = prime * result + invocationNumber;
-			result = prime * result + ((methodCall == null) ? 0 : methodCall.hashCode());
-			return result;
-		}
-
-		@Override
-		public boolean equals(Object obj) {
-			if (this == obj)
-				return true;
-			if (obj == null)
-				return false;
-			if (getClass() != obj.getClass())
-				return false;
-			MethodCall other = (MethodCall) obj;
-			if (invocationNumber != other.invocationNumber)
-				return false;
-			if (methodCall == null) {
-				if (other.methodCall != null)
-					return false;
-			} else if (!methodCall.equals(other.methodCall))
-				return false;
-			return true;
-		}
-
-		@Override
-		public String toString() {
-			if (methodCall == null)
-				return "initCall for " + calledMethod + " " + invocationNumber;
-			return methodCall.getCalledMethod() + " " + invocationNumber;
-		}
-
-		public String getCalledMethodName() {
-			return calledMethod;
-		}
-
-		public static MethodCall constructForCallNode(CCFGMethodCallNode callNode) {
-			if (callNode == null)
-				throw new IllegalArgumentException("given call node was null");
-			return new MethodCall(callNode, callNode.getCalledMethod());
-		}
-	}
-
-	/**
-	 * A VariableDefinition consisting of a defining BytecodeInstruction and a
-	 * MethodCall.
-	 * 
-	 * Used in Inter-Method pair search algorithm to differentiate between
-	 * Intra-Method pairs and Inter-Method Pairs.
-	 * 
-	 * More or less just a pair of a BytecodeInstruction and a Methodcall.
-	 * 
-	 * @author Andre Mis
-	 */
-	private static class VariableDefinition {
-		private final BytecodeInstruction definition;
-		private final MethodCall call;
-
-		public VariableDefinition(BytecodeInstruction definition, MethodCall call) {
-			this.definition = definition;
-			this.call = call;
-		}
-
-		public BytecodeInstruction getDefinition() {
-			return definition;
-		}
-
-		public MethodCall getMethodCall() {
-			return call;
-		}
-
-		@Override
-		public int hashCode() {
-			final int prime = 31;
-			int result = 1;
-			result = prime * result + ((call == null) ? 0 : call.hashCode());
-			result = prime * result + ((definition == null) ? 0 : definition.hashCode());
-			return result;
-		}
-
-		@Override
-		public boolean equals(Object obj) {
-			if (this == obj)
-				return true;
-			if (obj == null)
-				return false;
-			if (getClass() != obj.getClass())
-				return false;
-			VariableDefinition other = (VariableDefinition) obj;
-			if (call == null) {
-				if (other.call != null)
-					return false;
-			} else if (!call.equals(other.call))
-				return false;
-			if (definition == null) {
-				if (other.definition != null)
-					return false;
-			} else if (!definition.equals(other.definition))
-				return false;
-			return true;
-		}
-
-		@Override
-		public String toString() {
-			return definition.toString() + " in " + call.toString();
-		}
-	}
-=======
->>>>>>> 0d575c5a
 
 	/**
 	 * Given the ClassCallGraph of a class this constructor will build up the
@@ -297,845 +130,9 @@
 		compute();
 	}
 
-<<<<<<< HEAD
-	// Definition-Use Pair computation
-
-	/**
-	 * Makes a run of determineInterMethodPairs() for each public method. If you
-	 * reach a use for which you have no def yet, remember that also remember
-	 * activeDefs after each run then create intra-class pairs from these uses
-	 * and defs and during each single run we detect intra and inter method
-	 * pairs
-	 * 
-	 * @return a {@link java.util.Set} object.
-	 */
-	public Set<DefUseCoverageTestFitness> determineDefUsePairs() {
-
-		// TODO clinit? id say uses dont count, defs do
-
-		Set<DefUseCoverageTestFitness> r = preAnalyzeMethods();
-		// create inter-method-pairs
-		for (CCFGMethodEntryNode publicMethodEntry : publicMethods) {
-			if (analyzedMethods.contains(publicMethodEntry)) {
-				continue;
-			}
-			if (publicMethodEntry.getEntryInstruction() == null)
-				throw new IllegalStateException(
-				        "expect each CCFGMethodEntryNode to have its entryInstruction set");
-
-			r.addAll(determineIntraInterMethodPairs(publicMethodEntry));
-		}
-		// create intra-method pairs
-		r.addAll(createIntraClassPairs());
-
-		freeMemory();
-		return r;
-	}
-
-	/**
-	 * Checks if there are methods in the CCG that dont call any other methods
-	 * except for maybe itself. For these we can predetermine free uses and
-	 * activeDefs prior to looking for inter_method_pairs. After that we can
-	 * even repeat this process for methods we now have determined free uses and
-	 * activeDefs! that way you can save a lot of computation. Map activeDefs
-	 * and freeUses according to the variable so you can easily determine which
-	 * defs will be active and which uses are free once you encounter a
-	 * methodCall to that method without looking at its part of the CCFG
-	 */
-	private Set<DefUseCoverageTestFitness> preAnalyzeMethods() {
-
-		// TODO after preanalyze, order the remaining methods as follows:
-		// first order each method by the number of instructions within them in
-		// ascending order. after that for each method check if there is a
-		// method that calls this one and also has to be analyzed still. if you
-		// find such a pair move the calling method in front of the called one
-
-		Set<DefUseCoverageTestFitness> r = new HashSet<DefUseCoverageTestFitness>();
-
-		LinkedList<ClassCallNode> toAnalyze = new LinkedList<ClassCallNode>();
-		toAnalyze.addAll(getInitialPreAnalyzeableMethods());
-
-		while (!toAnalyze.isEmpty()) {
-			ClassCallNode currentMethod = toAnalyze.poll();
-			CCFGMethodEntryNode analyzeableEntry = getMethodEntryNodeForClassCallNode(currentMethod);
-			if (analyzedMethods.contains(analyzeableEntry))
-				continue;
-
-			r.addAll(determineIntraInterMethodPairs(analyzeableEntry));
-
-			// check if we can pre-analyze further methods now
-			Set<ClassCallNode> parents = ccg.getParents(currentMethod);
-			for (ClassCallNode parent : parents) {
-				if (toAnalyze.contains(parent))
-					continue; // will be analyzed anyway
-				if (analyzedMethods.contains(getMethodEntryNodeForClassCallNode(parent)))
-					continue; // was already analyzed
-
-				Set<ClassCallNode> parentsChildren = ccg.getChildren(parent);
-				boolean canAnalyzeNow = true;
-				for (ClassCallNode parentsChild : parentsChildren) {
-					if (!parentsChild.equals(parent)
-					        && !(toAnalyze.contains(parentsChild) || analyzedMethods.contains(getMethodEntryNodeForClassCallNode(parentsChild)))) {
-						// found child of parent that will not be pre-analyzed
-						canAnalyzeNow = false;
-						break;
-					}
-				}
-				if (canAnalyzeNow) {
-					toAnalyze.offer(parent);
-				}
-			}
-		}
-
-		return r;
-	}
-
-	/**
-	 * Every CCGNode that has no children except for maybe itself can be
-	 * initially pre-analyzed
-	 */
-	private Set<ClassCallNode> getInitialPreAnalyzeableMethods() {
-		Set<ClassCallNode> preAnalyzeable = new HashSet<ClassCallNode>();
-		for (ClassCallNode ccgNode : ccg.vertexSet()) {
-			boolean add = true;
-			for (ClassCallNode child : ccg.getChildren(ccgNode))
-				if (!child.equals(ccgNode))
-					add = false;
-
-			if (add)
-				preAnalyzeable.add(ccgNode);
-		}
-
-		return preAnalyzeable;
-	}
-
-	// intra-class pairs
-
-	private Set<DefUseCoverageTestFitness> createIntraClassPairs() {
-		Set<DefUseCoverageTestFitness> r = new HashSet<DefUseCoverageTestFitness>();
-
-		for (String method : determinedFreeUses.keySet()) {
-			if (!isPublicMethod(method)) {
-				// System.out.println("Skipping free uses in non-public method "
-				// + method);
-				continue;
-			}
-			for (BytecodeInstruction freeUse : determinedFreeUses.get(method))
-				r.addAll(createIntraClassPairsForFreeUse(freeUse));
-		}
-
-		return r;
-	}
-
-	private Set<DefUseCoverageTestFitness> createIntraClassPairsForFreeUse(
-	        BytecodeInstruction freeUse) {
-		checkFreeUseSanity(freeUse);
-
-		Set<DefUseCoverageTestFitness> r = new HashSet<DefUseCoverageTestFitness>();
-		for (String method : determinedActiveDefs.keySet()) {
-			if (!isPublicMethod(method)) {
-				// System.out.println("Skipping activeDefs in non-public method "
-				// + method);
-				continue;
-			}
-			Set<Map<String, BytecodeInstruction>> activeDefss = determinedActiveDefs.get(method);
-			for (Map<String, BytecodeInstruction> activeDefs : activeDefss) {
-				// checkActiveDefsSanity(activeDefs);
-				// if (activeDefs.get(freeUse.getDUVariableName()) == null)
-				// continue;
-
-				BytecodeInstruction activeDef = activeDefs.get(freeUse.getVariableName());
-				if (activeDef == null)
-					continue;
-				addNewGoalToFoundPairs(null, activeDef, freeUse,
-				                       DefUsePairType.INTRA_CLASS, r);
-			}
-		}
-		return r;
-	}
-
-	// intra- and inter-method pair search
-
-	private Set<DefUseCoverageTestFitness> determineIntraInterMethodPairs(
-	        CCFGMethodEntryNode methodEntry) {
-
-		long start = System.currentTimeMillis();
-		long mingled = timeSpentMingling;
-
-		// TODO get a logger and replace System.outs with logger.debug
-
-		System.out.print("* Searching for pairs in " + methodEntry.getMethod() + " ... ");
-
-		warnedAboutAbortion = false;
-
-		// initialize variables
-		Set<DefUseCoverageTestFitness> foundPairs = new HashSet<DefUseCoverageTestFitness>();
-		Set<Map<String, VariableDefinition>> activeDefs = createInitialActiveDefs();
-		Set<BytecodeInstruction> freeUses = new HashSet<BytecodeInstruction>();
-		Stack<MethodCall> callStack = createInitialCallStack(methodEntry);
-
-		// search
-		Integer calls = determineIntraInterMethodPairs(methodEntry,
-		                                               methodEntry.getEntryInstruction(),
-		                                               new HashSet<CCFGNode>(),
-		                                               new HashSet<CCFGEdge>(),
-		                                               activeDefs, freeUses, foundPairs,
-		                                               callStack, 0, true);
-
-		long spentTime = System.currentTimeMillis() - start;
-
-		// check if search was aborted
-		Integer rerunCalls = 0;
-		// if (calls >= UPPER_PAIR_SEARCH_INVOCATION_BOUND) {
-		// System.out.println();
-		// System.out.println("* ABORTED pairSearch for method"
-		// + methodEntry.getMethod());
-		//
-		// System.out.print("* Re-Searching for pairs without concidering loops in "
-		// + methodEntry.getMethod()
-		// + " ... ");
-		// // if we previously tried to analyze this method but had to abort
-		// // try to rerun without handling loops
-		// activeDefs = createInitialActiveDefs();
-		// Set<BytecodeInstruction> freeUses2 = new
-		// HashSet<BytecodeInstruction>();
-		// callStack = createInitialCallStack(methodEntry);
-		// rerunCalls = determineInterMethodPairs(methodEntry,
-		// methodEntry.getEntryInstruction(), new HashSet<CCFGNode>(),
-		// new HashSet<CCFGEdge>(), activeDefs, freeUses2, foundPairs,
-		// callStack, 0, false);
-		// freeUses.addAll(freeUses2);
-		//
-		// spentTime = System.currentTimeMillis() - start;
-		// }
-
-		mingled = timeSpentMingling - mingled;
-
-		System.out.println("  invocations: " + (calls + rerunCalls) + " took "
-		        + spentTime + "ms (" + mingled + ") found " + foundPairs.size()
-		        + " pairs");
-
-		analyzedMethods.add(methodEntry);
-
-		return foundPairs;
-	}
-
-	private int determineIntraInterMethodPairs(CCFGMethodEntryNode investigatedMethod,
-	        CCFGNode node, Set<CCFGNode> handled, Set<CCFGEdge> handledBackEdges,
-	        Set<Map<String, VariableDefinition>> activeDefs,
-	        Set<BytecodeInstruction> freeUses, Set<DefUseCoverageTestFitness> foundPairs,
-	        Stack<MethodCall> callStack, int invocationCount, boolean handleLoops) {
-
-		//		LoggingUtils.getEvoLogger().info("  processing " + node.toString());
-
-		handleHandledNodesSet(node, handled);
-
-		invocationCount++;
-		if (checkInvocationBound(invocationCount, callStack))
-			return invocationCount;
-
-		if (node instanceof CCFGFieldClassCallNode)
-			handleFieldCallNode(investigatedMethod, node, callStack, activeDefs,
-			                    freeUses, foundPairs);
-		else if (node instanceof CCFGCodeNode)
-			handleCodeNode(investigatedMethod, node, callStack, activeDefs, freeUses,
-			               foundPairs);
-		else if (node instanceof CCFGMethodCallNode)
-			handled = handleMethodCallNode(node, callStack, handled);
-		else if (node instanceof CCFGMethodReturnNode)
-			handleMethodReturnNode(node, callStack);
-		else if (node instanceof CCFGFrameNode)
-			handleFrameNode();
-		else if (node instanceof CCFGMethodExitNode)
-			handleMethodExitNode(node, investigatedMethod, activeDefs, freeUses);
-
-		node = determineNextRelevantNode(node, handled);
-
-		Set<CCFGNode> children = getChildren(node);
-
-		boolean skipChildren = shouldSkipChildren(node, handledBackEdges, children,
-		                                          handleLoops);
-
-		if (!skipChildren)
-			for (CCFGNode child : children) {
-				if (!shouldProcessChild(node, child, handled, handledBackEdges,
-				                        handleLoops))
-					continue;
-
-				// System.out.println("  nextChild of "+node.toString()+" is "+child.toString());
-				// for(MethodCall mc : callStack)
-				// System.out.println("    "+mc.toString());
-
-				// we don't want to take every child into account all the time
-				// for example if we previously found a methodCallNode and then
-				// later visit a MethodExitNode we do want to follow the edge
-				// from that node to the MethodReturnNode of our previous
-				// methodCallNode. However we do not want to follow the edge
-				// back to Frame.RETURN. on the other hand if we did not visit a
-				// methodCallNode and find a MethodExitNode we do not want to
-				// follow the edges from there to methodReturnNodes
-
-				Stack<MethodCall> nextCallStack = callStack;
-
-				if (child instanceof CCFGMethodReturnNode) {
-					if (handleReturnNodeChild(child, callStack))
-						continue;
-				} else if (child instanceof CCFGFrameNode) {
-					handleFrameNodeChild(child);
-					continue;
-				} else if (child instanceof CCFGMethodCallNode) {
-					CCFGMethodCallNode callNode = (CCFGMethodCallNode) child;
-					if (alreadyAnalzedMethod(callNode.getCalledMethod())) {
-
-						nextCallStack = copyCallStack(callStack);
-
-						// use previously stored information
-						activeDefs = handleMethodCallNodeChild(callNode, activeDefs,
-						                                       freeUses, foundPairs,
-						                                       nextCallStack,
-						                                       investigatedMethod);
-						// now we can continue our search with the
-						// CCFGMethodReturnNode of our call
-						child = callNode.getReturnNode();
-					}
-				}
-
-				// if (children.size() > 1)
-				// System.out.println("  found branching point: "
-				// + node.toString());
-
-				// only have to copy stuff if current node has more than one
-				// child
-				if (children.size() > 1)
-					invocationCount = determineIntraInterMethodPairs(investigatedMethod,
-					                                                 child,
-					                                                 new HashSet<CCFGNode>(
-					                                                         handled),
-					                                                 new HashSet<CCFGEdge>(
-					                                                         handledBackEdges),
-					                                                 copyActiveDefs(activeDefs),
-					                                                 new HashSet<BytecodeInstruction>(
-					                                                         freeUses),
-					                                                 foundPairs,
-					                                                 copyCallStack(nextCallStack),
-					                                                 invocationCount,
-					                                                 handleLoops);
-				else
-					invocationCount = determineIntraInterMethodPairs(investigatedMethod,
-					                                                 child, handled,
-					                                                 handledBackEdges,
-					                                                 activeDefs,
-					                                                 freeUses,
-					                                                 foundPairs,
-					                                                 nextCallStack,
-					                                                 invocationCount,
-					                                                 handleLoops);
-
-				if (invocationCount >= UPPER_PAIR_SEARCH_INVOCATION_BOUND)
-					continue;
-			}
-		return invocationCount;
-	}
-
-	/**
-	 * If the child is a CCFGMethodCallNode check if we previously determined
-	 * reachable DUs in there and if so handle that call separately in order to
-	 * minimize computation. make sure to update activeDefs and freeUses
-	 * accordingly. after that just proceed with the child of that
-	 * CCFGMethodCallNode
-	 * 
-	 * @param investigatedMethod
-	 * 
-	 */
-	private Set<Map<String, VariableDefinition>> handleMethodCallNodeChild(
-	        CCFGMethodCallNode callNode, Set<Map<String, VariableDefinition>> activeDefs,
-	        Set<BytecodeInstruction> freeUses, Set<DefUseCoverageTestFitness> foundPairs,
-	        Stack<MethodCall> callStack, CCFGMethodEntryNode investigatedMethod) {
-		// create MethodCall object to avoid weird special cases
-		MethodCall call = MethodCall.constructForCallNode(callNode);
-		// since we already analyzed the called method we will
-		// use the previously stored information in determinedActiveDefs
-		// and determinedFreeUses
-		activeDefs = useStoredInformationForMethodCall(investigatedMethod, callNode,
-		                                               activeDefs, freeUses, foundPairs,
-		                                               call);
-		// and push a MethodCall onto the Stack in order to avoid special
-		// cases in handleMethodReturnNode()
-		updateCallStackForCall(callStack, call);
-
-		return activeDefs;
-	}
-
-	/**
-	 * If the given Set of handled nodes already contains the given node, an
-	 * IllegalStateException is thrown, because that should not happen.
-	 * Otherwise the given node is added to the given Set.
-	 * 
-	 * Well ... funny method name i know
-	 */
-	private void handleHandledNodesSet(CCFGNode node, Set<CCFGNode> handled) {
-		if (handled.contains(node))
-			throw new IllegalStateException(
-			        "visiting already handled node, should not happen");
-		handled.add(node);
-	}
-
-	/**
-	 * Pushes a MethodCall according to the given MethodCallNode onto the
-	 * callStack and filters Set of handled nodes to no longer contain nodes of
-	 * the called method except the method call itself.
-	 * 
-	 * Filtering the handled Set is due to the fact, that we will have to visit
-	 * some nodes more than once in case of a recursive method call for example
-	 */
-	private Set<CCFGNode> handleMethodCallNode(CCFGNode node,
-	        Stack<MethodCall> callStack, Set<CCFGNode> handled) {
-=======
-
->>>>>>> 0d575c5a
-
-
-<<<<<<< HEAD
-		return filterHandledMapForMethodCallNode(callNode, handled);
-	}
-
-	/**
-	 * If we encounter a CCFGMethodReturnNode during pair search but we no
-	 * longer had MethodCalls on our callStack except the initial MethodCall, we
-	 * throw an IllegalStateException. We also do this if the top of the
-	 * callStack is from a method different to the one from our
-	 * CCFGMethodReturnNode.
-	 * 
-	 * Otherwise we pop the top of our callStack.
-	 */
-	private void handleMethodReturnNode(CCFGNode node, Stack<MethodCall> callStack) {
-		if (callStack.peek().isInitialMethodCall())
-			throw new IllegalStateException(
-			        "found method return but had no more method calls on stack");
-
-		CCFGMethodReturnNode retrn = (CCFGMethodReturnNode) node;
-		if (!callStack.peek().isMethodCallFor(retrn.getCallInstruction()))
-			throw new IllegalStateException(
-			        "visiting MethodReturnNode even though lastly visited MethodCallNode was from a different method");
-
-		callStack.pop();
-	}
-
-	private void handleFrameNode() {
-		throw new IllegalStateException(
-		        "visiting CCFGFrameNode during pair search, which should not happen");
-	}
-
-	/**
-	 * If this is the methodExit of our investigated public method we remember
-	 * our current activeDefs for intra-class pairs
-	 * 
-	 * @param freeUses
-	 */
-	private void handleMethodExitNode(CCFGNode node,
-	        CCFGMethodEntryNode investigatedMethod,
-	        Set<Map<String, VariableDefinition>> activeDefs,
-	        Set<BytecodeInstruction> freeUses) {
-
-		CCFGMethodExitNode exitNode = (CCFGMethodExitNode) node;
-		if (exitNode.isExitOfMethodEntry(investigatedMethod)) {
-			rememberActiveDefs(exitNode.getMethod(), activeDefs);
-			rememberFreeUses(exitNode.getMethod(), freeUses);
-		}
-	}
-
-	private void handleFieldCallNode(CCFGMethodEntryNode investigatedMethod,
-	        CCFGNode node, Stack<MethodCall> callStack,
-	        Set<Map<String, VariableDefinition>> activeDefs,
-	        Set<BytecodeInstruction> freeUses, Set<DefUseCoverageTestFitness> foundPairs) {
-
-		BytecodeInstruction code = ((CCFGCodeNode) node).getCodeInstruction();
-
-		//		LoggingUtils.getEvoLogger().info(
-		//				"Processing field call: " + node.toString());
-
-		handleDefUse(investigatedMethod, code, callStack, activeDefs, freeUses,
-		             foundPairs);
-	}
-
-	private void handleCodeNode(CCFGMethodEntryNode investigatedMethod, CCFGNode node,
-	        Stack<MethodCall> callStack, Set<Map<String, VariableDefinition>> activeDefs,
-	        Set<BytecodeInstruction> freeUses, Set<DefUseCoverageTestFitness> foundPairs) {
-
-		BytecodeInstruction code = ((CCFGCodeNode) node).getCodeInstruction();
-
-		handleDefUse(investigatedMethod, code, callStack, activeDefs, freeUses,
-		             foundPairs);
-	}
-
-	private void handleDefUse(CCFGMethodEntryNode investigatedMethod,
-	        BytecodeInstruction code, Stack<MethodCall> callStack,
-	        Set<Map<String, VariableDefinition>> activeDefs,
-	        Set<BytecodeInstruction> freeUses, Set<DefUseCoverageTestFitness> foundPairs) {
-
-		checkCallStackSanity(callStack, code);
-
-		if (code.isUse())
-			handleUseInstruction(investigatedMethod, code, callStack, activeDefs,
-			                     freeUses, foundPairs);
-
-		if (code.isDefinition())
-			handleDefInstruction(code, callStack, activeDefs);
-	}
-
-	private void handleDefInstruction(BytecodeInstruction code,
-	        Stack<MethodCall> callStack,
-	        Set<Map<String, VariableDefinition>> activeDefMaps) {
-
-		VariableDefinition def = new VariableDefinition(code, callStack.peek());
-		for (Map<String, VariableDefinition> activeDefMap : activeDefMaps) {
-			activeDefMap.put(code.getVariableName(), def);
-			// System.out.println("  setting activeDef:" + def.toString());
-		}
-	}
-
-	private void handleUseInstruction(CCFGMethodEntryNode investigatedMethod,
-	        BytecodeInstruction code, Stack<MethodCall> callStack,
-	        Set<Map<String, VariableDefinition>> activeDefMaps,
-	        Set<BytecodeInstruction> freeUses, Set<DefUseCoverageTestFitness> foundPairs) {
-
-		String varName = code.getVariableName();
-		//		LoggingUtils.getEvoLogger().info("Processing Use for "+varName);
-
-		for (Map<String, VariableDefinition> activeDefs : activeDefMaps) {
-
-			VariableDefinition activeDef = activeDefs.get(varName);
-			if (activeDef != null) {
-
-				// we have an intraMethodPair iff use and definition are in
-				// the
-				// same method and executed during a single invocation of
-				// that method
-				boolean isIntraPair = activeDef.getMethodCall().equals(callStack.peek());
-				DefUseCoverageTestFitness.DefUsePairType type;
-				if (isIntraPair)
-					type = DefUseCoverageTestFitness.DefUsePairType.INTRA_METHOD;
-				else {
-					type = DefUseCoverageTestFitness.DefUsePairType.INTER_METHOD;
-				}
-
-				if (!activeDef.getDefinition().isLocalDU()
-				        || type.equals(DefUsePairType.INTRA_METHOD))
-					addNewGoalToFoundPairs(investigatedMethod, activeDef, code, type,
-					                       foundPairs);
-			} else {
-				// if we encounter a use here but have no activeDef yet we know
-				// the
-				// use has a definition-free path from method start
-				if (code.isFieldUse()) {
-					freeUses.add(code);
-					// System.out.println("  adding free use: " +
-					// code.toString());
-					;
-				}
-			}
-		}
-	}
-
-	/**
-	 * When we go back to previously visited nodes we do not have to visit nodes
-	 * after our current node again. If we follow backEdges we do that so we
-	 * find all intra-method pairs within loops, so we go through loops twice so
-	 * to speak. however the possible activeDefs are already determined after
-	 * the first walk through the loop. so after we make our two runs through
-	 * the loop we don't have to walk through everything after the loop again
-	 */
-	private boolean shouldSkipChildren(CCFGNode node, Set<CCFGEdge> handledBackEdges,
-	        Set<CCFGNode> children, boolean handleLoops) {
-		boolean skipChildren = false;
-		if (handleLoops) {
-			for (CCFGNode child : children) {
-				CCFGEdge currentEdge = getEdge(node, child);
-				if (handledBackEdges.contains(currentEdge)) {
-					skipChildren = true;
-					// System.out.println("Skipping nodes. Found already handled backEdge between "+node.toString()+" and "+child.toString());
-					break;
-				}
-			}
-		}
-		return skipChildren;
-	}
-
-	private boolean shouldProcessChild(CCFGNode node, CCFGNode child,
-	        Set<CCFGNode> handled, Set<CCFGEdge> handledBackEdges, boolean handleLoops) {
-
-		if (handleLoops) {
-			CCFGEdge currentEdge = getEdge(node, child);
-			if (handledBackEdges.contains(currentEdge))
-				throw new IllegalStateException("should have been detected earlier");
-			if (handled.contains(child)) {
-				// whenever we encounter an edge back to a previously handled
-				// node we need to clear handled set once, otherwise we are
-				// missing
-				// intra-method pairs in loops
-				handledBackEdges.add(currentEdge);
-				handled.clear();
-			}
-		} else {
-			if (handled.contains(child))
-				return false;
-		}
-
-		return true;
-	}
-
-	/**
-	 * While a node has exactly 1 further child which is a CCFGCodeNode and not
-	 * a DefUse-instruction that child does not need to be processed explicitly
-	 * and can be skipped
-	 */
-	private CCFGNode determineNextRelevantNode(CCFGNode node, Set<CCFGNode> handled) {
-		CCFGNode nextNode;
-		while (outDegreeOf(node) == 1
-		        && (nextNode = getSingleChild(node)) instanceof CCFGCodeNode
-		        && !((CCFGCodeNode) nextNode).getCodeInstruction().isDefUse()
-		        && !handled.contains(nextNode)) {
-			node = nextNode;
-		}
-		return node;
-	}
-
-	private Set<Map<String, VariableDefinition>> copyActiveDefs(
-	        Set<Map<String, VariableDefinition>> activeDefs) {
-
-		HashSet<Map<String, VariableDefinition>> r = new HashSet<Map<String, VariableDefinition>>();
-		for (Map<String, VariableDefinition> activeDef : activeDefs)
-			r.add(new HashMap<String, VariableDefinition>(activeDef));
-		return r;
-	}
-
-	private Set<Map<String, VariableDefinition>> useStoredInformationForMethodCall(
-	        CCFGMethodEntryNode investigatedMethod, CCFGMethodCallNode callNode,
-	        Set<Map<String, VariableDefinition>> activeDefMapsInCaller,
-	        Set<BytecodeInstruction> freeUses, Set<DefUseCoverageTestFitness> foundPairs,
-	        MethodCall call) {
-
-		//
-		Set<BytecodeInstruction> freeUsesInCalledMethod = determinedFreeUses.get(callNode.getCalledMethod());
-
-		for (BytecodeInstruction freeUseInCalledMethod : freeUsesInCalledMethod) {
-			for (Map<String, VariableDefinition> activeDefMap : activeDefMapsInCaller) {
-				VariableDefinition activeDef = activeDefMap.get(freeUseInCalledMethod.getVariableName());
-
-				if (activeDef == null) {
-					// there was a path to the calledMethod that did not define
-					// the variable of our freeUse, so it is still free
-					freeUses.add(freeUseInCalledMethod);
-				} else {
-					// checkActiveDefsSetSanity(activeDefs);
-
-					// otherwise, we have an active definition for a variable
-					// that is free in the called method so we have a new
-					// inter-method pair
-					if (freeUseInCalledMethod.isFieldUse()) {
-						addNewGoalToFoundPairs(investigatedMethod, activeDef,
-						                       freeUseInCalledMethod,
-						                       DefUsePairType.INTER_METHOD, foundPairs);
-					}
-				}
-			}
-		}
-
-		Set<Map<String, BytecodeInstruction>> activeDefMapsInCallee = determinedActiveDefs.get(callNode.getCalledMethod());
-
-		Set<Map<String, VariableDefinition>> activeDefMapsAfterCurrentCall = new HashSet<Map<String, VariableDefinition>>();
-
-		long start = System.currentTimeMillis();
-
-		// since every defMap in my previously determined activeDefMaps
-		// represents one possible configuration of activeDefs i will have to
-		// mingle each of these maps with each of the currently active maps
-		for (Map<String, BytecodeInstruction> activeDefMapInCallee : activeDefMapsInCallee) {
-			for (Map<String, VariableDefinition> activeDefMapInCaller : activeDefMapsInCaller) {
-				Set<String> relevantVariables = new HashSet<String>(
-				        activeDefMapInCallee.keySet());
-				relevantVariables.addAll(activeDefMapInCaller.keySet());
-
-				// mingle both activeDefMaps from prior to the call and when
-				// returning from call to a new one that will be true after the
-				// call
-				Map<String, VariableDefinition> activeDefMapAfterCurrentCall = new HashMap<String, VariableDefinition>();
-				for (String variable : relevantVariables) {
-					BytecodeInstruction activeDefAfterCall = activeDefMapInCallee.get(variable);
-					VariableDefinition activeDefPriorToCall = activeDefMapInCaller.get(variable);
-
-					if (activeDefAfterCall == null) {
-						if (activeDefPriorToCall == null)
-							throw new IllegalStateException(
-							        "expect activeDefMaps not to map to null values");
-
-						// variable was not overwritten in called
-						// method, so the activeDef prior to the call stays
-						// active
-						activeDefMapAfterCurrentCall.put(variable, activeDefPriorToCall);
-					} else {
-						// variable was overwritten in call, so we will make a
-						// new VariableDefinition and keep that active in the
-						// newly created map
-						VariableDefinition overwritingDefinition = new VariableDefinition(
-						        activeDefAfterCall, call);
-						activeDefMapAfterCurrentCall.put(variable, overwritingDefinition);
-					}
-				}
-
-				// System.out.println("mingled map:");
-				// printVDDefMap(activeDefMapAfterCurrentCall);
-
-				activeDefMapsAfterCurrentCall.add(activeDefMapAfterCurrentCall);
-			}
-		}
-
-		// System.out.println("Finished mingling. #Resulting-Maps: "+activeDefMapsAfterCurrentCall.size());
-
-		timeSpentMingling += System.currentTimeMillis() - start;
-
-		return activeDefMapsAfterCurrentCall;
-	}
-
-	private boolean alreadyAnalzedMethod(String method) {
-
-		if (determinedFreeUses.get(method) != null) {
-			if (determinedActiveDefs.get(method) == null)
-				throw new IllegalStateException(
-				        "found already determined freeUse but no activeDefs for method "
-				                + method);
-			return true;
-		}
-		return false;
-	}
-
-	/**
-	 * Creates a new MethodCall object for the given MethodCallNode and pushes
-	 * it onto the given callStack.
-	 */
-	private void updateCallStackForCallNode(Stack<MethodCall> callStack,
-	        CCFGMethodCallNode callNode) {
-
-		MethodCall call = MethodCall.constructForCallNode(callNode);
-		updateCallStackForCall(callStack, call);
-	}
-
-	/**
-	 * Pushes the given MethodCall object onto the given callStack
-	 */
-	private void updateCallStackForCall(Stack<MethodCall> callStack, MethodCall call) {
-
-		callStack.push(call);
-	}
-
-	private void addNewGoalToFoundPairs(CCFGMethodEntryNode investigatedMethod,
-	        VariableDefinition activeDef, BytecodeInstruction code, DefUsePairType type,
-	        Set<DefUseCoverageTestFitness> foundPairs) {
-
-		addNewGoalToFoundPairs(investigatedMethod, activeDef.getDefinition(), code, type,
-		                       foundPairs);
-	}
-
-	private void addNewGoalToFoundPairs(CCFGMethodEntryNode investigatedMethod,
-	        BytecodeInstruction activeDef, BytecodeInstruction freeUse,
-	        DefUsePairType type, Set<DefUseCoverageTestFitness> foundPairs) {
-
-		checkDefinitionSanity(activeDef);
-		checkUseSanity(freeUse);
-
-		if (type.equals(DefUsePairType.INTER_METHOD)
-		        && !isPublicMethod(investigatedMethod))
-			return;
-
-		DefUseCoverageTestFitness goal = DefUseCoverageFactory.createGoal(activeDef,
-		                                                                  freeUse, type);
-		if (goal != null) {
-			foundPairs.add(goal);
-			//			System.out.println();
-			//			System.out.println("  created goal: " + goal.toString());
-		}
-	}
-
-	private boolean handleReturnNodeChild(CCFGNode child, Stack<MethodCall> callStack) {
-
-		if (callStack.peek().isInitialMethodCall())
-			return true;
-		CCFGMethodReturnNode retrn = (CCFGMethodReturnNode) child;
-		if (!callStack.peek().isMethodCallFor(retrn.getCallInstruction()))
-			return true;
-
-		return false;
-	}
-
-	private void handleFrameNodeChild(CCFGNode child) {
-		CCFGFrameNode frameNode = (CCFGFrameNode) child;
-		if (!frameNode.getType().equals(FrameNodeType.RETURN))
-			throw new IllegalStateException(
-			        "found CCFGFrameNode that was not of type RETURN. should not be possible "
-			                + frameNode.toString());
-	}
-
-	private void rememberActiveDefs(String method,
-	        Set<Map<String, VariableDefinition>> activeDefMaps) {
-
-		if (determinedActiveDefs.get(method) == null)
-			determinedActiveDefs.put(method,
-			                         new HashSet<Map<String, BytecodeInstruction>>());
-
-		Set<Map<String, BytecodeInstruction>> defMaps = toRememberableBytecodeInstructionMap(activeDefMaps);
-
-		for (Map<String, BytecodeInstruction> defMap : defMaps) {
-			determinedActiveDefs.get(method).add(defMap);
-		}
-	}
-
-	private void rememberFreeUses(String method, Set<BytecodeInstruction> freeUses) {
-		if (determinedFreeUses.get(method) == null)
-			determinedFreeUses.put(method, new HashSet<BytecodeInstruction>());
-		determinedFreeUses.get(method).addAll(freeUses);
-	}
-
-	private Stack<MethodCall> copyCallStack(Stack<MethodCall> callStack) {
-		Stack<MethodCall> r = new Stack<MethodCall>();
-		r.setSize(callStack.size());
-		Collections.copy(r, callStack);
-		return r;
-	}
-
-	private Set<CCFGNode> filterHandledMapForMethodCallNode(CCFGMethodCallNode callNode,
-	        Set<CCFGNode> handled) {
-		Set<CCFGNode> r = new HashSet<CCFGNode>();
-		for (CCFGNode node : handled)
-			if (!nodeBelongsToMethod(node, callNode.getCalledMethod())
-			        || (node instanceof CCFGMethodCallNode))
-				r.add(node);
-
-		r.add(callNode);
-		return r;
-	}
-
-	private boolean nodeBelongsToMethod(CCFGNode node, String method) {
-		if (node instanceof CCFGCodeNode)
-			return ((CCFGCodeNode) node).getMethod().equals(method);
-		else if (node instanceof CCFGMethodCallNode)
-			return ((CCFGMethodCallNode) node).getMethod().equals(method);
-		else if (node instanceof CCFGMethodReturnNode)
-			return ((CCFGMethodReturnNode) node).getMethod().equals(method);
-		else if (node instanceof CCFGMethodEntryNode)
-			return ((CCFGMethodEntryNode) node).getMethod().equals(method);
-		else if (node instanceof CCFGMethodExitNode)
-			return ((CCFGMethodExitNode) node).getMethod().equals(method);
-		// frame nodes belong to no method
-		return false;
-	}
-
-	private void freeMemory() {
-		determinedActiveDefs = null;
-		determinedFreeUses = null;
-		analyzedMethods = null;
-	}
-=======
->>>>>>> 0d575c5a
+
+
+
 
 	// purity analysis
 
@@ -1179,7 +176,7 @@
 	}
 
 	private boolean analyzePurity(String analyzedMethod, CCFGNode currentNode,
-	        Set<CCFGNode> handled) {
+			Set<CCFGNode> handled) {
 
 		if (handled.contains(currentNode)) {
 			// if we already handled the node we know it is pure otherwise we
@@ -1191,29 +188,27 @@
 		// the node at which analysis is supposed to continue
 		// used for skipping intermediate nodes for CCFGMethodCallNodes
 		CCFGNode nextNode = currentNode;
-
+		
 		if (currentNode instanceof CCFGFieldClassCallNode) {
 			CCFGFieldClassCallNode fieldCall = (CCFGFieldClassCallNode) currentNode;
 			// TODO for now we will have to ignore classes that we are not able
 			// to analyze.
 			// this should only happen for classes in java.*
-			String toAnalyze = fieldCall.getClassName() + "." + fieldCall.getMethodName();
+			String toAnalyze = fieldCall.getClassName() + "."
+					+ fieldCall.getMethodName();
 			if (GraphPool.getInstance(classLoader).canMakeCCFGForClass(fieldCall.getClassName())) {
-
+				
 				if (!methodsInPurityAnalysis.contains(toAnalyze)) {
-					ClassControlFlowGraph ccfg = GraphPool.getInstance(classLoader).getCCFG(fieldCall.getClassName());
+					ClassControlFlowGraph ccfg = GraphPool.getInstance(classLoader).getCCFG(fieldCall
+							.getClassName());
 					if (!ccfg.isPure(fieldCall.getMethodName())) {
 						// if fieldCall is impure this method is also impure
 						return false;
 					}
 				}
-<<<<<<< HEAD
-			} else {
-=======
 			}
 			
 			else{
->>>>>>> 0d575c5a
 
 				//The format that ASM for types and the one used in my data file is different: in particular ASM uses the 
 				//Class.getName format for types see http://docs.oracle.com/javase/6/docs/api/java/lang/Class.html#getName(), while the data
@@ -1225,13 +220,6 @@
 				//In the mean time this method convert the ASM/JVM format into the normal one, using an utility 
 				//of ASM.
 				//The file with the method list is in src/resources, it SHOULD be accurate but not perfect, some methods are missing for sure.
-<<<<<<< HEAD
-
-				if (toAnalyze.startsWith("java.")) {
-					return PureMethodsList.instance.checkPurity(fieldCall.getCodeInstruction());
-				}
-			}
-=======
 				
 				if(toAnalyze.startsWith("java.")){
 					 
@@ -1250,7 +238,6 @@
 				}
 			}
 			
->>>>>>> 0d575c5a
 			// otherwise proceed
 		} else if (currentNode instanceof CCFGCodeNode) {
 			CCFGCodeNode codeNode = (CCFGCodeNode) currentNode;
@@ -1268,7 +255,7 @@
 				return true;
 			else
 				throw new IllegalStateException(
-				        "MethodExitNodes from methods other then the currently analyzed one should not be reached");
+						"MethodExitNodes from methods other then the currently analyzed one should not be reached");
 		} else if (currentNode instanceof CCFGMethodCallNode) {
 			CCFGMethodCallNode callNode = (CCFGMethodCallNode) currentNode;
 			// avoid loops in analysis
@@ -1286,8 +273,8 @@
 			// do nothing special
 		} else
 			throw new IllegalStateException(
-			        "purity analysis should not reach this kind of CCFGNode: "
-			                + currentNode.getClass().toString());
+					"purity analysis should not reach this kind of CCFGNode: "
+							+ currentNode.getClass().toString());
 
 		Set<CCFGNode> children = getChildren(nextNode);
 		for (CCFGNode child : children) {
@@ -1301,100 +288,8 @@
 
 	// sanity functions
 
-<<<<<<< HEAD
-	/**
-	 * Returns true iff the given invocationCount has exceeded the upper limit
-	 * defined by UPPER_PAIR_SEARCH_INVOCATION_BOUND
-	 */
-	private boolean checkInvocationBound(int invocationCount, Stack<MethodCall> callStack) {
-
-		if (invocationCount % (UPPER_PAIR_SEARCH_INVOCATION_BOUND / 10) == 0) {
-			int percent = invocationCount / (UPPER_PAIR_SEARCH_INVOCATION_BOUND / 10);
-			System.out.print(percent + "0% .. ");
-		}
-
-		if (invocationCount >= UPPER_PAIR_SEARCH_INVOCATION_BOUND) {
-			if (!warnedAboutAbortion) {
-				System.out.println();
-				System.out.println("* ABORTED inter method pair search in "
-				        + callStack.peek() + "! Reached maximum invocation limit: "
-				        + UPPER_PAIR_SEARCH_INVOCATION_BOUND);
-				warnedAboutAbortion = true;
-			}
-			return true;
-		}
-		return false;
-	}
-
-	/**
-	 * If the method on top of the callStack differs from the method of the
-	 * given BytecodeInstruction this methods throws an IllegalStateException
-	 */
-	private void checkCallStackSanity(Stack<MethodCall> callStack,
-	        BytecodeInstruction code) {
-
-		if (!callStack.peek().getCalledMethodName().equals(code.getMethodName())) {
-
-			for (MethodCall mc : callStack) {
-				System.out.println("  " + mc.toString());
-			}
-
-			throw new IllegalStateException("insane callStack: peek is in method "
-			        + callStack.peek().getCalledMethodName()
-			        + " and i encountered code of method " + code.getMethodName());
-		}
-	}
-
-	private void checkFreeUseSanity(BytecodeInstruction freeUse) {
-		checkUseSanity(freeUse);
-
-		if (!freeUse.isFieldUse())
-			throw new IllegalStateException(
-			        "expect all freeUses to be Use instructions for field variable");
-	}
-
-	private void checkUseSanity(BytecodeInstruction freeUse) {
-		if (freeUse == null)
-			throw new IllegalStateException("null values not allowed in freeUses map");
-		else if (!freeUse.isUse())
-			throw new IllegalStateException("expect all freeUses to be Use instructions");
-	}
-
-	private void checkDefinitionSanity(BytecodeInstruction activeDef) {
-		if (activeDef == null)
-			throw new IllegalStateException("null values not allowed in activeDef map");
-		else if (!activeDef.isDefinition())
-			throw new IllegalStateException(
-			        "expect all activeDefs to be Definition instructions");
-	}
-
-	/**
-	 * Copies the given Maps to VariableDefinitions to correpsonding Maps to
-	 * BytecodeInstructions and filters out local variables.
-	 */
-	private Set<Map<String, BytecodeInstruction>> toRememberableBytecodeInstructionMap(
-	        Set<Map<String, VariableDefinition>> activeDefMaps) {
-
-		Set<Map<String, BytecodeInstruction>> r = new HashSet<Map<String, BytecodeInstruction>>();
-
-		for (Map<String, VariableDefinition> activeDefMap : activeDefMaps) {
-			Map<String, BytecodeInstruction> instructionMap = new HashMap<String, BytecodeInstruction>();
-			for (String var : activeDefMap.keySet()) {
-				VariableDefinition activeDef = activeDefMap.get(var);
-				if (activeDef.getDefinition().isLocalDU())
-					continue;
-				instructionMap.put(var, activeDef.getDefinition());
-			}
-			r.add(instructionMap);
-		}
-		return r;
-	}
-
-	private boolean isPublicMethod(String method) {
-=======
 
 	public boolean isPublicMethod(String method) {
->>>>>>> 0d575c5a
 		if (method == null)
 			return false;
 		CCFGMethodEntryNode entry = getMethodEntryOf(method);
@@ -1407,37 +302,16 @@
 		return publicMethods.contains(node);
 	}
 
-<<<<<<< HEAD
-	private Set<Map<String, VariableDefinition>> createInitialActiveDefs() {
-		Set<Map<String, VariableDefinition>> activeDefs = new HashSet<Map<String, VariableDefinition>>();
-		// add initial activeDefMap
-		activeDefs.add(new HashMap<String, VariableDefinition>());
-		return activeDefs;
-	}
-
-	private Stack<MethodCall> createInitialCallStack(CCFGMethodEntryNode publicMethodEntry) {
-		Stack<MethodCall> callStack = new Stack<MethodCall>();
-		// null will represent the public method call itself
-		callStack.add(new MethodCall(null, publicMethodEntry.getMethod()));
-
-		return callStack;
-	}
-
-	// convenience getters
-
-	private CCFGMethodEntryNode getMethodEntryNodeForClassCallNode(ClassCallNode ccgNode) {
-=======
 
 	// convenience getters
 
 	public CCFGMethodEntryNode getMethodEntryNodeForClassCallNode(
 			ClassCallNode ccgNode) {
->>>>>>> 0d575c5a
 		CCFGMethodEntryNode r = methodEntries.get(ccgNode.getMethod());
 		if (r == null)
 			throw new IllegalStateException(
-			        "expect the CCFG to contain a CCFGMethodEntryNode for each node in the corresponding CCG "
-			                + ccgNode.getMethod());
+					"expect the CCFG to contain a CCFGMethodEntryNode for each node in the corresponding CCG "
+							+ ccgNode.getMethod());
 		return r;
 	}
 
@@ -1450,8 +324,7 @@
 	}
 
 	private RawControlFlowGraph getRCFG(ClassCallNode ccgNode) {
-		return GraphPool.getInstance(classLoader).getRawCFG(className,
-		                                                    ccgNode.getMethod());
+		return GraphPool.getInstance(classLoader).getRawCFG(className, ccgNode.getMethod());
 	}
 
 	/**
@@ -1504,15 +377,17 @@
 	}
 
 	private void connectCFGs(
-	        Map<RawControlFlowGraph, Map<BytecodeInstruction, CCFGCodeNode>> tempMap) {
+			Map<RawControlFlowGraph, Map<BytecodeInstruction, CCFGCodeNode>> tempMap) {
 
 		for (RawControlFlowGraph cfg : tempMap.keySet()) {
-			List<BytecodeInstruction> calls = cfg.determineMethodCallsToOwnClass();
+			List<BytecodeInstruction> calls = cfg
+					.determineMethodCallsToOwnClass();
 			for (BytecodeInstruction call : calls) {
 				// we do not want to connect every method call to the target
 				// class, but only those that are called on the same object or
 				// are static
-				if (!(call.isCallToStaticMethod() || call.isMethodCallOnSameObject())) {
+				if (!(call.isCallToStaticMethod() || call
+						.isMethodCallOnSameObject())) {
 					// System.out.println("excluded method call: "
 					// + call.toString());
 					// System.out.println("DESC: "+call.getCalledMethodsArgumentCount());
@@ -1524,8 +399,10 @@
 		}
 	}
 
-	private void connectCFG(RawControlFlowGraph cfg, BytecodeInstruction call,
-	        Map<RawControlFlowGraph, Map<BytecodeInstruction, CCFGCodeNode>> tempMap) {
+	private void connectCFG(
+			RawControlFlowGraph cfg,
+			BytecodeInstruction call,
+			Map<RawControlFlowGraph, Map<BytecodeInstruction, CCFGCodeNode>> tempMap) {
 
 		// add MethodCallNode and MethodReturnNode
 		CCFGMethodReturnNode returnNode = new CCFGMethodReturnNode(call);
@@ -1546,12 +423,13 @@
 		// redirect edges from the original CodeNode to the new nodes
 		CCFGNode origCallNode = tempMap.get(cfg).get(call);
 		if (!redirectEdges(origCallNode, callNode, returnNode)
-		        || !graph.removeVertex(origCallNode))
+				|| !graph.removeVertex(origCallNode))
 			throw new IllegalStateException(
-			        "internal error while connecting cfgs during CCFG construction");
-	}
-
-	private Map<BytecodeInstruction, CCFGCodeNode> importCFG(RawControlFlowGraph cfg) {
+					"internal error while connecting cfgs during CCFG construction");
+	}
+
+	private Map<BytecodeInstruction, CCFGCodeNode> importCFG(
+			RawControlFlowGraph cfg) {
 		Map<BytecodeInstruction, CCFGCodeNode> temp = new HashMap<BytecodeInstruction, CCFGCodeNode>();
 
 		importCFGNodes(cfg, temp);
@@ -1572,14 +450,14 @@
 	 * @param temp
 	 */
 	private void importCFGNodes(RawControlFlowGraph cfg,
-	        Map<BytecodeInstruction, CCFGCodeNode> temp) {
+			Map<BytecodeInstruction, CCFGCodeNode> temp) {
 
 		// add BytecodeInstructions as CCFGCodeNodes
 		for (BytecodeInstruction code : cfg.vertexSet()) {
 			CCFGCodeNode node;
 			if (code.isMethodCallOfField()) {
-				node = new CCFGFieldClassCallNode(code, code.getCalledMethodsClass(),
-				        code.getCalledMethodName(), code.getMethodCallDescriptor());
+				node = new CCFGFieldClassCallNode(code,
+						code.getCalledMethodsClass(), code.getCalledMethodName(), code.getMethodCallDescriptor());
 			} else {
 				node = new CCFGCodeNode(code);
 			}
@@ -1589,7 +467,7 @@
 	}
 
 	private void importCFGEdges(RawControlFlowGraph cfg,
-	        Map<BytecodeInstruction, CCFGCodeNode> temp) {
+			Map<BytecodeInstruction, CCFGCodeNode> temp) {
 
 		// add ControlFlowEdges as CCFGCodeEdges
 		for (ControlFlowEdge e : cfg.edgeSet()) {
@@ -1602,18 +480,18 @@
 	}
 
 	private void encloseCFG(RawControlFlowGraph cfg,
-	        Map<BytecodeInstruction, CCFGCodeNode> temp) {
+			Map<BytecodeInstruction, CCFGCodeNode> temp) {
 
 		addCCFGMethodEntryNode(cfg, temp);
 		addCCFGMethodExitNode(cfg, temp);
 	}
 
 	private CCFGMethodEntryNode addCCFGMethodEntryNode(RawControlFlowGraph cfg,
-	        Map<BytecodeInstruction, CCFGCodeNode> temp) {
+			Map<BytecodeInstruction, CCFGCodeNode> temp) {
 
 		CCFGCodeNode entryInstruction = temp.get(cfg.determineEntryPoint());
-		CCFGMethodEntryNode entry = new CCFGMethodEntryNode(cfg.getMethodName(),
-		        entryInstruction);
+		CCFGMethodEntryNode entry = new CCFGMethodEntryNode(
+				cfg.getMethodName(), entryInstruction);
 		addVertex(entry);
 		addEdge(entry, entryInstruction);
 		methodEntries.put(cfg.getMethodName(), entry);
@@ -1621,7 +499,7 @@
 	}
 
 	private CCFGMethodExitNode addCCFGMethodExitNode(RawControlFlowGraph cfg,
-	        Map<BytecodeInstruction, CCFGCodeNode> temp) {
+			Map<BytecodeInstruction, CCFGCodeNode> temp) {
 
 		CCFGMethodExitNode exit = new CCFGMethodExitNode(cfg.getMethodName());
 		addVertex(exit);
@@ -1649,14 +527,14 @@
 	}
 
 	private void addFrameEdges() {
-		addEdge(getFrameNode(FrameNodeType.ENTRY), getFrameNode(FrameNodeType.LOOP),
-		        new CCFGFrameEdge());
-		addEdge(getFrameNode(FrameNodeType.LOOP), getFrameNode(FrameNodeType.CALL),
-		        new CCFGFrameEdge());
-		addEdge(getFrameNode(FrameNodeType.LOOP), getFrameNode(FrameNodeType.EXIT),
-		        new CCFGFrameEdge());
-		addEdge(getFrameNode(FrameNodeType.RETURN), getFrameNode(FrameNodeType.LOOP),
-		        new CCFGFrameEdge());
+		addEdge(getFrameNode(FrameNodeType.ENTRY),
+				getFrameNode(FrameNodeType.LOOP), new CCFGFrameEdge());
+		addEdge(getFrameNode(FrameNodeType.LOOP),
+				getFrameNode(FrameNodeType.CALL), new CCFGFrameEdge());
+		addEdge(getFrameNode(FrameNodeType.LOOP),
+				getFrameNode(FrameNodeType.EXIT), new CCFGFrameEdge());
+		addEdge(getFrameNode(FrameNodeType.RETURN),
+				getFrameNode(FrameNodeType.LOOP), new CCFGFrameEdge());
 	}
 
 	/**
@@ -1684,9 +562,10 @@
 			RawControlFlowGraph cfg = getRCFG(ccgNode);
 			if (cfg.isPublicMethod()) {
 				addEdge(getFrameNode(FrameNodeType.CALL),
-				        methodEntries.get(ccgNode.getMethod()), new CCFGFrameEdge());
+						methodEntries.get(ccgNode.getMethod()),
+						new CCFGFrameEdge());
 				addEdge(methodExits.get(ccgNode.getMethod()),
-				        getFrameNode(FrameNodeType.RETURN), new CCFGFrameEdge());
+						getFrameNode(FrameNodeType.RETURN), new CCFGFrameEdge());
 
 				publicMethods.add(methodEntries.get(ccgNode.getMethod()));
 			}
@@ -1715,4 +594,12 @@
 	protected String dotSubFolder() {
 		return toFileString(className) + "/";
 	}
+	
+	/**
+	 * @return the ccg
+	 */
+	public ClassCallGraph getCcg() {
+		return ccg;
+	}
+
 }
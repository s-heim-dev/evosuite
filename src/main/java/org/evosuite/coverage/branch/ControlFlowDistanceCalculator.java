/**
 * Copyright (C) 2011,2012 Gordon Fraser, Andrea Arcuri and EvoSuite
 * contributors
 * 
 * This file is part of EvoSuite.
 * 
 * EvoSuite is free software: you can redistribute it and/or modify it under the
 * terms of the GNU Public License as published by the Free Software Foundation,
 * either version 3 of the License, or (at your option) any later version.
 * 
 * EvoSuite is distributed in the hope that it will be useful, but WITHOUT ANY
 * WARRANTY; without even the implied warranty of MERCHANTABILITY or FITNESS FOR
 * A PARTICULAR PURPOSE. See the GNU Public License for more details.
 * 
 * You should have received a copy of the GNU Public License along with
 * EvoSuite. If not, see <http://www.gnu.org/licenses/>.
 */
package org.evosuite.coverage.branch;

import java.util.Collections;
import java.util.HashSet;
import java.util.List;
import java.util.Set;

import org.evosuite.coverage.ControlFlowDistance;
import org.evosuite.coverage.TestCoverageGoal;
import org.evosuite.graphs.cfg.BytecodeInstruction;
import org.evosuite.graphs.cfg.ControlDependency;
import org.evosuite.testcase.ExecutionResult;
import org.evosuite.testcase.MethodCall;
import org.evosuite.utils.LoggingUtils;
import org.slf4j.Logger;
import org.slf4j.LoggerFactory;

/**
 * 
 * This class holds static methods used to calculate ControlFlowDistances or in
 * other words methods to determine, how far a given ExecutionResult was away
 * from reaching a given instruction or evaluating a certain Branch in a certain
 * way - depending on your point of view.
 * 
 * The distance to a certain Branch evaluating in a certain way is calculated as
 * follows:
 * 
 * If the given result had a Timeout, the worst possible ControlFlowDistance for
 * the method at hand is returned
 * 
 * Otherwise, if the given branch was null, meaning the distance to the root
 * branch of a method should be calculated, either the 0-distance is returned,
 * should the method at hand be called in the given ExecutionResult, or
 * otherwise the 1-distance is returned
 * 
 * Otherwise, the distance from the given ExecutionResult to evaluating the
 * given Branch to either jump (given value being true) or not jump (given value
 * being false) is calculated as follows:
 * 
 * If the given Branch was passed in the given ExecutionResult, the respective
 * true- or false-distance - depending on the given value- is taken as the
 * returned distance's branch distance with an approach level of 0. Otherwise
 * the minimum over all distances for evaluating one of the Branches that the
 * given Branch is control dependent on is returned, after adding one to that
 * distance's approach level.
 * 
 * TODO make method that just takes a BytecodeInstruction and returns the
 * minimum over all distances to it's control dependent branches
 * 
 * @author Andre Mis
 */
public class ControlFlowDistanceCalculator {

	private static Logger logger = LoggerFactory.getLogger(ControlFlowDistanceCalculator.class);

	// DONE hold intermediately calculated ControlFlowDistances in
	// ExecutionResult during computation in order to speed up things -
	// experiment at least 
	// ... did that, but no real speed up observed 

	/**
	 * Calculates the ControlFlowDistance indicating how far away the given
	 * ExecutionResult was from executing the given Branch in a certain way,
	 * depending on the given value.
	 * 
	 * For more information look at this class's class comment
	 * 
	 * @param result
	 *            a {@link org.evosuite.testcase.ExecutionResult} object.
	 * @param branch
	 *            a {@link org.evosuite.coverage.branch.Branch} object.
	 * @param value
	 *            a boolean.
	 * @param className
	 *            a {@link java.lang.String} object.
	 * @param methodName
	 *            a {@link java.lang.String} object.
	 * @return a {@link org.evosuite.coverage.ControlFlowDistance} object.
	 */
	public static ControlFlowDistance getDistance(ExecutionResult result, Branch branch,
	        boolean value, String className, String methodName) {
		if (result == null || className == null || methodName == null)
			throw new IllegalArgumentException("null given");
		if (branch == null && !value)
			throw new IllegalArgumentException(
			        "expect distance for a root branch to always have value set to true");
		if (branch != null) {
			if (!branch.getMethodName().equals(methodName)
			        || !branch.getClassName().equals(className))
				throw new IllegalArgumentException(
				        "expect explicitly given information about a branch to coincide with the information given by that branch");
		}

		// handle timeout in ExecutionResult
		if (TestCoverageGoal.hasTimeout(result))
			return getTimeoutDistance(result, branch);

		// if branch is null, we will just try to call the method at hand
		if (branch == null)
			return getRootDistance(result, className, methodName);

		ControlFlowDistance nonRootDistance = getNonRootDistance(result, branch, value);

		if (nonRootDistance == null)
			throw new IllegalStateException(
			        "expect getNonRootDistance to never return null");

		return nonRootDistance;
	}

	private static ControlFlowDistance getTimeoutDistance(ExecutionResult result,
	        Branch branch) {

		if (!TestCoverageGoal.hasTimeout(result))
			throw new IllegalArgumentException("expect given result to have a timeout");
		logger.debug("Has timeout!");
		return worstPossibleDistanceForMethod(branch);
	}

	private static ControlFlowDistance worstPossibleDistanceForMethod(Branch branch) {
		ControlFlowDistance d = new ControlFlowDistance();
		if (branch == null) {
			d.setApproachLevel(20);
		} else {
			d.setApproachLevel(branch.getInstruction().getActualCFG().getDiameter() + 2);
		}
		return d;
	}

	private static ControlFlowDistance getRootDistance(ExecutionResult result,
	        String className, String methodName) {

		ControlFlowDistance d = new ControlFlowDistance();

		for (MethodCall call : result.getTrace().getMethodCalls()) {
			if (call.className.equals(""))
				continue;
			if ((call.className + "." + call.methodName).equals(className + "."
			        + methodName)) {
				return d;
			}
		}

		d.increaseApproachLevel();
		return d;
	}

	private static ControlFlowDistance getNonRootDistance(ExecutionResult result,
	        Branch branch, boolean value) {

		if (branch == null)
			throw new IllegalStateException(
			        "expect this method only to be called if this goal does not try to cover the root branch");

		String className = branch.getClassName();
		String methodName = branch.getMethodName();

		ControlFlowDistance r = new ControlFlowDistance();
		r.setApproachLevel(branch.getInstruction().getActualCFG().getDiameter() + 1);

		// Minimal distance between target node and path
		for (MethodCall call : result.getTrace().getMethodCalls()) {
			if (call.className.equals(className) && call.methodName.equals(methodName)) {
				ControlFlowDistance d2;
				Set<Branch> handled = new HashSet<Branch>();
				//				result.intermediateDistances = new HashMap<Branch,ControlFlowDistance>();
				d2 = getNonRootDistance(result, call, branch, value, className,
				                        methodName, handled);
				if (d2.compareTo(r) < 0) {
					r = d2;
				}
			}
		}

		return r;
	}

	private static ControlFlowDistance getNonRootDistance(ExecutionResult result,
	        MethodCall call, Branch branch, boolean value, String className,
	        String methodName, Set<Branch> handled) {

		if (branch == null)
			throw new IllegalStateException(
			        "expect getNonRootDistance() to only be called if this goal's branch is not a root branch");
		if (call == null)
			throw new IllegalArgumentException("null given");

		//		ControlFlowDistance r = result.intermediateDistances.get(branch);

		if (handled.contains(branch)) {
			//			if(r== null)
			return worstPossibleDistanceForMethod(branch);
			//			else {
			//				System.out.println("reused distance for branch: "+branch.toString());
			//				return r;
			//			}
		}
		handled.add(branch);

		List<Double> trueDistances = call.trueDistanceTrace;
		List<Double> falseDistances = call.falseDistanceTrace;

		// IDEA:
		// if this goal's branch is traced in the given path, return the
		// true_/false_distance, depending on this.value
		// otherwise, look at all Branches this.branch is control dependent on
		// and return 1 + minimum of the branch coverage goal distance over all
		// such branches taking as value the branchExpressionValue

		Set<Integer> branchTracePositions = determineBranchTracePositions(call, branch);

		if (!branchTracePositions.isEmpty()) {

			// branch was traced in given path
			ControlFlowDistance r = new ControlFlowDistance(0, Double.MAX_VALUE);

			for (Integer branchTracePosition : branchTracePositions)
				if (value)
					r.setBranchDistance(Math.min(r.getBranchDistance(),
					                             trueDistances.get(branchTracePosition)));
				else
					r.setBranchDistance(Math.min(r.getBranchDistance(),
					                             falseDistances.get(branchTracePosition)));

			if (r.getBranchDistance() == Double.MAX_VALUE)
				throw new IllegalStateException("should be impossible");

			//			result.intermediateDistances.put(branch, r);
			return r;
		}

		ControlFlowDistance controlDependenceDistance = getControlDependenceDistancesFor(result,
		                                                                                 call,
		                                                                                 branch.getInstruction(),
		                                                                                 className,
		                                                                                 methodName,
		                                                                                 handled);

		controlDependenceDistance.increaseApproachLevel();

		//		result.intermediateDistances.put(branch, controlDependenceDistance);

		return controlDependenceDistance;
	}

	private static ControlFlowDistance getControlDependenceDistancesFor(
	        ExecutionResult result, MethodCall call, BytecodeInstruction instruction,
	        String className, String methodName, Set<Branch> handled) {

		Set<ControlFlowDistance> cdDistances = getDistancesForControlDependentBranchesOf(result,
		                                                                                 call,
		                                                                                 instruction,
		                                                                                 className,
		                                                                                 methodName,
		                                                                                 handled);

		if (cdDistances == null)
			throw new IllegalStateException("expect cdDistances to never be null");

		return Collections.min(cdDistances);
	}

	/**
	 * Returns a set containing the ControlFlowDistances in the given result for
	 * all branches the given instruction is control dependent on
	 * 
	 * @param handled
	 */
	private static Set<ControlFlowDistance> getDistancesForControlDependentBranchesOf(
	        ExecutionResult result, MethodCall call, BytecodeInstruction instruction,
	        String className, String methodName, Set<Branch> handled) {

		Set<ControlFlowDistance> r = new HashSet<ControlFlowDistance>();
		Set<ControlDependency> nextToLookAt = instruction.getControlDependencies();

<<<<<<< HEAD
=======
		//XXX TODO BUG?!
//UNCOMMENT THIS		
//		if (nextToLookAt.isEmpty()) {
//			// instruction only dependent on root branch
//			// since this method is called by getNonRootDistance(MethodCall)
//			// which in turn is only called when a MethodCall for this branch's
//			// method was found in the given result, i can safely assume that
//			// the 0-distance is a control dependence distance for the given
//			// instruction ... right?
//			r.add(new ControlFlowDistance());
//		}
		
>>>>>>> 0d575c5a
		for (ControlDependency next : nextToLookAt) {
			if (instruction.equals(next.getBranch().getInstruction()))
				continue; // avoid loops

			boolean nextValue = next.getBranchExpressionValue();
			ControlFlowDistance nextDistance = getNonRootDistance(result, call,
			                                                      next.getBranch(),
			                                                      nextValue, className,
			                                                      methodName, handled);
			assert (nextDistance != null);
			r.add(nextDistance);
		}
		
		if (r.isEmpty()) {
			// instruction only dependent on root branch
			// since this method is called by getNonRootDistance(MethodCall)
			// which in turn is only called when a MethodCall for this branch's
			// method was found in the given result, i can safely assume that
			// the 0-distance is a control dependence distance for the given
			// instruction ... right?
			r.add(new ControlFlowDistance());
		}

//UNCOMMENT THIS
//		if (!nextToLookAt.isEmpty() && r.isEmpty()){
//			throw new IllegalStateException("why?");
//		}
//		
		//COMMENT THIS
		if(r.isEmpty()){
			r.add(new ControlFlowDistance());
		}
		
		return r;
	}

	private static Set<Integer> determineBranchTracePositions(MethodCall call,
	        Branch branch) {

		Set<Integer> r = new HashSet<Integer>();
		List<Integer> path = call.branchTrace;
		for (int pos = 0; pos < path.size(); pos++) {
			logger.debug(pos + ": " + path.get(pos));
			if (path.get(pos) == branch.getActualBranchId()) { //.getActualBranchId()); {
				r.add(pos);
			}
		}
		return r;
	}

}<|MERGE_RESOLUTION|>--- conflicted
+++ resolved
@@ -28,7 +28,6 @@
 import org.evosuite.graphs.cfg.ControlDependency;
 import org.evosuite.testcase.ExecutionResult;
 import org.evosuite.testcase.MethodCall;
-import org.evosuite.utils.LoggingUtils;
 import org.slf4j.Logger;
 import org.slf4j.LoggerFactory;
 
@@ -290,21 +289,6 @@
 		Set<ControlFlowDistance> r = new HashSet<ControlFlowDistance>();
 		Set<ControlDependency> nextToLookAt = instruction.getControlDependencies();
 
-<<<<<<< HEAD
-=======
-		//XXX TODO BUG?!
-//UNCOMMENT THIS		
-//		if (nextToLookAt.isEmpty()) {
-//			// instruction only dependent on root branch
-//			// since this method is called by getNonRootDistance(MethodCall)
-//			// which in turn is only called when a MethodCall for this branch's
-//			// method was found in the given result, i can safely assume that
-//			// the 0-distance is a control dependence distance for the given
-//			// instruction ... right?
-//			r.add(new ControlFlowDistance());
-//		}
-		
->>>>>>> 0d575c5a
 		for (ControlDependency next : nextToLookAt) {
 			if (instruction.equals(next.getBranch().getInstruction()))
 				continue; // avoid loops
@@ -328,16 +312,6 @@
 			r.add(new ControlFlowDistance());
 		}
 
-//UNCOMMENT THIS
-//		if (!nextToLookAt.isEmpty() && r.isEmpty()){
-//			throw new IllegalStateException("why?");
-//		}
-//		
-		//COMMENT THIS
-		if(r.isEmpty()){
-			r.add(new ControlFlowDistance());
-		}
-		
 		return r;
 	}
 
